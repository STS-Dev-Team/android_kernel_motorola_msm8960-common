--- conflicted
+++ resolved
@@ -345,10 +345,6 @@
 			tabla_mclk_enable(codec, 0, dapm);
 			clk_disable(codec_clk);
 			clk_put(codec_clk);
-<<<<<<< HEAD
-			tabla_mclk_enable(codec, 0, dapm);
-=======
->>>>>>> 57adb073
 		}
 	}
 	return 0;
@@ -396,10 +392,6 @@
 			tabla_mclk_enable(w->codec, 0, true);
 			clk_disable(codec_clk);
 			clk_put(codec_clk);
-<<<<<<< HEAD
-			tabla_mclk_enable(w->codec, 0, true);
-=======
->>>>>>> 57adb073
 		}
 		break;
 	}
