--- conflicted
+++ resolved
@@ -28,10 +28,7 @@
 #include <asm/mach-types.h>
 #include <mach/socinfo.h>
 #include <linux/mfd/wcd9310/core.h>
-<<<<<<< HEAD
 #include <linux/mfd/wcd9310/pdata.h>
-=======
->>>>>>> 57adb073
 #include "msm-pcm-routing.h"
 #include "../codecs/wcd9310.h"
 #include <linux/emu-accy.h>
@@ -66,7 +63,6 @@
 #define TABLA_MBHC_DEF_BUTTONS 8
 #define TABLA_MBHC_DEF_RLOADS 5
 
-<<<<<<< HEAD
 
 static int emu_state = NO_DEVICE;
 
@@ -76,8 +72,6 @@
 	.notifier_call = emu_audio_accy_notify,
 };
 
-=======
->>>>>>> 57adb073
 #define JACK_DETECT_GPIO 38
 #define JACK_DETECT_INT PM8921_GPIO_IRQ(PM8921_IRQ_BASE, JACK_DETECT_GPIO)
 #define GPIO_DETECT_USED false
@@ -115,11 +109,7 @@
 	.mclk_rate = TABLA_EXT_CLK_RATE,
 	.gpio = 0,
 	.gpio_irq = 0,
-<<<<<<< HEAD
 	.gpio_level_insert = 0,
-=======
-	.gpio_level_insert = 1,
->>>>>>> 57adb073
 };
 
 static struct mutex cdc_mclk_mutex;
@@ -423,15 +413,9 @@
 			if (clk_users == 0) {
 				pr_debug("%s: disabling MCLK. clk_users = %d\n",
 					 __func__, clk_users);
-<<<<<<< HEAD
-				clk_disable(codec_clk);
-				clk_put(codec_clk);
-				tabla_mclk_enable(codec, 0, dapm);
-=======
 				tabla_mclk_enable(codec, 0, dapm);
 				clk_disable(codec_clk);
 				clk_put(codec_clk);
->>>>>>> 57adb073
 			}
 		} else {
 			pr_err("%s: Error releasing Tabla MCLK\n", __func__);
@@ -691,13 +675,8 @@
 	S(t_ins_retry, 200);
 #undef S
 #define S(X, Y) ((TABLA_MBHC_CAL_PLUG_TYPE_PTR(tabla_cal)->X) = (Y))
-<<<<<<< HEAD
 	S(v_no_mic, 400);
-	S(v_hs_max, 2550);
-=======
-	S(v_no_mic, 30);
 	S(v_hs_max, 2400);
->>>>>>> 57adb073
 #undef S
 #define S(X, Y) ((TABLA_MBHC_CAL_BTN_DET_PTR(tabla_cal)->X) = (Y))
 	S(c[0], 62);
@@ -748,11 +727,8 @@
 	int err;
 	struct snd_soc_codec *codec = rtd->codec;
 	struct snd_soc_dapm_context *dapm = &codec->dapm;
-<<<<<<< HEAD
 	u8 tabla_version;
 	struct tabla_pdata *pdata = dev_get_platdata(codec->dev->parent);
-=======
->>>>>>> 57adb073
 	struct pm_gpio jack_gpio_cfg = {
 		.direction = PM_GPIO_DIR_IN,
 		.pull = PM_GPIO_PULL_UP_1P5,
@@ -814,11 +790,7 @@
 		return err;
 	}
 
-<<<<<<< HEAD
 	if (pdata->hs_detect_gpio_enable) {
-=======
-	if (GPIO_DETECT_USED) {
->>>>>>> 57adb073
 		mbhc_cfg.gpio = PM8921_GPIO_PM_TO_SYS(JACK_DETECT_GPIO);
 		mbhc_cfg.gpio_irq = JACK_DETECT_INT;
 	}
@@ -1531,10 +1503,7 @@
 	} else
 		msm8960_headset_gpios_configured = 1;
 
-<<<<<<< HEAD
 	semu_audio_register_notify(&emu_accy_notifier);
-=======
->>>>>>> 57adb073
 	mutex_init(&cdc_mclk_mutex);
 	return ret;
 }
