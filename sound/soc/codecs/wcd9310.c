/* Copyright (c) 2011-2012, Code Aurora Forum. All rights reserved.
 *
 * This program is free software; you can redistribute it and/or modify
 * it under the terms of the GNU General Public License version 2 and
 * only version 2 as published by the Free Software Foundation.
 *
 * This program is distributed in the hope that it will be useful,
 * but WITHOUT ANY WARRANTY; without even the implied warranty of
 * MERCHANTABILITY or FITNESS FOR A PARTICULAR PURPOSE.  See the
 * GNU General Public License for more details.
 */
#include <linux/module.h>
#include <linux/init.h>
#include <linux/firmware.h>
#include <linux/slab.h>
#include <linux/platform_device.h>
#include <linux/device.h>
#include <linux/printk.h>
#include <linux/ratelimit.h>
#include <linux/debugfs.h>
#include <linux/mfd/wcd9310/core.h>
#include <linux/mfd/wcd9310/registers.h>
#include <linux/mfd/wcd9310/pdata.h>
#include <sound/pcm.h>
#include <sound/pcm_params.h>
#include <sound/soc.h>
#include <sound/soc-dapm.h>
#include <sound/tlv.h>
#include <linux/bitops.h>
#include <linux/delay.h>
#include <linux/pm_runtime.h>
#include <linux/kernel.h>
#include <linux/gpio.h>
#include "wcd9310.h"

#define WCD9310_RATES (SNDRV_PCM_RATE_8000|SNDRV_PCM_RATE_16000|\
			SNDRV_PCM_RATE_32000|SNDRV_PCM_RATE_48000)

#define NUM_DECIMATORS 10
#define NUM_INTERPOLATORS 7
#define BITS_PER_REG 8
#define TABLA_RX_DAI_ID 1
#define TABLA_TX_DAI_ID 2
#define TABLA_CFILT_FAST_MODE 0x00
#define TABLA_CFILT_SLOW_MODE 0x40
#define MBHC_FW_READ_ATTEMPTS 15
#define MBHC_FW_READ_TIMEOUT 2000000

enum {
	MBHC_USE_HPHL_TRIGGER = 1,
	MBHC_USE_MB_TRIGGER = 2
};

#define MBHC_NUM_DCE_PLUG_DETECT 3
#define NUM_ATTEMPTS_INSERT_DETECT 25
#define NUM_ATTEMPTS_TO_REPORT 5

#define TABLA_JACK_MASK (SND_JACK_HEADSET | SND_JACK_OC_HPHL | SND_JACK_OC_HPHR)

#define TABLA_I2S_MASTER_MODE_MASK 0x08

#define TABLA_OCP_ATTEMPT 1

#define TABLA_MCLK_RATE_12288KHZ 12288000
#define TABLA_MCLK_RATE_9600KHZ 9600000

#define TABLA_FAKE_INS_THRESHOLD_MS 2500
#define TABLA_FAKE_REMOVAL_MIN_PERIOD_MS 50

#define TABLA_MBHC_BUTTON_MIN 0x8000

#define TABLA_MBHC_FAKE_INSERT_LOW 10
#define TABLA_MBHC_FAKE_INSERT_HIGH 80
#define TABLA_MBHC_FAKE_INS_HIGH_NO_GPIO 150

#define TABLA_MBHC_STATUS_REL_DETECTION 0x0C

#define TABLA_MBHC_GPIO_REL_DEBOUNCE_TIME_MS 200

<<<<<<< HEAD
#define TABLA_MBHC_FAKE_INSERT_VOLT_DELTA_MV 200
=======
#define TABLA_MBHC_FAKE_INS_DELTA_MV 200
#define TABLA_MBHC_FAKE_INS_DELTA_SCALED_MV 300
>>>>>>> 57adb073

#define TABLA_HS_DETECT_PLUG_TIME_MS (5 * 1000)
#define TABLA_HS_DETECT_PLUG_INERVAL_MS 100

#define TABLA_GPIO_IRQ_DEBOUNCE_TIME_US 5000

#define TABLA_ACQUIRE_LOCK(x) do { mutex_lock(&x); } while (0)
#define TABLA_RELEASE_LOCK(x) do { mutex_unlock(&x); } while (0)

static const DECLARE_TLV_DB_SCALE(digital_gain, 0, 1, 0);
static const DECLARE_TLV_DB_SCALE(line_gain, 0, 7, 1);
static const DECLARE_TLV_DB_SCALE(analog_gain, 0, 25, 1);

enum tabla_bandgap_type {
	TABLA_BANDGAP_OFF = 0,
	TABLA_BANDGAP_AUDIO_MODE,
	TABLA_BANDGAP_MBHC_MODE,
};

struct mbhc_micbias_regs {
	u16 cfilt_val;
	u16 cfilt_ctl;
	u16 mbhc_reg;
	u16 int_rbias;
	u16 ctl_reg;
	u8 cfilt_sel;
};

/* Codec supports 2 IIR filters */
enum {
	IIR1 = 0,
	IIR2,
	IIR_MAX,
};
/* Codec supports 5 bands */
enum {
	BAND1 = 0,
	BAND2,
	BAND3,
	BAND4,
	BAND5,
	BAND_MAX,
};

/* Flags to track of PA and DAC state.
 * PA and DAC should be tracked separately as AUXPGA loopback requires
 * only PA to be turned on without DAC being on. */
enum tabla_priv_ack_flags {
	TABLA_HPHL_PA_OFF_ACK = 0,
	TABLA_HPHR_PA_OFF_ACK,
	TABLA_HPHL_DAC_OFF_ACK,
	TABLA_HPHR_DAC_OFF_ACK
};

/* Data used by MBHC */
struct mbhc_internal_cal_data {
	u16 dce_z;
	u16 dce_mb;
	u16 sta_z;
	u16 sta_mb;
	u32 t_sta_dce;
	u32 t_dce;
	u32 t_sta;
	u32 micb_mv;
	u16 v_ins_hu;
	u16 v_ins_h;
	u16 v_b1_hu;
	u16 v_b1_h;
	u16 v_b1_huc;
	u16 v_brh;
	u16 v_brl;
	u16 v_no_mic;
	u8 npoll;
	u8 nbounce_wait;
	s16 adj_v_hs_max;
	u16 adj_v_ins_hu;
	u16 adj_v_ins_h;
<<<<<<< HEAD
=======
	s16 v_inval_ins_low;
	s16 v_inval_ins_high;
>>>>>>> 57adb073
};

struct tabla_reg_address {
	u16 micb_4_ctl;
	u16 micb_4_int_rbias;
	u16 micb_4_mbhc;
};

enum tabla_mbhc_plug_type {
	PLUG_TYPE_NONE = 0,
	PLUG_TYPE_HEADSET,
	PLUG_TYPE_HEADPHONE,
	PLUG_TYPE_HIGH_HPH,
};

enum tabla_mbhc_state {
	MBHC_STATE_NONE = -1,
	MBHC_STATE_POTENTIAL,
	MBHC_STATE_POTENTIAL_RECOVERY,
	MBHC_STATE_RELEASE,
};

struct tabla_priv {
	struct snd_soc_codec *codec;
	struct tabla_reg_address reg_addr;
	u32 adc_count;
	u32 cfilt1_cnt;
	u32 cfilt2_cnt;
	u32 cfilt3_cnt;
	u32 rx_bias_count;
	enum tabla_bandgap_type bandgap_type;
	bool mclk_enabled;
	bool clock_active;
	bool config_mode_active;
	bool mbhc_polling_active;
	unsigned long mbhc_fake_ins_start;
	int buttons_pressed;
	enum tabla_mbhc_state mbhc_state;
	struct tabla_mbhc_config mbhc_cfg;
	struct mbhc_internal_cal_data mbhc_data;

	struct tabla_pdata *pdata;
	u32 anc_slot;
	bool no_mic_headset_override;
	/* Delayed work to report long button press */
	struct delayed_work mbhc_btn_dwork;

	struct mbhc_micbias_regs mbhc_bias_regs;
	bool mbhc_micbias_switched;

	/* track PA/DAC state */
	unsigned long hph_pa_dac_state;

	/*track tabla interface type*/
	u8 intf_type;

	u32 hph_status; /* track headhpone status */
	/* define separate work for left and right headphone OCP to avoid
	 * additional checking on which OCP event to report so no locking
	 * to ensure synchronization is required
	 */
	struct work_struct hphlocp_work; /* reporting left hph ocp off */
	struct work_struct hphrocp_work; /* reporting right hph ocp off */

	u8 hphlocp_cnt; /* headphone left ocp retry */
	u8 hphrocp_cnt; /* headphone right ocp retry */

	/* Work to perform MBHC Firmware Read */
	struct delayed_work mbhc_firmware_dwork;
	const struct firmware *mbhc_fw;

	struct delayed_work mbhc_insert_dwork;
	unsigned long mbhc_last_resume; /* in jiffies */

	u8 current_plug;
	struct work_struct hs_correct_plug_work;
	bool hs_detect_work_stop;
	bool hs_polling_irq_prepared;
	bool lpi_enabled; /* low power insertion detection */
	bool in_gpio_handler;

	/* Currently, only used for mbhc purpose, to protect
	 * concurrent execution of mbhc threaded irq handlers and
	 * kill race between DAPM and MBHC.But can serve as a
	 * general lock to protect codec resource
	 */
	struct mutex cdc_resource_lock;

	/* Used to override the rule "invalid headset
	 * when microphone voltage is too high"
	 */
	bool mbhc_inval_hs_range_override;

#ifdef CONFIG_DEBUG_FS
	struct dentry *debugfs_poke;
	struct dentry *debugfs_mbhc;
#endif
};
<<<<<<< HEAD

=======
>>>>>>> 57adb073

static int tabla_codec_enable_charge_pump(struct snd_soc_dapm_widget *w,
		struct snd_kcontrol *kcontrol, int event)
{
	struct snd_soc_codec *codec = w->codec;

	pr_debug("%s %d\n", __func__, event);
	switch (event) {
	case SND_SOC_DAPM_POST_PMU:
		snd_soc_update_bits(codec, TABLA_A_CDC_CLK_OTHR_CTL, 0x01,
			0x01);
		snd_soc_update_bits(codec, TABLA_A_CDC_CLSG_CTL, 0x08, 0x08);
		usleep_range(200, 200);
		snd_soc_update_bits(codec, TABLA_A_CP_STATIC, 0x10, 0x00);
		break;
	case SND_SOC_DAPM_PRE_PMD:
		snd_soc_update_bits(codec, TABLA_A_CDC_CLK_OTHR_RESET_CTL, 0x10,
			0x10);
		usleep_range(20, 20);
		snd_soc_update_bits(codec, TABLA_A_CP_STATIC, 0x08, 0x08);
		snd_soc_update_bits(codec, TABLA_A_CP_STATIC, 0x10, 0x10);
		snd_soc_update_bits(codec, TABLA_A_CDC_CLSG_CTL, 0x08, 0x00);
		snd_soc_update_bits(codec, TABLA_A_CDC_CLK_OTHR_CTL, 0x01,
			0x00);
		snd_soc_update_bits(codec, TABLA_A_CP_STATIC, 0x08, 0x00);
		break;
	}
	return 0;
}

static int tabla_get_anc_slot(struct snd_kcontrol *kcontrol,
	struct snd_ctl_elem_value *ucontrol)
{
	struct snd_soc_codec *codec = snd_kcontrol_chip(kcontrol);
	struct tabla_priv *tabla = snd_soc_codec_get_drvdata(codec);
	ucontrol->value.integer.value[0] = tabla->anc_slot;
	return 0;
}

static int tabla_put_anc_slot(struct snd_kcontrol *kcontrol,
	struct snd_ctl_elem_value *ucontrol)
{
	struct snd_soc_codec *codec = snd_kcontrol_chip(kcontrol);
	struct tabla_priv *tabla = snd_soc_codec_get_drvdata(codec);
	tabla->anc_slot = ucontrol->value.integer.value[0];
	return 0;
}

static int tabla_pa_gain_get(struct snd_kcontrol *kcontrol,
				struct snd_ctl_elem_value *ucontrol)
{
	u8 ear_pa_gain;
	struct snd_soc_codec *codec = snd_kcontrol_chip(kcontrol);

	ear_pa_gain = snd_soc_read(codec, TABLA_A_RX_EAR_GAIN);

	ear_pa_gain = ear_pa_gain >> 5;

	if (ear_pa_gain == 0x00) {
		ucontrol->value.integer.value[0] = 0;
	} else if (ear_pa_gain == 0x04) {
		ucontrol->value.integer.value[0] = 1;
	} else  {
		pr_err("%s: ERROR: Unsupported Ear Gain = 0x%x\n",
				__func__, ear_pa_gain);
		return -EINVAL;
	}

	pr_debug("%s: ear_pa_gain = 0x%x\n", __func__, ear_pa_gain);

	return 0;
}

static int tabla_pa_gain_put(struct snd_kcontrol *kcontrol,
				struct snd_ctl_elem_value *ucontrol)
{
	u8 ear_pa_gain;
	struct snd_soc_codec *codec = snd_kcontrol_chip(kcontrol);

	pr_debug("%s: ucontrol->value.integer.value[0]  = %ld\n", __func__,
			ucontrol->value.integer.value[0]);

	switch (ucontrol->value.integer.value[0]) {
	case 0:
		ear_pa_gain = 0x00;
		break;
	case 1:
		ear_pa_gain = 0x80;
		break;
	default:
		return -EINVAL;
	}

	snd_soc_update_bits(codec, TABLA_A_RX_EAR_GAIN, 0xE0, ear_pa_gain);
	return 0;
}

static int tabla_get_iir_enable_audio_mixer(
					struct snd_kcontrol *kcontrol,
					struct snd_ctl_elem_value *ucontrol)
{
	struct snd_soc_codec *codec = snd_kcontrol_chip(kcontrol);
	int iir_idx = ((struct soc_multi_mixer_control *)
					kcontrol->private_value)->reg;
	int band_idx = ((struct soc_multi_mixer_control *)
					kcontrol->private_value)->shift;

	ucontrol->value.integer.value[0] =
		snd_soc_read(codec, (TABLA_A_CDC_IIR1_CTL + 16 * iir_idx)) &
		(1 << band_idx);
	pr_debug("%s: IIR #%d band #%d enable %d\n", __func__,
		iir_idx, band_idx,
		(uint32_t)ucontrol->value.integer.value[0]);
	return 0;
}

static int tabla_put_iir_enable_audio_mixer(
					struct snd_kcontrol *kcontrol,
					struct snd_ctl_elem_value *ucontrol)
{
	struct snd_soc_codec *codec = snd_kcontrol_chip(kcontrol);
	int iir_idx = ((struct soc_multi_mixer_control *)
					kcontrol->private_value)->reg;
	int band_idx = ((struct soc_multi_mixer_control *)
					kcontrol->private_value)->shift;
	int value = ucontrol->value.integer.value[0];

	/* Mask first 5 bits, 6-8 are reserved */
	snd_soc_update_bits(codec, (TABLA_A_CDC_IIR1_CTL + 16 * iir_idx),
		(1 << band_idx), (value << band_idx));

	pr_debug("%s: IIR #%d band #%d enable %d\n", __func__,
		iir_idx, band_idx, value);
	return 0;
}
static uint32_t get_iir_band_coeff(struct snd_soc_codec *codec,
				int iir_idx, int band_idx,
				int coeff_idx)
{
	/* Address does not automatically update if reading */
	snd_soc_write(codec,
		(TABLA_A_CDC_IIR1_COEF_B1_CTL + 16 * iir_idx),
		(band_idx * BAND_MAX + coeff_idx) & 0x1F);

	/* Mask bits top 2 bits since they are reserved */
	return ((snd_soc_read(codec,
		(TABLA_A_CDC_IIR1_COEF_B2_CTL + 16 * iir_idx)) << 24) |
		(snd_soc_read(codec,
		(TABLA_A_CDC_IIR1_COEF_B3_CTL + 16 * iir_idx)) << 16) |
		(snd_soc_read(codec,
		(TABLA_A_CDC_IIR1_COEF_B4_CTL + 16 * iir_idx)) << 8) |
		(snd_soc_read(codec,
		(TABLA_A_CDC_IIR1_COEF_B5_CTL + 16 * iir_idx)))) &
		0x3FFFFFFF;
}

static int tabla_get_iir_band_audio_mixer(
					struct snd_kcontrol *kcontrol,
					struct snd_ctl_elem_value *ucontrol)
{
	struct snd_soc_codec *codec = snd_kcontrol_chip(kcontrol);
	int iir_idx = ((struct soc_multi_mixer_control *)
					kcontrol->private_value)->reg;
	int band_idx = ((struct soc_multi_mixer_control *)
					kcontrol->private_value)->shift;

	ucontrol->value.integer.value[0] =
		get_iir_band_coeff(codec, iir_idx, band_idx, 0);
	ucontrol->value.integer.value[1] =
		get_iir_band_coeff(codec, iir_idx, band_idx, 1);
	ucontrol->value.integer.value[2] =
		get_iir_band_coeff(codec, iir_idx, band_idx, 2);
	ucontrol->value.integer.value[3] =
		get_iir_band_coeff(codec, iir_idx, band_idx, 3);
	ucontrol->value.integer.value[4] =
		get_iir_band_coeff(codec, iir_idx, band_idx, 4);

	pr_debug("%s: IIR #%d band #%d b0 = 0x%x\n"
		"%s: IIR #%d band #%d b1 = 0x%x\n"
		"%s: IIR #%d band #%d b2 = 0x%x\n"
		"%s: IIR #%d band #%d a1 = 0x%x\n"
		"%s: IIR #%d band #%d a2 = 0x%x\n",
		__func__, iir_idx, band_idx,
		(uint32_t)ucontrol->value.integer.value[0],
		__func__, iir_idx, band_idx,
		(uint32_t)ucontrol->value.integer.value[1],
		__func__, iir_idx, band_idx,
		(uint32_t)ucontrol->value.integer.value[2],
		__func__, iir_idx, band_idx,
		(uint32_t)ucontrol->value.integer.value[3],
		__func__, iir_idx, band_idx,
		(uint32_t)ucontrol->value.integer.value[4]);
	return 0;
}

static void set_iir_band_coeff(struct snd_soc_codec *codec,
				int iir_idx, int band_idx,
				int coeff_idx, uint32_t value)
{
	/* Mask top 3 bits, 6-8 are reserved */
	/* Update address manually each time */
	snd_soc_write(codec,
		(TABLA_A_CDC_IIR1_COEF_B1_CTL + 16 * iir_idx),
		(band_idx * BAND_MAX + coeff_idx) & 0x1F);

	/* Mask top 2 bits, 7-8 are reserved */
	snd_soc_write(codec,
		(TABLA_A_CDC_IIR1_COEF_B2_CTL + 16 * iir_idx),
		(value >> 24) & 0x3F);

	/* Isolate 8bits at a time */
	snd_soc_write(codec,
		(TABLA_A_CDC_IIR1_COEF_B3_CTL + 16 * iir_idx),
		(value >> 16) & 0xFF);

	snd_soc_write(codec,
		(TABLA_A_CDC_IIR1_COEF_B4_CTL + 16 * iir_idx),
		(value >> 8) & 0xFF);

	snd_soc_write(codec,
		(TABLA_A_CDC_IIR1_COEF_B5_CTL + 16 * iir_idx),
		value & 0xFF);
}

static int tabla_put_iir_band_audio_mixer(
					struct snd_kcontrol *kcontrol,
					struct snd_ctl_elem_value *ucontrol)
{
	struct snd_soc_codec *codec = snd_kcontrol_chip(kcontrol);
	int iir_idx = ((struct soc_multi_mixer_control *)
					kcontrol->private_value)->reg;
	int band_idx = ((struct soc_multi_mixer_control *)
					kcontrol->private_value)->shift;

	set_iir_band_coeff(codec, iir_idx, band_idx, 0,
				ucontrol->value.integer.value[0]);
	set_iir_band_coeff(codec, iir_idx, band_idx, 1,
				ucontrol->value.integer.value[1]);
	set_iir_band_coeff(codec, iir_idx, band_idx, 2,
				ucontrol->value.integer.value[2]);
	set_iir_band_coeff(codec, iir_idx, band_idx, 3,
				ucontrol->value.integer.value[3]);
	set_iir_band_coeff(codec, iir_idx, band_idx, 4,
				ucontrol->value.integer.value[4]);

	pr_debug("%s: IIR #%d band #%d b0 = 0x%x\n"
		"%s: IIR #%d band #%d b1 = 0x%x\n"
		"%s: IIR #%d band #%d b2 = 0x%x\n"
		"%s: IIR #%d band #%d a1 = 0x%x\n"
		"%s: IIR #%d band #%d a2 = 0x%x\n",
		__func__, iir_idx, band_idx,
		get_iir_band_coeff(codec, iir_idx, band_idx, 0),
		__func__, iir_idx, band_idx,
		get_iir_band_coeff(codec, iir_idx, band_idx, 1),
		__func__, iir_idx, band_idx,
		get_iir_band_coeff(codec, iir_idx, band_idx, 2),
		__func__, iir_idx, band_idx,
		get_iir_band_coeff(codec, iir_idx, band_idx, 3),
		__func__, iir_idx, band_idx,
		get_iir_band_coeff(codec, iir_idx, band_idx, 4));
	return 0;
}

static const char *tabla_ear_pa_gain_text[] = {"POS_6_DB", "POS_2_DB"};
static const struct soc_enum tabla_ear_pa_gain_enum[] = {
		SOC_ENUM_SINGLE_EXT(2, tabla_ear_pa_gain_text),
};

/*cut of frequency for high pass filter*/
static const char *cf_text[] = {
	"MIN_3DB_4Hz", "MIN_3DB_75Hz", "MIN_3DB_150Hz"
};

static const struct soc_enum cf_dec1_enum =
	SOC_ENUM_SINGLE(TABLA_A_CDC_TX1_MUX_CTL, 4, 3, cf_text);

static const struct soc_enum cf_dec2_enum =
	SOC_ENUM_SINGLE(TABLA_A_CDC_TX2_MUX_CTL, 4, 3, cf_text);

static const struct soc_enum cf_dec3_enum =
	SOC_ENUM_SINGLE(TABLA_A_CDC_TX3_MUX_CTL, 4, 3, cf_text);

static const struct soc_enum cf_dec4_enum =
	SOC_ENUM_SINGLE(TABLA_A_CDC_TX4_MUX_CTL, 4, 3, cf_text);

static const struct soc_enum cf_dec5_enum =
	SOC_ENUM_SINGLE(TABLA_A_CDC_TX5_MUX_CTL, 4, 3, cf_text);

static const struct soc_enum cf_dec6_enum =
	SOC_ENUM_SINGLE(TABLA_A_CDC_TX6_MUX_CTL, 4, 3, cf_text);

static const struct soc_enum cf_dec7_enum =
	SOC_ENUM_SINGLE(TABLA_A_CDC_TX7_MUX_CTL, 4, 3, cf_text);

static const struct soc_enum cf_dec8_enum =
	SOC_ENUM_SINGLE(TABLA_A_CDC_TX8_MUX_CTL, 4, 3, cf_text);

static const struct soc_enum cf_dec9_enum =
	SOC_ENUM_SINGLE(TABLA_A_CDC_TX9_MUX_CTL, 4, 3, cf_text);

static const struct soc_enum cf_dec10_enum =
	SOC_ENUM_SINGLE(TABLA_A_CDC_TX10_MUX_CTL, 4, 3, cf_text);

static const struct soc_enum cf_rxmix1_enum =
	SOC_ENUM_SINGLE(TABLA_A_CDC_RX1_B4_CTL, 1, 3, cf_text);

static const struct soc_enum cf_rxmix2_enum =
	SOC_ENUM_SINGLE(TABLA_A_CDC_RX2_B4_CTL, 1, 3, cf_text);

static const struct soc_enum cf_rxmix3_enum =
	SOC_ENUM_SINGLE(TABLA_A_CDC_RX3_B4_CTL, 1, 3, cf_text);

static const struct soc_enum cf_rxmix4_enum =
	SOC_ENUM_SINGLE(TABLA_A_CDC_RX4_B4_CTL, 1, 3, cf_text);

static const struct soc_enum cf_rxmix5_enum =
	SOC_ENUM_SINGLE(TABLA_A_CDC_RX5_B4_CTL, 1, 3, cf_text)
;
static const struct soc_enum cf_rxmix6_enum =
	SOC_ENUM_SINGLE(TABLA_A_CDC_RX6_B4_CTL, 1, 3, cf_text);

static const struct soc_enum cf_rxmix7_enum =
	SOC_ENUM_SINGLE(TABLA_A_CDC_RX7_B4_CTL, 1, 3, cf_text);

static const struct snd_kcontrol_new tabla_snd_controls[] = {

	SOC_ENUM_EXT("EAR PA Gain", tabla_ear_pa_gain_enum[0],
		tabla_pa_gain_get, tabla_pa_gain_put),

	SOC_SINGLE_TLV("LINEOUT1 Volume", TABLA_A_RX_LINE_1_GAIN, 0, 12, 1,
		line_gain),
	SOC_SINGLE_TLV("LINEOUT2 Volume", TABLA_A_RX_LINE_2_GAIN, 0, 12, 1,
		line_gain),
	SOC_SINGLE_TLV("LINEOUT3 Volume", TABLA_A_RX_LINE_3_GAIN, 0, 12, 1,
		line_gain),
	SOC_SINGLE_TLV("LINEOUT4 Volume", TABLA_A_RX_LINE_4_GAIN, 0, 12, 1,
		line_gain),
	SOC_SINGLE_TLV("LINEOUT5 Volume", TABLA_A_RX_LINE_5_GAIN, 0, 12, 1,
		line_gain),

	SOC_SINGLE_TLV("HPHL Volume", TABLA_A_RX_HPH_L_GAIN, 0, 12, 1,
		line_gain),
	SOC_SINGLE_TLV("HPHR Volume", TABLA_A_RX_HPH_R_GAIN, 0, 12, 1,
		line_gain),

	SOC_SINGLE_S8_TLV("RX1 Digital Volume", TABLA_A_CDC_RX1_VOL_CTL_B2_CTL,
		-84, 40, digital_gain),
	SOC_SINGLE_S8_TLV("RX2 Digital Volume", TABLA_A_CDC_RX2_VOL_CTL_B2_CTL,
		-84, 40, digital_gain),
	SOC_SINGLE_S8_TLV("RX3 Digital Volume", TABLA_A_CDC_RX3_VOL_CTL_B2_CTL,
		-84, 40, digital_gain),
	SOC_SINGLE_S8_TLV("RX4 Digital Volume", TABLA_A_CDC_RX4_VOL_CTL_B2_CTL,
		-84, 40, digital_gain),
	SOC_SINGLE_S8_TLV("RX5 Digital Volume", TABLA_A_CDC_RX5_VOL_CTL_B2_CTL,
		-84, 40, digital_gain),
	SOC_SINGLE_S8_TLV("RX6 Digital Volume", TABLA_A_CDC_RX6_VOL_CTL_B2_CTL,
		-84, 40, digital_gain),

	SOC_SINGLE_S8_TLV("DEC1 Volume", TABLA_A_CDC_TX1_VOL_CTL_GAIN, -84, 40,
		digital_gain),
	SOC_SINGLE_S8_TLV("DEC2 Volume", TABLA_A_CDC_TX2_VOL_CTL_GAIN, -84, 40,
		digital_gain),
	SOC_SINGLE_S8_TLV("DEC3 Volume", TABLA_A_CDC_TX3_VOL_CTL_GAIN, -84, 40,
		digital_gain),
	SOC_SINGLE_S8_TLV("DEC4 Volume", TABLA_A_CDC_TX4_VOL_CTL_GAIN, -84, 40,
		digital_gain),
	SOC_SINGLE_S8_TLV("DEC5 Volume", TABLA_A_CDC_TX5_VOL_CTL_GAIN, -84, 40,
		digital_gain),
	SOC_SINGLE_S8_TLV("DEC6 Volume", TABLA_A_CDC_TX6_VOL_CTL_GAIN, -84, 40,
		digital_gain),
	SOC_SINGLE_S8_TLV("DEC7 Volume", TABLA_A_CDC_TX7_VOL_CTL_GAIN, -84, 40,
		digital_gain),
	SOC_SINGLE_S8_TLV("DEC8 Volume", TABLA_A_CDC_TX8_VOL_CTL_GAIN, -84, 40,
		digital_gain),
	SOC_SINGLE_S8_TLV("DEC9 Volume", TABLA_A_CDC_TX9_VOL_CTL_GAIN, -84, 40,
		digital_gain),
	SOC_SINGLE_S8_TLV("DEC10 Volume", TABLA_A_CDC_TX10_VOL_CTL_GAIN, -84,
		40, digital_gain),
	SOC_SINGLE_S8_TLV("IIR1 INP1 Volume", TABLA_A_CDC_IIR1_GAIN_B1_CTL, -84,
		40, digital_gain),
	SOC_SINGLE_S8_TLV("IIR1 INP2 Volume", TABLA_A_CDC_IIR1_GAIN_B2_CTL, -84,
		40, digital_gain),
	SOC_SINGLE_S8_TLV("IIR1 INP3 Volume", TABLA_A_CDC_IIR1_GAIN_B3_CTL, -84,
		40, digital_gain),
	SOC_SINGLE_S8_TLV("IIR1 INP4 Volume", TABLA_A_CDC_IIR1_GAIN_B4_CTL, -84,
		40, digital_gain),
	SOC_SINGLE_TLV("ADC1 Volume", TABLA_A_TX_1_2_EN, 5, 3, 0, analog_gain),
	SOC_SINGLE_TLV("ADC2 Volume", TABLA_A_TX_1_2_EN, 1, 3, 0, analog_gain),
	SOC_SINGLE_TLV("ADC3 Volume", TABLA_A_TX_3_4_EN, 5, 3, 0, analog_gain),
	SOC_SINGLE_TLV("ADC4 Volume", TABLA_A_TX_3_4_EN, 1, 3, 0, analog_gain),
	SOC_SINGLE_TLV("ADC5 Volume", TABLA_A_TX_5_6_EN, 5, 3, 0, analog_gain),
	SOC_SINGLE_TLV("ADC6 Volume", TABLA_A_TX_5_6_EN, 1, 3, 0, analog_gain),

	SOC_SINGLE("MICBIAS1 CAPLESS Switch", TABLA_A_MICB_1_CTL, 4, 1, 1),
	SOC_SINGLE("MICBIAS2 CAPLESS Switch", TABLA_A_MICB_2_CTL, 4, 1, 1),
	SOC_SINGLE("MICBIAS3 CAPLESS Switch", TABLA_A_MICB_3_CTL, 4, 1, 1),

	SOC_SINGLE_EXT("ANC Slot", SND_SOC_NOPM, 0, 0, 100, tabla_get_anc_slot,
		tabla_put_anc_slot),
	SOC_ENUM("TX1 HPF cut off", cf_dec1_enum),
	SOC_ENUM("TX2 HPF cut off", cf_dec2_enum),
	SOC_ENUM("TX3 HPF cut off", cf_dec3_enum),
	SOC_ENUM("TX4 HPF cut off", cf_dec4_enum),
	SOC_ENUM("TX5 HPF cut off", cf_dec5_enum),
	SOC_ENUM("TX6 HPF cut off", cf_dec6_enum),
	SOC_ENUM("TX7 HPF cut off", cf_dec7_enum),
	SOC_ENUM("TX8 HPF cut off", cf_dec8_enum),
	SOC_ENUM("TX9 HPF cut off", cf_dec9_enum),
	SOC_ENUM("TX10 HPF cut off", cf_dec10_enum),

	SOC_SINGLE("TX1 HPF Switch", TABLA_A_CDC_TX1_MUX_CTL, 3, 1, 0),
	SOC_SINGLE("TX2 HPF Switch", TABLA_A_CDC_TX2_MUX_CTL, 3, 1, 0),
	SOC_SINGLE("TX3 HPF Switch", TABLA_A_CDC_TX3_MUX_CTL, 3, 1, 0),
	SOC_SINGLE("TX4 HPF Switch", TABLA_A_CDC_TX4_MUX_CTL, 3, 1, 0),
	SOC_SINGLE("TX5 HPF Switch", TABLA_A_CDC_TX5_MUX_CTL, 3, 1, 0),
	SOC_SINGLE("TX6 HPF Switch", TABLA_A_CDC_TX6_MUX_CTL, 3, 1, 0),
	SOC_SINGLE("TX7 HPF Switch", TABLA_A_CDC_TX7_MUX_CTL, 3, 1, 0),
	SOC_SINGLE("TX8 HPF Switch", TABLA_A_CDC_TX8_MUX_CTL, 3, 1, 0),
	SOC_SINGLE("TX9 HPF Switch", TABLA_A_CDC_TX9_MUX_CTL, 3, 1, 0),
	SOC_SINGLE("TX10 HPF Switch", TABLA_A_CDC_TX10_MUX_CTL, 3, 1, 0),

	SOC_SINGLE("RX1 HPF Switch", TABLA_A_CDC_RX1_B5_CTL, 2, 1, 0),
	SOC_SINGLE("RX2 HPF Switch", TABLA_A_CDC_RX2_B5_CTL, 2, 1, 0),
	SOC_SINGLE("RX3 HPF Switch", TABLA_A_CDC_RX3_B5_CTL, 2, 1, 0),
	SOC_SINGLE("RX4 HPF Switch", TABLA_A_CDC_RX4_B5_CTL, 2, 1, 0),
	SOC_SINGLE("RX5 HPF Switch", TABLA_A_CDC_RX5_B5_CTL, 2, 1, 0),
	SOC_SINGLE("RX6 HPF Switch", TABLA_A_CDC_RX6_B5_CTL, 2, 1, 0),
	SOC_SINGLE("RX7 HPF Switch", TABLA_A_CDC_RX7_B5_CTL, 2, 1, 0),

	SOC_ENUM("RX1 HPF cut off", cf_rxmix1_enum),
	SOC_ENUM("RX2 HPF cut off", cf_rxmix2_enum),
	SOC_ENUM("RX3 HPF cut off", cf_rxmix3_enum),
	SOC_ENUM("RX4 HPF cut off", cf_rxmix4_enum),
	SOC_ENUM("RX5 HPF cut off", cf_rxmix5_enum),
	SOC_ENUM("RX6 HPF cut off", cf_rxmix6_enum),
	SOC_ENUM("RX7 HPF cut off", cf_rxmix7_enum),

	SOC_SINGLE_EXT("IIR1 Enable Band1", IIR1, BAND1, 1, 0,
	tabla_get_iir_enable_audio_mixer, tabla_put_iir_enable_audio_mixer),
	SOC_SINGLE_EXT("IIR1 Enable Band2", IIR1, BAND2, 1, 0,
	tabla_get_iir_enable_audio_mixer, tabla_put_iir_enable_audio_mixer),
	SOC_SINGLE_EXT("IIR1 Enable Band3", IIR1, BAND3, 1, 0,
	tabla_get_iir_enable_audio_mixer, tabla_put_iir_enable_audio_mixer),
	SOC_SINGLE_EXT("IIR1 Enable Band4", IIR1, BAND4, 1, 0,
	tabla_get_iir_enable_audio_mixer, tabla_put_iir_enable_audio_mixer),
	SOC_SINGLE_EXT("IIR1 Enable Band5", IIR1, BAND5, 1, 0,
	tabla_get_iir_enable_audio_mixer, tabla_put_iir_enable_audio_mixer),
	SOC_SINGLE_EXT("IIR2 Enable Band1", IIR2, BAND1, 1, 0,
	tabla_get_iir_enable_audio_mixer, tabla_put_iir_enable_audio_mixer),
	SOC_SINGLE_EXT("IIR2 Enable Band2", IIR2, BAND2, 1, 0,
	tabla_get_iir_enable_audio_mixer, tabla_put_iir_enable_audio_mixer),
	SOC_SINGLE_EXT("IIR2 Enable Band3", IIR2, BAND3, 1, 0,
	tabla_get_iir_enable_audio_mixer, tabla_put_iir_enable_audio_mixer),
	SOC_SINGLE_EXT("IIR2 Enable Band4", IIR2, BAND4, 1, 0,
	tabla_get_iir_enable_audio_mixer, tabla_put_iir_enable_audio_mixer),
	SOC_SINGLE_EXT("IIR2 Enable Band5", IIR2, BAND5, 1, 0,
	tabla_get_iir_enable_audio_mixer, tabla_put_iir_enable_audio_mixer),

	SOC_SINGLE_MULTI_EXT("IIR1 Band1", IIR1, BAND1, 255, 0, 5,
	tabla_get_iir_band_audio_mixer, tabla_put_iir_band_audio_mixer),
	SOC_SINGLE_MULTI_EXT("IIR1 Band2", IIR1, BAND2, 255, 0, 5,
	tabla_get_iir_band_audio_mixer, tabla_put_iir_band_audio_mixer),
	SOC_SINGLE_MULTI_EXT("IIR1 Band3", IIR1, BAND3, 255, 0, 5,
	tabla_get_iir_band_audio_mixer, tabla_put_iir_band_audio_mixer),
	SOC_SINGLE_MULTI_EXT("IIR1 Band4", IIR1, BAND4, 255, 0, 5,
	tabla_get_iir_band_audio_mixer, tabla_put_iir_band_audio_mixer),
	SOC_SINGLE_MULTI_EXT("IIR1 Band5", IIR1, BAND5, 255, 0, 5,
	tabla_get_iir_band_audio_mixer, tabla_put_iir_band_audio_mixer),
	SOC_SINGLE_MULTI_EXT("IIR2 Band1", IIR2, BAND1, 255, 0, 5,
	tabla_get_iir_band_audio_mixer, tabla_put_iir_band_audio_mixer),
	SOC_SINGLE_MULTI_EXT("IIR2 Band2", IIR2, BAND2, 255, 0, 5,
	tabla_get_iir_band_audio_mixer, tabla_put_iir_band_audio_mixer),
	SOC_SINGLE_MULTI_EXT("IIR2 Band3", IIR2, BAND3, 255, 0, 5,
	tabla_get_iir_band_audio_mixer, tabla_put_iir_band_audio_mixer),
	SOC_SINGLE_MULTI_EXT("IIR2 Band4", IIR2, BAND4, 255, 0, 5,
	tabla_get_iir_band_audio_mixer, tabla_put_iir_band_audio_mixer),
	SOC_SINGLE_MULTI_EXT("IIR2 Band5", IIR2, BAND5, 255, 0, 5,
	tabla_get_iir_band_audio_mixer, tabla_put_iir_band_audio_mixer),
};

static const struct snd_kcontrol_new tabla_1_x_snd_controls[] = {
	SOC_SINGLE("MICBIAS4 CAPLESS Switch", TABLA_1_A_MICB_4_CTL, 4, 1, 1),
};

static const struct snd_kcontrol_new tabla_2_higher_snd_controls[] = {
	SOC_SINGLE("MICBIAS4 CAPLESS Switch", TABLA_2_A_MICB_4_CTL, 4, 1, 1),
};

static const char *rx_mix1_text[] = {
	"ZERO", "SRC1", "SRC2", "IIR1", "IIR2", "RX1", "RX2", "RX3", "RX4",
		"RX5", "RX6", "RX7"
};

static const char *rx_dsm_text[] = {
	"CIC_OUT", "DSM_INV"
};

static const char *sb_tx1_mux_text[] = {
	"ZERO", "RMIX1", "RMIX2", "RMIX3", "RMIX4", "RMIX5", "RMIX6", "RMIX7",
		"DEC1"
};

static const char *sb_tx5_mux_text[] = {
	"ZERO", "RMIX1", "RMIX2", "RMIX3", "RMIX4", "RMIX5", "RMIX6", "RMIX7",
		"DEC5"
};

static const char *sb_tx6_mux_text[] = {
	"ZERO", "RMIX1", "RMIX2", "RMIX3", "RMIX4", "RMIX5", "RMIX6", "RMIX7",
		"DEC6"
};

static const char const *sb_tx7_to_tx10_mux_text[] = {
	"ZERO", "RMIX1", "RMIX2", "RMIX3", "RMIX4", "RMIX5", "RMIX6", "RMIX7",
		"DEC1", "DEC2", "DEC3", "DEC4", "DEC5", "DEC6", "DEC7", "DEC8",
		"DEC9", "DEC10"
};

static const char *dec1_mux_text[] = {
	"ZERO", "DMIC1", "ADC6",
};

static const char *dec2_mux_text[] = {
	"ZERO", "DMIC2", "ADC5",
};

static const char *dec3_mux_text[] = {
	"ZERO", "DMIC3", "ADC4",
};

static const char *dec4_mux_text[] = {
	"ZERO", "DMIC4", "ADC3",
};

static const char *dec5_mux_text[] = {
	"ZERO", "DMIC5", "ADC2",
};

static const char *dec6_mux_text[] = {
	"ZERO", "DMIC6", "ADC1",
};

static const char const *dec7_mux_text[] = {
	"ZERO", "DMIC1", "DMIC6", "ADC1", "ADC6", "ANC1_FB", "ANC2_FB",
};

static const char *dec8_mux_text[] = {
	"ZERO", "DMIC2", "DMIC5", "ADC2", "ADC5",
};

static const char *dec9_mux_text[] = {
	"ZERO", "DMIC4", "DMIC5", "ADC2", "ADC3", "ADCMB", "ANC1_FB", "ANC2_FB",
};

static const char *dec10_mux_text[] = {
	"ZERO", "DMIC3", "DMIC6", "ADC1", "ADC4", "ADCMB", "ANC1_FB", "ANC2_FB",
};

static const char const *anc_mux_text[] = {
	"ZERO", "ADC1", "ADC2", "ADC3", "ADC4", "ADC5", "ADC6", "ADC_MB",
		"RSVD_1", "DMIC1", "DMIC2", "DMIC3", "DMIC4", "DMIC5", "DMIC6"
};

static const char const *anc1_fb_mux_text[] = {
	"ZERO", "EAR_HPH_L", "EAR_LINE_1",
};

static const char *iir1_inp1_text[] = {
	"ZERO", "DEC1", "DEC2", "DEC3", "DEC4", "DEC5", "DEC6", "DEC7", "DEC8",
	"DEC9", "DEC10", "RX1", "RX2", "RX3", "RX4", "RX5", "RX6", "RX7"
};

static const struct soc_enum rx_mix1_inp1_chain_enum =
	SOC_ENUM_SINGLE(TABLA_A_CDC_CONN_RX1_B1_CTL, 0, 12, rx_mix1_text);

static const struct soc_enum rx_mix1_inp2_chain_enum =
	SOC_ENUM_SINGLE(TABLA_A_CDC_CONN_RX1_B1_CTL, 4, 12, rx_mix1_text);

static const struct soc_enum rx2_mix1_inp1_chain_enum =
	SOC_ENUM_SINGLE(TABLA_A_CDC_CONN_RX2_B1_CTL, 0, 12, rx_mix1_text);

static const struct soc_enum rx2_mix1_inp2_chain_enum =
	SOC_ENUM_SINGLE(TABLA_A_CDC_CONN_RX2_B1_CTL, 4, 12, rx_mix1_text);

static const struct soc_enum rx3_mix1_inp1_chain_enum =
	SOC_ENUM_SINGLE(TABLA_A_CDC_CONN_RX3_B1_CTL, 0, 12, rx_mix1_text);

static const struct soc_enum rx3_mix1_inp2_chain_enum =
	SOC_ENUM_SINGLE(TABLA_A_CDC_CONN_RX3_B1_CTL, 4, 12, rx_mix1_text);

static const struct soc_enum rx4_mix1_inp1_chain_enum =
	SOC_ENUM_SINGLE(TABLA_A_CDC_CONN_RX4_B1_CTL, 0, 12, rx_mix1_text);

static const struct soc_enum rx4_mix1_inp2_chain_enum =
	SOC_ENUM_SINGLE(TABLA_A_CDC_CONN_RX4_B1_CTL, 4, 12, rx_mix1_text);

static const struct soc_enum rx5_mix1_inp1_chain_enum =
	SOC_ENUM_SINGLE(TABLA_A_CDC_CONN_RX5_B1_CTL, 0, 12, rx_mix1_text);

static const struct soc_enum rx5_mix1_inp2_chain_enum =
	SOC_ENUM_SINGLE(TABLA_A_CDC_CONN_RX5_B1_CTL, 4, 12, rx_mix1_text);

static const struct soc_enum rx6_mix1_inp1_chain_enum =
	SOC_ENUM_SINGLE(TABLA_A_CDC_CONN_RX6_B1_CTL, 0, 12, rx_mix1_text);

static const struct soc_enum rx6_mix1_inp2_chain_enum =
	SOC_ENUM_SINGLE(TABLA_A_CDC_CONN_RX6_B1_CTL, 4, 12, rx_mix1_text);

static const struct soc_enum rx7_mix1_inp1_chain_enum =
	SOC_ENUM_SINGLE(TABLA_A_CDC_CONN_RX7_B1_CTL, 0, 12, rx_mix1_text);

static const struct soc_enum rx7_mix1_inp2_chain_enum =
	SOC_ENUM_SINGLE(TABLA_A_CDC_CONN_RX7_B1_CTL, 4, 12, rx_mix1_text);

static const struct soc_enum rx4_dsm_enum =
	SOC_ENUM_SINGLE(TABLA_A_CDC_RX4_B6_CTL, 4, 2, rx_dsm_text);

static const struct soc_enum rx6_dsm_enum =
	SOC_ENUM_SINGLE(TABLA_A_CDC_RX6_B6_CTL, 4, 2, rx_dsm_text);

static const struct soc_enum sb_tx5_mux_enum =
	SOC_ENUM_SINGLE(TABLA_A_CDC_CONN_TX_SB_B5_CTL, 0, 9, sb_tx5_mux_text);

static const struct soc_enum sb_tx6_mux_enum =
	SOC_ENUM_SINGLE(TABLA_A_CDC_CONN_TX_SB_B6_CTL, 0, 9, sb_tx6_mux_text);

static const struct soc_enum sb_tx7_mux_enum =
	SOC_ENUM_SINGLE(TABLA_A_CDC_CONN_TX_SB_B7_CTL, 0, 18,
			sb_tx7_to_tx10_mux_text);

static const struct soc_enum sb_tx8_mux_enum =
	SOC_ENUM_SINGLE(TABLA_A_CDC_CONN_TX_SB_B8_CTL, 0, 18,
			sb_tx7_to_tx10_mux_text);

static const struct soc_enum sb_tx9_mux_enum =
	SOC_ENUM_SINGLE(TABLA_A_CDC_CONN_TX_SB_B9_CTL, 0, 18,
			sb_tx7_to_tx10_mux_text);

static const struct soc_enum sb_tx10_mux_enum =
	SOC_ENUM_SINGLE(TABLA_A_CDC_CONN_TX_SB_B10_CTL, 0, 18,
			sb_tx7_to_tx10_mux_text);

static const struct soc_enum sb_tx1_mux_enum =
	SOC_ENUM_SINGLE(TABLA_A_CDC_CONN_TX_SB_B1_CTL, 0, 9, sb_tx1_mux_text);

static const struct soc_enum dec1_mux_enum =
	SOC_ENUM_SINGLE(TABLA_A_CDC_CONN_TX_B1_CTL, 0, 3, dec1_mux_text);

static const struct soc_enum dec2_mux_enum =
	SOC_ENUM_SINGLE(TABLA_A_CDC_CONN_TX_B1_CTL, 2, 3, dec2_mux_text);

static const struct soc_enum dec3_mux_enum =
	SOC_ENUM_SINGLE(TABLA_A_CDC_CONN_TX_B1_CTL, 4, 3, dec3_mux_text);

static const struct soc_enum dec4_mux_enum =
	SOC_ENUM_SINGLE(TABLA_A_CDC_CONN_TX_B1_CTL, 6, 3, dec4_mux_text);

static const struct soc_enum dec5_mux_enum =
	SOC_ENUM_SINGLE(TABLA_A_CDC_CONN_TX_B2_CTL, 0, 3, dec5_mux_text);

static const struct soc_enum dec6_mux_enum =
	SOC_ENUM_SINGLE(TABLA_A_CDC_CONN_TX_B2_CTL, 2, 3, dec6_mux_text);

static const struct soc_enum dec7_mux_enum =
	SOC_ENUM_SINGLE(TABLA_A_CDC_CONN_TX_B2_CTL, 4, 7, dec7_mux_text);

static const struct soc_enum dec8_mux_enum =
	SOC_ENUM_SINGLE(TABLA_A_CDC_CONN_TX_B3_CTL, 0, 7, dec8_mux_text);

static const struct soc_enum dec9_mux_enum =
	SOC_ENUM_SINGLE(TABLA_A_CDC_CONN_TX_B3_CTL, 3, 8, dec9_mux_text);

static const struct soc_enum dec10_mux_enum =
	SOC_ENUM_SINGLE(TABLA_A_CDC_CONN_TX_B4_CTL, 0, 8, dec10_mux_text);

static const struct soc_enum anc1_mux_enum =
	SOC_ENUM_SINGLE(TABLA_A_CDC_CONN_ANC_B1_CTL, 0, 16, anc_mux_text);

static const struct soc_enum anc2_mux_enum =
	SOC_ENUM_SINGLE(TABLA_A_CDC_CONN_ANC_B1_CTL, 4, 16, anc_mux_text);

static const struct soc_enum anc1_fb_mux_enum =
	SOC_ENUM_SINGLE(TABLA_A_CDC_CONN_ANC_B2_CTL, 0, 3, anc1_fb_mux_text);

static const struct soc_enum iir1_inp1_mux_enum =
	SOC_ENUM_SINGLE(TABLA_A_CDC_CONN_EQ1_B1_CTL, 0, 18, iir1_inp1_text);

static const struct snd_kcontrol_new rx_mix1_inp1_mux =
	SOC_DAPM_ENUM("RX1 MIX1 INP1 Mux", rx_mix1_inp1_chain_enum);

static const struct snd_kcontrol_new rx_mix1_inp2_mux =
	SOC_DAPM_ENUM("RX1 MIX1 INP2 Mux", rx_mix1_inp2_chain_enum);

static const struct snd_kcontrol_new rx2_mix1_inp1_mux =
	SOC_DAPM_ENUM("RX2 MIX1 INP1 Mux", rx2_mix1_inp1_chain_enum);

static const struct snd_kcontrol_new rx2_mix1_inp2_mux =
	SOC_DAPM_ENUM("RX2 MIX1 INP2 Mux", rx2_mix1_inp2_chain_enum);

static const struct snd_kcontrol_new rx3_mix1_inp1_mux =
	SOC_DAPM_ENUM("RX3 MIX1 INP1 Mux", rx3_mix1_inp1_chain_enum);

static const struct snd_kcontrol_new rx3_mix1_inp2_mux =
	SOC_DAPM_ENUM("RX3 MIX1 INP2 Mux", rx3_mix1_inp2_chain_enum);

static const struct snd_kcontrol_new rx4_mix1_inp1_mux =
	SOC_DAPM_ENUM("RX4 MIX1 INP1 Mux", rx4_mix1_inp1_chain_enum);

static const struct snd_kcontrol_new rx4_mix1_inp2_mux =
	SOC_DAPM_ENUM("RX4 MIX1 INP2 Mux", rx4_mix1_inp2_chain_enum);

static const struct snd_kcontrol_new rx5_mix1_inp1_mux =
	SOC_DAPM_ENUM("RX5 MIX1 INP1 Mux", rx5_mix1_inp1_chain_enum);

static const struct snd_kcontrol_new rx5_mix1_inp2_mux =
	SOC_DAPM_ENUM("RX5 MIX1 INP2 Mux", rx5_mix1_inp2_chain_enum);

static const struct snd_kcontrol_new rx6_mix1_inp1_mux =
	SOC_DAPM_ENUM("RX6 MIX1 INP1 Mux", rx6_mix1_inp1_chain_enum);

static const struct snd_kcontrol_new rx6_mix1_inp2_mux =
	SOC_DAPM_ENUM("RX6 MIX1 INP2 Mux", rx6_mix1_inp2_chain_enum);

static const struct snd_kcontrol_new rx7_mix1_inp1_mux =
	SOC_DAPM_ENUM("RX7 MIX1 INP1 Mux", rx7_mix1_inp1_chain_enum);

static const struct snd_kcontrol_new rx7_mix1_inp2_mux =
	SOC_DAPM_ENUM("RX7 MIX1 INP2 Mux", rx7_mix1_inp2_chain_enum);

static const struct snd_kcontrol_new rx4_dsm_mux =
	SOC_DAPM_ENUM("RX4 DSM MUX Mux", rx4_dsm_enum);

static const struct snd_kcontrol_new rx6_dsm_mux =
	SOC_DAPM_ENUM("RX6 DSM MUX Mux", rx6_dsm_enum);

static const struct snd_kcontrol_new sb_tx5_mux =
	SOC_DAPM_ENUM("SLIM TX5 MUX Mux", sb_tx5_mux_enum);

static const struct snd_kcontrol_new sb_tx6_mux =
	SOC_DAPM_ENUM("SLIM TX6 MUX Mux", sb_tx6_mux_enum);

static const struct snd_kcontrol_new sb_tx7_mux =
	SOC_DAPM_ENUM("SLIM TX7 MUX Mux", sb_tx7_mux_enum);

static const struct snd_kcontrol_new sb_tx8_mux =
	SOC_DAPM_ENUM("SLIM TX8 MUX Mux", sb_tx8_mux_enum);

static const struct snd_kcontrol_new sb_tx9_mux =
	SOC_DAPM_ENUM("SLIM TX9 MUX Mux", sb_tx9_mux_enum);

static const struct snd_kcontrol_new sb_tx10_mux =
	SOC_DAPM_ENUM("SLIM TX10 MUX Mux", sb_tx10_mux_enum);

static const struct snd_kcontrol_new sb_tx1_mux =
	SOC_DAPM_ENUM("SLIM TX1 MUX Mux", sb_tx1_mux_enum);

static const struct snd_kcontrol_new dec1_mux =
	SOC_DAPM_ENUM("DEC1 MUX Mux", dec1_mux_enum);

static const struct snd_kcontrol_new dec2_mux =
	SOC_DAPM_ENUM("DEC2 MUX Mux", dec2_mux_enum);

static const struct snd_kcontrol_new dec3_mux =
	SOC_DAPM_ENUM("DEC3 MUX Mux", dec3_mux_enum);

static const struct snd_kcontrol_new dec4_mux =
	SOC_DAPM_ENUM("DEC4 MUX Mux", dec4_mux_enum);

static const struct snd_kcontrol_new dec5_mux =
	SOC_DAPM_ENUM("DEC5 MUX Mux", dec5_mux_enum);

static const struct snd_kcontrol_new dec6_mux =
	SOC_DAPM_ENUM("DEC6 MUX Mux", dec6_mux_enum);

static const struct snd_kcontrol_new dec7_mux =
	SOC_DAPM_ENUM("DEC7 MUX Mux", dec7_mux_enum);

static const struct snd_kcontrol_new anc1_mux =
	SOC_DAPM_ENUM("ANC1 MUX Mux", anc1_mux_enum);
static const struct snd_kcontrol_new dec8_mux =
	SOC_DAPM_ENUM("DEC8 MUX Mux", dec8_mux_enum);

static const struct snd_kcontrol_new dec9_mux =
	SOC_DAPM_ENUM("DEC9 MUX Mux", dec9_mux_enum);

static const struct snd_kcontrol_new dec10_mux =
	SOC_DAPM_ENUM("DEC10 MUX Mux", dec10_mux_enum);

static const struct snd_kcontrol_new iir1_inp1_mux =
	SOC_DAPM_ENUM("IIR1 INP1 Mux", iir1_inp1_mux_enum);

static const struct snd_kcontrol_new anc2_mux =
	SOC_DAPM_ENUM("ANC2 MUX Mux", anc2_mux_enum);

static const struct snd_kcontrol_new anc1_fb_mux =
	SOC_DAPM_ENUM("ANC1 FB MUX Mux", anc1_fb_mux_enum);

static const struct snd_kcontrol_new dac1_switch[] = {
	SOC_DAPM_SINGLE("Switch", TABLA_A_RX_EAR_EN, 5, 1, 0)
};
static const struct snd_kcontrol_new hphl_switch[] = {
	SOC_DAPM_SINGLE("Switch", TABLA_A_RX_HPH_L_DAC_CTL, 6, 1, 0)
};

static const struct snd_kcontrol_new lineout3_ground_switch =
	SOC_DAPM_SINGLE("Switch", TABLA_A_RX_LINE_3_DAC_CTL, 6, 1, 0);

static const struct snd_kcontrol_new lineout4_ground_switch =
	SOC_DAPM_SINGLE("Switch", TABLA_A_RX_LINE_4_DAC_CTL, 6, 1, 0);

static void tabla_codec_enable_adc_block(struct snd_soc_codec *codec,
					 int enable)
{
	struct tabla_priv *tabla = snd_soc_codec_get_drvdata(codec);

	pr_debug("%s %d\n", __func__, enable);

	if (enable) {
		tabla->adc_count++;
		snd_soc_update_bits(codec, TABLA_A_CDC_CLK_OTHR_CTL, 0x2, 0x2);
	} else {
		tabla->adc_count--;
		if (!tabla->adc_count)
			snd_soc_update_bits(codec, TABLA_A_CDC_CLK_OTHR_CTL,
					    0x2, 0x0);
	}
}

static int tabla_codec_enable_adc(struct snd_soc_dapm_widget *w,
	struct snd_kcontrol *kcontrol, int event)
{
	struct snd_soc_codec *codec = w->codec;
	u16 adc_reg;
	u8 init_bit_shift;

	pr_debug("%s %d\n", __func__, event);

	if (w->reg == TABLA_A_TX_1_2_EN)
		adc_reg = TABLA_A_TX_1_2_TEST_CTL;
	else if (w->reg == TABLA_A_TX_3_4_EN)
		adc_reg = TABLA_A_TX_3_4_TEST_CTL;
	else if (w->reg == TABLA_A_TX_5_6_EN)
		adc_reg = TABLA_A_TX_5_6_TEST_CTL;
	else {
		pr_err("%s: Error, invalid adc register\n", __func__);
		return -EINVAL;
	}

	if (w->shift == 3)
		init_bit_shift = 6;
	else if  (w->shift == 7)
		init_bit_shift = 7;
	else {
		pr_err("%s: Error, invalid init bit postion adc register\n",
				__func__);
		return -EINVAL;
	}



	switch (event) {
	case SND_SOC_DAPM_PRE_PMU:
		tabla_codec_enable_adc_block(codec, 1);
		snd_soc_update_bits(codec, adc_reg, 1 << init_bit_shift,
				1 << init_bit_shift);
		break;
	case SND_SOC_DAPM_POST_PMU:

		snd_soc_update_bits(codec, adc_reg, 1 << init_bit_shift, 0x00);

		break;
	case SND_SOC_DAPM_POST_PMD:
		tabla_codec_enable_adc_block(codec, 0);
		break;
	}
	return 0;
}

static int tabla_codec_enable_lineout(struct snd_soc_dapm_widget *w,
		struct snd_kcontrol *kcontrol, int event)
{
	struct snd_soc_codec *codec = w->codec;
	u16 lineout_gain_reg;

	pr_debug("%s %d %s\n", __func__, event, w->name);

	switch (w->shift) {
	case 0:
		lineout_gain_reg = TABLA_A_RX_LINE_1_GAIN;
		break;
	case 1:
		lineout_gain_reg = TABLA_A_RX_LINE_2_GAIN;
		break;
	case 2:
		lineout_gain_reg = TABLA_A_RX_LINE_3_GAIN;
		break;
	case 3:
		lineout_gain_reg = TABLA_A_RX_LINE_4_GAIN;
		break;
	case 4:
		lineout_gain_reg = TABLA_A_RX_LINE_5_GAIN;
		break;
	default:
		pr_err("%s: Error, incorrect lineout register value\n",
			__func__);
		return -EINVAL;
	}

	switch (event) {
	case SND_SOC_DAPM_PRE_PMU:
		snd_soc_update_bits(codec, lineout_gain_reg, 0x40, 0x40);
		break;
	case SND_SOC_DAPM_POST_PMU:
		/* Need 64 mSeconds of delay.Since we are using mono
		differential speaker, need to sleep 32mSeconds for
		each LINEOUT PA.*/
		pr_debug("%s: sleeping 32 ms after %s PA turn on\n",
				__func__, w->name);
		usleep_range(32000, 32000);
		break;
	case SND_SOC_DAPM_POST_PMD:
		snd_soc_update_bits(codec, lineout_gain_reg, 0x40, 0x00);
		break;
	}
	return 0;
}


static int tabla_codec_enable_dmic(struct snd_soc_dapm_widget *w,
	struct snd_kcontrol *kcontrol, int event)
{
	struct snd_soc_codec *codec = w->codec;
	u16 tx_mux_ctl_reg, tx_dmic_ctl_reg;
	u8 dmic_clk_sel, dmic_clk_en;
	unsigned int dmic;
	int ret;

	ret = kstrtouint(strpbrk(w->name, "123456"), 10, &dmic);
	if (ret < 0) {
		pr_err("%s: Invalid DMIC line on the codec\n", __func__);
		return -EINVAL;
	}

	switch (dmic) {
	case 1:
	case 2:
		dmic_clk_sel = 0x02;
		dmic_clk_en = 0x01;
		break;

	case 3:
	case 4:
		dmic_clk_sel = 0x08;
		dmic_clk_en = 0x04;
		break;

	case 5:
	case 6:
		dmic_clk_sel = 0x20;
		dmic_clk_en = 0x10;
		break;

	default:
		pr_err("%s: Invalid DMIC Selection\n", __func__);
		return -EINVAL;
	}

	tx_mux_ctl_reg = TABLA_A_CDC_TX1_MUX_CTL + 8 * (dmic - 1);
	tx_dmic_ctl_reg = TABLA_A_CDC_TX1_DMIC_CTL + 8 * (dmic - 1);

	pr_debug("%s %d\n", __func__, event);

	switch (event) {
	case SND_SOC_DAPM_PRE_PMU:
		snd_soc_update_bits(codec, tx_mux_ctl_reg, 0x1, 0x1);

		snd_soc_update_bits(codec, TABLA_A_CDC_CLK_DMIC_CTL,
				dmic_clk_sel, dmic_clk_sel);

		snd_soc_update_bits(codec, tx_dmic_ctl_reg, 0x1, 0x1);

		snd_soc_update_bits(codec, TABLA_A_CDC_CLK_DMIC_CTL,
				dmic_clk_en, dmic_clk_en);
		break;
	case SND_SOC_DAPM_POST_PMD:
		snd_soc_update_bits(codec, TABLA_A_CDC_CLK_DMIC_CTL,
				dmic_clk_en, 0);
		break;
	}
	return 0;
}

static int tabla_codec_enable_anc(struct snd_soc_dapm_widget *w,
	struct snd_kcontrol *kcontrol, int event)
{
	struct snd_soc_codec *codec = w->codec;
	const char *filename;
	const struct firmware *fw;
	int i;
	int ret;
	int num_anc_slots;
	struct anc_header *anc_head;
	struct tabla_priv *tabla = snd_soc_codec_get_drvdata(codec);
	u32 anc_writes_size = 0;
	int anc_size_remaining;
	u32 *anc_ptr;
	u16 reg;
	u8 mask, val, old_val;

	pr_debug("%s %d\n", __func__, event);
	switch (event) {
	case SND_SOC_DAPM_PRE_PMU:

		filename = "wcd9310/wcd9310_anc.bin";

		ret = request_firmware(&fw, filename, codec->dev);
		if (ret != 0) {
			dev_err(codec->dev, "Failed to acquire ANC data: %d\n",
				ret);
			return -ENODEV;
		}

		if (fw->size < sizeof(struct anc_header)) {
			dev_err(codec->dev, "Not enough data\n");
			release_firmware(fw);
			return -ENOMEM;
		}

		/* First number is the number of register writes */
		anc_head = (struct anc_header *)(fw->data);
		anc_ptr = (u32 *)((u32)fw->data + sizeof(struct anc_header));
		anc_size_remaining = fw->size - sizeof(struct anc_header);
		num_anc_slots = anc_head->num_anc_slots;

		if (tabla->anc_slot >= num_anc_slots) {
			dev_err(codec->dev, "Invalid ANC slot selected\n");
			release_firmware(fw);
			return -EINVAL;
		}

		for (i = 0; i < num_anc_slots; i++) {

			if (anc_size_remaining < TABLA_PACKED_REG_SIZE) {
				dev_err(codec->dev, "Invalid register format\n");
				release_firmware(fw);
				return -EINVAL;
			}
			anc_writes_size = (u32)(*anc_ptr);
			anc_size_remaining -= sizeof(u32);
			anc_ptr += 1;

			if (anc_writes_size * TABLA_PACKED_REG_SIZE
				> anc_size_remaining) {
				dev_err(codec->dev, "Invalid register format\n");
				release_firmware(fw);
				return -ENOMEM;
			}

			if (tabla->anc_slot == i)
				break;

			anc_size_remaining -= (anc_writes_size *
				TABLA_PACKED_REG_SIZE);
			anc_ptr += anc_writes_size;
		}
		if (i == num_anc_slots) {
			dev_err(codec->dev, "Selected ANC slot not present\n");
			release_firmware(fw);
			return -ENOMEM;
		}

		for (i = 0; i < anc_writes_size; i++) {
			TABLA_CODEC_UNPACK_ENTRY(anc_ptr[i], reg,
				mask, val);
			old_val = snd_soc_read(codec, reg);
			snd_soc_write(codec, reg, (old_val & ~mask) |
				(val & mask));
		}
		release_firmware(fw);

		break;
	case SND_SOC_DAPM_POST_PMD:
		snd_soc_write(codec, TABLA_A_CDC_CLK_ANC_RESET_CTL, 0xFF);
		snd_soc_write(codec, TABLA_A_CDC_CLK_ANC_CLK_EN_CTL, 0);
		break;
	}
	return 0;
}

/* called under cdc_resource_lock acquisition */
static void tabla_codec_start_hs_polling(struct snd_soc_codec *codec)
{
	struct tabla_priv *tabla = snd_soc_codec_get_drvdata(codec);
	struct tabla *tabla_core = dev_get_drvdata(codec->dev->parent);
	int mbhc_state = tabla->mbhc_state;

	pr_debug("%s: enter\n", __func__);
	if (!tabla->mbhc_polling_active) {
		pr_debug("Polling is not active, do not start polling\n");
		return;
	}
	snd_soc_write(codec, TABLA_A_MBHC_SCALING_MUX_1, 0x84);

	if (!tabla->no_mic_headset_override) {
		if (mbhc_state == MBHC_STATE_POTENTIAL) {
			pr_debug("%s recovering MBHC state macine\n", __func__);
			tabla->mbhc_state = MBHC_STATE_POTENTIAL_RECOVERY;
			/* set to max button press threshold */
			snd_soc_write(codec, TABLA_A_CDC_MBHC_VOLT_B2_CTL,
				      0x7F);
			snd_soc_write(codec, TABLA_A_CDC_MBHC_VOLT_B1_CTL,
				      0xFF);
			snd_soc_write(codec, TABLA_A_CDC_MBHC_VOLT_B4_CTL,
				      (TABLA_IS_1_X(tabla_core->version) ?
				       0x07 : 0x7F));
			snd_soc_write(codec, TABLA_A_CDC_MBHC_VOLT_B3_CTL,
				      0xFF);
			/* set to max */
			snd_soc_write(codec, TABLA_A_CDC_MBHC_VOLT_B6_CTL,
				      0x7F);
			snd_soc_write(codec, TABLA_A_CDC_MBHC_VOLT_B5_CTL,
				      0xFF);
		}
	}

	snd_soc_write(codec, TABLA_A_CDC_MBHC_EN_CTL, 0x1);
	snd_soc_update_bits(codec, TABLA_A_CDC_MBHC_CLK_CTL, 0x8, 0x0);
	snd_soc_write(codec, TABLA_A_CDC_MBHC_EN_CTL, 0x1);
	pr_debug("%s: leave\n", __func__);
}

/* called under cdc_resource_lock acquisition */
static void tabla_codec_pause_hs_polling(struct snd_soc_codec *codec)
{
	struct tabla_priv *tabla = snd_soc_codec_get_drvdata(codec);

	pr_debug("%s: enter\n", __func__);
	if (!tabla->mbhc_polling_active) {
		pr_debug("polling not active, nothing to pause\n");
		return;
	}

	snd_soc_update_bits(codec, TABLA_A_CDC_MBHC_CLK_CTL, 0x8, 0x8);
	pr_debug("%s: leave\n", __func__);
}

static void tabla_codec_switch_cfilt_mode(struct snd_soc_codec *codec, int mode)
{
	struct tabla_priv *tabla = snd_soc_codec_get_drvdata(codec);
	u8 reg_mode_val, cur_mode_val;
	bool mbhc_was_polling = false;

	if (mode)
		reg_mode_val = TABLA_CFILT_FAST_MODE;
	else
		reg_mode_val = TABLA_CFILT_SLOW_MODE;

	cur_mode_val = snd_soc_read(codec,
					tabla->mbhc_bias_regs.cfilt_ctl) & 0x40;

	if (cur_mode_val != reg_mode_val) {
		TABLA_ACQUIRE_LOCK(tabla->cdc_resource_lock);
		if (tabla->mbhc_polling_active) {
			tabla_codec_pause_hs_polling(codec);
			mbhc_was_polling = true;
		}
		snd_soc_update_bits(codec,
			tabla->mbhc_bias_regs.cfilt_ctl, 0x40, reg_mode_val);
		if (mbhc_was_polling)
			tabla_codec_start_hs_polling(codec);
		TABLA_RELEASE_LOCK(tabla->cdc_resource_lock);
		pr_debug("%s: CFILT mode change (%x to %x)\n", __func__,
			cur_mode_val, reg_mode_val);
	} else {
		pr_debug("%s: CFILT Value is already %x\n",
			__func__, cur_mode_val);
	}
}

static void tabla_codec_update_cfilt_usage(struct snd_soc_codec *codec,
					   u8 cfilt_sel, int inc)
{
	struct tabla_priv *tabla = snd_soc_codec_get_drvdata(codec);
	u32 *cfilt_cnt_ptr = NULL;
	u16 micb_cfilt_reg;

	switch (cfilt_sel) {
	case TABLA_CFILT1_SEL:
		cfilt_cnt_ptr = &tabla->cfilt1_cnt;
		micb_cfilt_reg = TABLA_A_MICB_CFILT_1_CTL;
		break;
	case TABLA_CFILT2_SEL:
		cfilt_cnt_ptr = &tabla->cfilt2_cnt;
		micb_cfilt_reg = TABLA_A_MICB_CFILT_2_CTL;
		break;
	case TABLA_CFILT3_SEL:
		cfilt_cnt_ptr = &tabla->cfilt3_cnt;
		micb_cfilt_reg = TABLA_A_MICB_CFILT_3_CTL;
		break;
	default:
		return; /* should not happen */
	}

	if (inc) {
		if (!(*cfilt_cnt_ptr)++) {
			/* Switch CFILT to slow mode if MBHC CFILT being used */
			if (cfilt_sel == tabla->mbhc_bias_regs.cfilt_sel)
				tabla_codec_switch_cfilt_mode(codec, 0);

			snd_soc_update_bits(codec, micb_cfilt_reg, 0x80, 0x80);
		}
	} else {
		/* check if count not zero, decrement
		 * then check if zero, go ahead disable cfilter
		 */
		if ((*cfilt_cnt_ptr) && !--(*cfilt_cnt_ptr)) {
			snd_soc_update_bits(codec, micb_cfilt_reg, 0x80, 0);

			/* Switch CFILT to fast mode if MBHC CFILT being used */
			if (cfilt_sel == tabla->mbhc_bias_regs.cfilt_sel)
				tabla_codec_switch_cfilt_mode(codec, 1);
		}
	}
}

static int tabla_find_k_value(unsigned int ldoh_v, unsigned int cfilt_mv)
{
	int rc = -EINVAL;
	unsigned min_mv, max_mv;

	switch (ldoh_v) {
	case TABLA_LDOH_1P95_V:
		min_mv = 160;
		max_mv = 1800;
		break;
	case TABLA_LDOH_2P35_V:
		min_mv = 200;
		max_mv = 2200;
		break;
	case TABLA_LDOH_2P75_V:
		min_mv = 240;
		max_mv = 2600;
		break;
	case TABLA_LDOH_2P85_V:
		min_mv = 250;
		max_mv = 2700;
		break;
	default:
		goto done;
	}

	if (cfilt_mv < min_mv || cfilt_mv > max_mv)
		goto done;

	for (rc = 4; rc <= 44; rc++) {
		min_mv = max_mv * (rc) / 44;
		if (min_mv >= cfilt_mv) {
			rc -= 4;
			break;
		}
	}
done:
	return rc;
}

static bool tabla_is_hph_pa_on(struct snd_soc_codec *codec)
{
	u8 hph_reg_val = 0;
	hph_reg_val = snd_soc_read(codec, TABLA_A_RX_HPH_CNP_EN);

	return (hph_reg_val & 0x30) ? true : false;
}

static bool tabla_is_hph_dac_on(struct snd_soc_codec *codec, int left)
{
	u8 hph_reg_val = 0;
	if (left)
		hph_reg_val = snd_soc_read(codec,
					   TABLA_A_RX_HPH_L_DAC_CTL);
	else
		hph_reg_val = snd_soc_read(codec,
					   TABLA_A_RX_HPH_R_DAC_CTL);

	return (hph_reg_val & 0xC0) ? true : false;
}

static void tabla_turn_onoff_override(struct snd_soc_codec *codec, bool on)
{
	snd_soc_update_bits(codec, TABLA_A_CDC_MBHC_B1_CTL, 0x04, on << 2);
}

/* called under cdc_resource_lock acquisition */
static void tabla_codec_drive_v_to_micbias(struct snd_soc_codec *codec,
					   int usec)
{
	int cfilt_k_val;
	bool set = true;
	struct tabla_priv *tabla = snd_soc_codec_get_drvdata(codec);

	if (tabla->mbhc_data.micb_mv != VDDIO_MICBIAS_MV &&
	    tabla->mbhc_micbias_switched) {
		pr_debug("%s: set mic V to micbias V\n", __func__);
		snd_soc_update_bits(codec, TABLA_A_CDC_MBHC_CLK_CTL, 0x2, 0x2);
		tabla_turn_onoff_override(codec, true);
		while (1) {
			cfilt_k_val = tabla_find_k_value(
						tabla->pdata->micbias.ldoh_v,
						set ? tabla->mbhc_data.micb_mv :
						      VDDIO_MICBIAS_MV);
			snd_soc_update_bits(codec,
					    tabla->mbhc_bias_regs.cfilt_val,
					    0xFC, (cfilt_k_val << 2));
			if (!set)
				break;
			usleep_range(usec, usec);
			set = false;
		}
		tabla_turn_onoff_override(codec, false);
	}
}

/* called under codec_resource_lock acquisition */
static void __tabla_codec_switch_micbias(struct snd_soc_codec *codec,
<<<<<<< HEAD
					 int vddio_switch, bool restartpolling)
=======
					 int vddio_switch, bool restartpolling,
					 bool checkpolling)
>>>>>>> 57adb073
{
	struct tabla_priv *tabla = snd_soc_codec_get_drvdata(codec);
	int cfilt_k_val;
	if (vddio_switch && !tabla->mbhc_micbias_switched &&
<<<<<<< HEAD
	    tabla->mbhc_polling_active) {
=======
	    (!checkpolling || tabla->mbhc_polling_active)) {
>>>>>>> 57adb073
		if (restartpolling)
			tabla_codec_pause_hs_polling(codec);
		tabla_turn_onoff_override(codec, true);
		/* Adjust threshold if Mic Bias voltage changes */
		if (tabla->mbhc_data.micb_mv != VDDIO_MICBIAS_MV) {
			cfilt_k_val = tabla_find_k_value(
						   tabla->pdata->micbias.ldoh_v,
						   VDDIO_MICBIAS_MV);
			usleep_range(10000, 10000);
			snd_soc_update_bits(codec,
					    tabla->mbhc_bias_regs.cfilt_val,
					    0xFC, (cfilt_k_val << 2));
<<<<<<< HEAD
			usleep_range(1000, 1000);
=======
			usleep_range(10000, 10000);
>>>>>>> 57adb073
			snd_soc_write(codec, TABLA_A_CDC_MBHC_VOLT_B1_CTL,
				      tabla->mbhc_data.adj_v_ins_hu & 0xFF);
			snd_soc_write(codec, TABLA_A_CDC_MBHC_VOLT_B2_CTL,
				      (tabla->mbhc_data.adj_v_ins_hu >> 8) &
				       0xFF);
			pr_debug("%s: Programmed MBHC thresholds to VDDIO\n",
				 __func__);
		}

		/* enable MIC BIAS Switch to VDDIO */
		snd_soc_update_bits(codec, tabla->mbhc_bias_regs.mbhc_reg,
				    0x80, 0x80);
		snd_soc_update_bits(codec, tabla->mbhc_bias_regs.mbhc_reg,
				    0x10, 0x00);
		tabla_turn_onoff_override(codec, false);
		if (restartpolling)
			tabla_codec_start_hs_polling(codec);

		tabla->mbhc_micbias_switched = true;
		pr_debug("%s: VDDIO switch enabled\n", __func__);

	} else if (!vddio_switch && tabla->mbhc_micbias_switched) {
<<<<<<< HEAD
		if (tabla->mbhc_polling_active && restartpolling)
=======
		if ((!checkpolling || tabla->mbhc_polling_active) &&
		    restartpolling)
>>>>>>> 57adb073
			tabla_codec_pause_hs_polling(codec);
		/* Reprogram thresholds */
		if (tabla->mbhc_data.micb_mv != VDDIO_MICBIAS_MV) {
			cfilt_k_val = tabla_find_k_value(
						   tabla->pdata->micbias.ldoh_v,
						   tabla->mbhc_data.micb_mv);
			snd_soc_update_bits(codec,
					    tabla->mbhc_bias_regs.cfilt_val,
					    0xFC, (cfilt_k_val << 2));
<<<<<<< HEAD
			usleep_range(1000, 1000);
=======
			usleep_range(10000, 10000);
>>>>>>> 57adb073
			snd_soc_write(codec, TABLA_A_CDC_MBHC_VOLT_B1_CTL,
				      tabla->mbhc_data.v_ins_hu & 0xFF);
			snd_soc_write(codec, TABLA_A_CDC_MBHC_VOLT_B2_CTL,
				      (tabla->mbhc_data.v_ins_hu >> 8) & 0xFF);
			pr_debug("%s: Programmed MBHC thresholds to MICBIAS\n",
				 __func__);
		}

		/* Disable MIC BIAS Switch to VDDIO */
		snd_soc_update_bits(codec, tabla->mbhc_bias_regs.mbhc_reg,
				    0x80, 0x00);
		snd_soc_update_bits(codec, tabla->mbhc_bias_regs.mbhc_reg,
				    0x10, 0x00);

<<<<<<< HEAD
		if (tabla->mbhc_polling_active && restartpolling)
=======
		if ((!checkpolling || tabla->mbhc_polling_active) &&
		    restartpolling)
>>>>>>> 57adb073
			tabla_codec_start_hs_polling(codec);

		tabla->mbhc_micbias_switched = false;
		pr_debug("%s: VDDIO switch disabled\n", __func__);
	}
}

static void tabla_codec_switch_micbias(struct snd_soc_codec *codec,
				       int vddio_switch)
{
<<<<<<< HEAD
	return __tabla_codec_switch_micbias(codec, vddio_switch, true);
=======
	return __tabla_codec_switch_micbias(codec, vddio_switch, true, true);
>>>>>>> 57adb073
}

static int tabla_codec_enable_micbias(struct snd_soc_dapm_widget *w,
	struct snd_kcontrol *kcontrol, int event)
{
	struct snd_soc_codec *codec = w->codec;
	struct tabla_priv *tabla = snd_soc_codec_get_drvdata(codec);
	u16 micb_int_reg;
	int micb_line;
	u8 cfilt_sel_val = 0;
	char *internal1_text = "Internal1";
	char *internal2_text = "Internal2";
	char *internal3_text = "Internal3";

	pr_debug("%s %d\n", __func__, event);
	switch (w->reg) {
	case TABLA_A_MICB_1_CTL:
		micb_int_reg = TABLA_A_MICB_1_INT_RBIAS;
		cfilt_sel_val = tabla->pdata->micbias.bias1_cfilt_sel;
		micb_line = TABLA_MICBIAS1;
		break;
	case TABLA_A_MICB_2_CTL:
		micb_int_reg = TABLA_A_MICB_2_INT_RBIAS;
		cfilt_sel_val = tabla->pdata->micbias.bias2_cfilt_sel;
		micb_line = TABLA_MICBIAS2;
		break;
	case TABLA_A_MICB_3_CTL:
		micb_int_reg = TABLA_A_MICB_3_INT_RBIAS;
		cfilt_sel_val = tabla->pdata->micbias.bias3_cfilt_sel;
		micb_line = TABLA_MICBIAS3;
		break;
	case TABLA_1_A_MICB_4_CTL:
	case TABLA_2_A_MICB_4_CTL:
		micb_int_reg = tabla->reg_addr.micb_4_int_rbias;
		cfilt_sel_val = tabla->pdata->micbias.bias4_cfilt_sel;
		micb_line = TABLA_MICBIAS4;
		break;
	default:
		pr_err("%s: Error, invalid micbias register\n", __func__);
		return -EINVAL;
	}

	switch (event) {
	case SND_SOC_DAPM_PRE_PMU:
		/* Decide whether to switch the micbias for MBHC */
		if (w->reg == tabla->mbhc_bias_regs.ctl_reg) {
			TABLA_ACQUIRE_LOCK(tabla->cdc_resource_lock);
			tabla_codec_switch_micbias(codec, 0);
			TABLA_RELEASE_LOCK(tabla->cdc_resource_lock);
		}

		snd_soc_update_bits(codec, w->reg, 0x0E, 0x0A);
		tabla_codec_update_cfilt_usage(codec, cfilt_sel_val, 1);

		if (strnstr(w->name, internal1_text, 30))
			snd_soc_update_bits(codec, micb_int_reg, 0xE0, 0xE0);
		else if (strnstr(w->name, internal2_text, 30))
			snd_soc_update_bits(codec, micb_int_reg, 0x1C, 0x1C);
		else if (strnstr(w->name, internal3_text, 30))
			snd_soc_update_bits(codec, micb_int_reg, 0x3, 0x3);

		break;
	case SND_SOC_DAPM_POST_PMU:
		if (tabla->mbhc_polling_active &&
		    tabla->mbhc_cfg.micbias == micb_line) {
			TABLA_ACQUIRE_LOCK(tabla->cdc_resource_lock);
			tabla_codec_pause_hs_polling(codec);
			tabla_codec_start_hs_polling(codec);
			TABLA_RELEASE_LOCK(tabla->cdc_resource_lock);
		}
		break;

	case SND_SOC_DAPM_POST_PMD:
		if ((w->reg == tabla->mbhc_bias_regs.ctl_reg) &&
		    tabla_is_hph_pa_on(codec)) {
			TABLA_ACQUIRE_LOCK(tabla->cdc_resource_lock);
			tabla_codec_switch_micbias(codec, 1);
			TABLA_RELEASE_LOCK(tabla->cdc_resource_lock);
		}

		if (strnstr(w->name, internal1_text, 30))
			snd_soc_update_bits(codec, micb_int_reg, 0x80, 0x00);
		else if (strnstr(w->name, internal2_text, 30))
			snd_soc_update_bits(codec, micb_int_reg, 0x10, 0x00);
		else if (strnstr(w->name, internal3_text, 30))
			snd_soc_update_bits(codec, micb_int_reg, 0x2, 0x0);

		tabla_codec_update_cfilt_usage(codec, cfilt_sel_val, 0);
		break;
	}

	return 0;
}

static int tabla_codec_enable_dec(struct snd_soc_dapm_widget *w,
	struct snd_kcontrol *kcontrol, int event)
{
	struct snd_soc_codec *codec = w->codec;
	u16 dec_reset_reg;

	pr_debug("%s %d\n", __func__, event);

	if (w->reg == TABLA_A_CDC_CLK_TX_CLK_EN_B1_CTL)
		dec_reset_reg = TABLA_A_CDC_CLK_TX_RESET_B1_CTL;
	else if (w->reg == TABLA_A_CDC_CLK_TX_CLK_EN_B2_CTL)
		dec_reset_reg = TABLA_A_CDC_CLK_TX_RESET_B2_CTL;
	else {
		pr_err("%s: Error, incorrect dec\n", __func__);
		return -EINVAL;
	}

	switch (event) {
	case SND_SOC_DAPM_PRE_PMU:
		snd_soc_update_bits(codec, dec_reset_reg, 1 << w->shift,
			1 << w->shift);
		snd_soc_update_bits(codec, dec_reset_reg, 1 << w->shift, 0x0);
		break;
	}
	return 0;
}

static int tabla_codec_reset_interpolator(struct snd_soc_dapm_widget *w,
	struct snd_kcontrol *kcontrol, int event)
{
	struct snd_soc_codec *codec = w->codec;

	pr_debug("%s %d %s\n", __func__, event, w->name);

	switch (event) {
	case SND_SOC_DAPM_PRE_PMU:
		snd_soc_update_bits(codec, TABLA_A_CDC_CLK_RX_RESET_CTL,
			1 << w->shift, 1 << w->shift);
		snd_soc_update_bits(codec, TABLA_A_CDC_CLK_RX_RESET_CTL,
			1 << w->shift, 0x0);
		break;
	}
	return 0;
}

static int tabla_codec_enable_ldo_h(struct snd_soc_dapm_widget *w,
	struct snd_kcontrol *kcontrol, int event)
{
	switch (event) {
	case SND_SOC_DAPM_POST_PMU:
	case SND_SOC_DAPM_POST_PMD:
		usleep_range(1000, 1000);
		break;
	}
	return 0;
}


static void tabla_enable_rx_bias(struct snd_soc_codec *codec, u32  enable)
{
	struct tabla_priv *tabla = snd_soc_codec_get_drvdata(codec);

	if (enable) {
		tabla->rx_bias_count++;
		if (tabla->rx_bias_count == 1)
			snd_soc_update_bits(codec, TABLA_A_RX_COM_BIAS,
				0x80, 0x80);
	} else {
		tabla->rx_bias_count--;
		if (!tabla->rx_bias_count)
			snd_soc_update_bits(codec, TABLA_A_RX_COM_BIAS,
				0x80, 0x00);
	}
}

static int tabla_codec_enable_rx_bias(struct snd_soc_dapm_widget *w,
	struct snd_kcontrol *kcontrol, int event)
{
	struct snd_soc_codec *codec = w->codec;

	pr_debug("%s %d\n", __func__, event);

	switch (event) {
	case SND_SOC_DAPM_PRE_PMU:
		tabla_enable_rx_bias(codec, 1);
		break;
	case SND_SOC_DAPM_POST_PMD:
		tabla_enable_rx_bias(codec, 0);
		break;
	}
	return 0;
}
static int tabla_hphr_dac_event(struct snd_soc_dapm_widget *w,
	struct snd_kcontrol *kcontrol, int event)
{
	struct snd_soc_codec *codec = w->codec;

	pr_debug("%s %s %d\n", __func__, w->name, event);

	switch (event) {
	case SND_SOC_DAPM_PRE_PMU:
		snd_soc_update_bits(codec, w->reg, 0x40, 0x40);
		break;
	case SND_SOC_DAPM_POST_PMD:
		snd_soc_update_bits(codec, w->reg, 0x40, 0x00);
		break;
	}
	return 0;
}

static void tabla_snd_soc_jack_report(struct tabla_priv *tabla,
				      struct snd_soc_jack *jack, int status,
				      int mask)
{
	/* XXX: wake_lock_timeout()? */
	snd_soc_jack_report_no_dapm(jack, status, mask);
}

static void hphocp_off_report(struct tabla_priv *tabla,
	u32 jack_status, int irq)
{
	struct snd_soc_codec *codec;
	if (!tabla) {
		pr_err("%s: Bad tabla private data\n", __func__);
		return;
	}

	pr_debug("%s: clear ocp status %x\n", __func__, jack_status);
	codec = tabla->codec;
	if (tabla->hph_status & jack_status) {
		tabla->hph_status &= ~jack_status;
		if (tabla->mbhc_cfg.headset_jack)
			tabla_snd_soc_jack_report(tabla,
						  tabla->mbhc_cfg.headset_jack,
						  tabla->hph_status,
						  TABLA_JACK_MASK);
		snd_soc_update_bits(codec, TABLA_A_RX_HPH_OCP_CTL, 0x10, 0x00);
		snd_soc_update_bits(codec, TABLA_A_RX_HPH_OCP_CTL, 0x10, 0x10);
		/* reset retry counter as PA is turned off signifying
		 * start of new OCP detection session
		 */
		if (TABLA_IRQ_HPH_PA_OCPL_FAULT)
			tabla->hphlocp_cnt = 0;
		else
			tabla->hphrocp_cnt = 0;
		tabla_enable_irq(codec->control_data, irq);
	}
}

static void hphlocp_off_report(struct work_struct *work)
{
	struct tabla_priv *tabla = container_of(work, struct tabla_priv,
		hphlocp_work);
	hphocp_off_report(tabla, SND_JACK_OC_HPHL, TABLA_IRQ_HPH_PA_OCPL_FAULT);
}

static void hphrocp_off_report(struct work_struct *work)
{
	struct tabla_priv *tabla = container_of(work, struct tabla_priv,
		hphrocp_work);
	hphocp_off_report(tabla, SND_JACK_OC_HPHR, TABLA_IRQ_HPH_PA_OCPR_FAULT);
}

static int tabla_hph_pa_event(struct snd_soc_dapm_widget *w,
	struct snd_kcontrol *kcontrol, int event)
{
	struct snd_soc_codec *codec = w->codec;
	struct tabla_priv *tabla = snd_soc_codec_get_drvdata(codec);
	u8 mbhc_micb_ctl_val;
	pr_debug("%s: event = %d\n", __func__, event);

	switch (event) {
	case SND_SOC_DAPM_PRE_PMU:
		mbhc_micb_ctl_val = snd_soc_read(codec,
				tabla->mbhc_bias_regs.ctl_reg);

		if (!(mbhc_micb_ctl_val & 0x80)) {
			TABLA_ACQUIRE_LOCK(tabla->cdc_resource_lock);
			tabla_codec_switch_micbias(codec, 1);
			TABLA_RELEASE_LOCK(tabla->cdc_resource_lock);
		}
		break;

	case SND_SOC_DAPM_POST_PMD:
		/* schedule work is required because at the time HPH PA DAPM
		 * event callback is called by DAPM framework, CODEC dapm mutex
		 * would have been locked while snd_soc_jack_report also
		 * attempts to acquire same lock.
		 */
		if (w->shift == 5) {
			clear_bit(TABLA_HPHL_PA_OFF_ACK,
				  &tabla->hph_pa_dac_state);
			clear_bit(TABLA_HPHL_DAC_OFF_ACK,
				  &tabla->hph_pa_dac_state);
			if (tabla->hph_status & SND_JACK_OC_HPHL)
				schedule_work(&tabla->hphlocp_work);
		} else if (w->shift == 4) {
			clear_bit(TABLA_HPHR_PA_OFF_ACK,
				  &tabla->hph_pa_dac_state);
			clear_bit(TABLA_HPHR_DAC_OFF_ACK,
				  &tabla->hph_pa_dac_state);
			if (tabla->hph_status & SND_JACK_OC_HPHR)
				schedule_work(&tabla->hphrocp_work);
		}

		TABLA_ACQUIRE_LOCK(tabla->cdc_resource_lock);
		tabla_codec_switch_micbias(codec, 0);
		TABLA_RELEASE_LOCK(tabla->cdc_resource_lock);

		pr_debug("%s: sleep 10 ms after %s PA disable.\n", __func__,
				w->name);
		usleep_range(10000, 10000);
		break;
	}
	return 0;
}

static void tabla_get_mbhc_micbias_regs(struct snd_soc_codec *codec,
					struct mbhc_micbias_regs *micbias_regs)
{
	struct tabla_priv *tabla = snd_soc_codec_get_drvdata(codec);
	unsigned int cfilt;

	switch (tabla->mbhc_cfg.micbias) {
	case TABLA_MICBIAS1:
		cfilt = tabla->pdata->micbias.bias1_cfilt_sel;
		micbias_regs->mbhc_reg = TABLA_A_MICB_1_MBHC;
		micbias_regs->int_rbias = TABLA_A_MICB_1_INT_RBIAS;
		micbias_regs->ctl_reg = TABLA_A_MICB_1_CTL;
		break;
	case TABLA_MICBIAS2:
		cfilt = tabla->pdata->micbias.bias2_cfilt_sel;
		micbias_regs->mbhc_reg = TABLA_A_MICB_2_MBHC;
		micbias_regs->int_rbias = TABLA_A_MICB_2_INT_RBIAS;
		micbias_regs->ctl_reg = TABLA_A_MICB_2_CTL;
		break;
	case TABLA_MICBIAS3:
		cfilt = tabla->pdata->micbias.bias3_cfilt_sel;
		micbias_regs->mbhc_reg = TABLA_A_MICB_3_MBHC;
		micbias_regs->int_rbias = TABLA_A_MICB_3_INT_RBIAS;
		micbias_regs->ctl_reg = TABLA_A_MICB_3_CTL;
		break;
	case TABLA_MICBIAS4:
		cfilt = tabla->pdata->micbias.bias4_cfilt_sel;
		micbias_regs->mbhc_reg = tabla->reg_addr.micb_4_mbhc;
		micbias_regs->int_rbias = tabla->reg_addr.micb_4_int_rbias;
		micbias_regs->ctl_reg = tabla->reg_addr.micb_4_ctl;
		break;
	default:
		/* Should never reach here */
		pr_err("%s: Invalid MIC BIAS for MBHC\n", __func__);
		return;
	}

	micbias_regs->cfilt_sel = cfilt;

	switch (cfilt) {
	case TABLA_CFILT1_SEL:
		micbias_regs->cfilt_val = TABLA_A_MICB_CFILT_1_VAL;
		micbias_regs->cfilt_ctl = TABLA_A_MICB_CFILT_1_CTL;
		tabla->mbhc_data.micb_mv = tabla->pdata->micbias.cfilt1_mv;
		break;
	case TABLA_CFILT2_SEL:
		micbias_regs->cfilt_val = TABLA_A_MICB_CFILT_2_VAL;
		micbias_regs->cfilt_ctl = TABLA_A_MICB_CFILT_2_CTL;
		tabla->mbhc_data.micb_mv = tabla->pdata->micbias.cfilt2_mv;
		break;
	case TABLA_CFILT3_SEL:
		micbias_regs->cfilt_val = TABLA_A_MICB_CFILT_3_VAL;
		micbias_regs->cfilt_ctl = TABLA_A_MICB_CFILT_3_CTL;
		tabla->mbhc_data.micb_mv = tabla->pdata->micbias.cfilt3_mv;
		break;
	}
}
static const struct snd_soc_dapm_widget tabla_dapm_i2s_widgets[] = {
	SND_SOC_DAPM_SUPPLY("RX_I2S_CLK", TABLA_A_CDC_CLK_RX_I2S_CTL,
	4, 0, NULL, 0),
	SND_SOC_DAPM_SUPPLY("TX_I2S_CLK", TABLA_A_CDC_CLK_TX_I2S_CTL, 4,
	0, NULL, 0),
};

static int tabla_lineout_dac_event(struct snd_soc_dapm_widget *w,
	struct snd_kcontrol *kcontrol, int event)
{
	struct snd_soc_codec *codec = w->codec;

	pr_debug("%s %s %d\n", __func__, w->name, event);

	switch (event) {
	case SND_SOC_DAPM_PRE_PMU:
		snd_soc_update_bits(codec, w->reg, 0x40, 0x40);
		break;

	case SND_SOC_DAPM_POST_PMD:
		snd_soc_update_bits(codec, w->reg, 0x40, 0x00);
		break;
	}
	return 0;
}

static int tabla_ear_pa_event(struct snd_soc_dapm_widget *w,
	struct snd_kcontrol *kcontrol, int event)
{
	struct snd_soc_codec *codec = w->codec;

	pr_debug("%s %d\n", __func__, event);

	switch (event) {
	case SND_SOC_DAPM_PRE_PMU:
		snd_soc_update_bits(codec, TABLA_A_RX_EAR_EN, 0x50, 0x50);
		break;

	case SND_SOC_DAPM_PRE_PMD:
		snd_soc_update_bits(codec, TABLA_A_RX_EAR_EN, 0x10, 0x00);
		snd_soc_update_bits(codec, TABLA_A_RX_EAR_EN, 0x40, 0x00);
		break;
	}
	return 0;
}


static const struct snd_soc_dapm_widget tabla_dapm_widgets[] = {
	/*RX stuff */
	SND_SOC_DAPM_OUTPUT("EAR"),

	SND_SOC_DAPM_PGA_E("EAR PA", SND_SOC_NOPM, 0, 0, NULL,
			0, tabla_ear_pa_event, SND_SOC_DAPM_PRE_PMU |
			SND_SOC_DAPM_PRE_PMD),

	SND_SOC_DAPM_MIXER("DAC1", SND_SOC_NOPM, 0, 0, dac1_switch,
		ARRAY_SIZE(dac1_switch)),

	SND_SOC_DAPM_AIF_IN("SLIM RX1", "AIF1 Playback", 0, SND_SOC_NOPM, 0, 0),
	SND_SOC_DAPM_AIF_IN("SLIM RX2", "AIF1 Playback", 0, SND_SOC_NOPM, 0, 0),
	SND_SOC_DAPM_AIF_IN("SLIM RX3", "AIF1 Playback", 0, SND_SOC_NOPM, 0, 0),
	SND_SOC_DAPM_AIF_IN("SLIM RX4", "AIF1 Playback", 0, SND_SOC_NOPM, 0, 0),

	/* Headphone */
	SND_SOC_DAPM_OUTPUT("HEADPHONE"),
	SND_SOC_DAPM_PGA_E("HPHL", TABLA_A_RX_HPH_CNP_EN, 5, 0, NULL, 0,
		tabla_hph_pa_event, SND_SOC_DAPM_PRE_PMU |
			SND_SOC_DAPM_POST_PMD),
	SND_SOC_DAPM_MIXER("HPHL DAC", TABLA_A_RX_HPH_L_DAC_CTL, 7, 0,
		hphl_switch, ARRAY_SIZE(hphl_switch)),

	SND_SOC_DAPM_PGA_E("HPHR", TABLA_A_RX_HPH_CNP_EN, 4, 0, NULL, 0,
		tabla_hph_pa_event, SND_SOC_DAPM_PRE_PMU |
			SND_SOC_DAPM_POST_PMD),

	SND_SOC_DAPM_DAC_E("HPHR DAC", NULL, TABLA_A_RX_HPH_R_DAC_CTL, 7, 0,
		tabla_hphr_dac_event,
		SND_SOC_DAPM_PRE_PMU | SND_SOC_DAPM_POST_PMD),

	/* Speaker */
	SND_SOC_DAPM_OUTPUT("LINEOUT1"),
	SND_SOC_DAPM_OUTPUT("LINEOUT2"),
	SND_SOC_DAPM_OUTPUT("LINEOUT3"),
	SND_SOC_DAPM_OUTPUT("LINEOUT4"),
	SND_SOC_DAPM_OUTPUT("LINEOUT5"),

	SND_SOC_DAPM_PGA_E("LINEOUT1 PA", TABLA_A_RX_LINE_CNP_EN, 0, 0, NULL,
			0, tabla_codec_enable_lineout, SND_SOC_DAPM_PRE_PMU |
			SND_SOC_DAPM_POST_PMU | SND_SOC_DAPM_POST_PMD),
	SND_SOC_DAPM_PGA_E("LINEOUT2 PA", TABLA_A_RX_LINE_CNP_EN, 1, 0, NULL,
			0, tabla_codec_enable_lineout, SND_SOC_DAPM_PRE_PMU |
			SND_SOC_DAPM_POST_PMU | SND_SOC_DAPM_POST_PMD),
	SND_SOC_DAPM_PGA_E("LINEOUT3 PA", TABLA_A_RX_LINE_CNP_EN, 2, 0, NULL,
			0, tabla_codec_enable_lineout, SND_SOC_DAPM_PRE_PMU |
			SND_SOC_DAPM_POST_PMU | SND_SOC_DAPM_POST_PMD),
	SND_SOC_DAPM_PGA_E("LINEOUT4 PA", TABLA_A_RX_LINE_CNP_EN, 3, 0, NULL,
			0, tabla_codec_enable_lineout, SND_SOC_DAPM_PRE_PMU |
			SND_SOC_DAPM_POST_PMU | SND_SOC_DAPM_POST_PMD),
	SND_SOC_DAPM_PGA_E("LINEOUT5 PA", TABLA_A_RX_LINE_CNP_EN, 4, 0, NULL, 0,
		tabla_codec_enable_lineout, SND_SOC_DAPM_PRE_PMU |
		SND_SOC_DAPM_POST_PMU | SND_SOC_DAPM_POST_PMD),

	SND_SOC_DAPM_DAC_E("LINEOUT1 DAC", NULL, TABLA_A_RX_LINE_1_DAC_CTL, 7, 0
		, tabla_lineout_dac_event,
		SND_SOC_DAPM_PRE_PMU | SND_SOC_DAPM_POST_PMD),
	SND_SOC_DAPM_DAC_E("LINEOUT2 DAC", NULL, TABLA_A_RX_LINE_2_DAC_CTL, 7, 0
		, tabla_lineout_dac_event,
		SND_SOC_DAPM_PRE_PMU | SND_SOC_DAPM_POST_PMD),
	SND_SOC_DAPM_DAC_E("LINEOUT3 DAC", NULL, TABLA_A_RX_LINE_3_DAC_CTL, 7, 0
		, tabla_lineout_dac_event,
		SND_SOC_DAPM_PRE_PMU | SND_SOC_DAPM_POST_PMD),
	SND_SOC_DAPM_SWITCH("LINEOUT3 DAC GROUND", SND_SOC_NOPM, 0, 0,
				&lineout3_ground_switch),
	SND_SOC_DAPM_DAC_E("LINEOUT4 DAC", NULL, TABLA_A_RX_LINE_4_DAC_CTL, 7, 0
		, tabla_lineout_dac_event,
		SND_SOC_DAPM_PRE_PMU | SND_SOC_DAPM_POST_PMD),
	SND_SOC_DAPM_SWITCH("LINEOUT4 DAC GROUND", SND_SOC_NOPM, 0, 0,
				&lineout4_ground_switch),
	SND_SOC_DAPM_DAC_E("LINEOUT5 DAC", NULL, TABLA_A_RX_LINE_5_DAC_CTL, 7, 0
		, tabla_lineout_dac_event,
		SND_SOC_DAPM_PRE_PMU | SND_SOC_DAPM_POST_PMD),

	SND_SOC_DAPM_MIXER_E("RX1 MIX1", TABLA_A_CDC_CLK_RX_B1_CTL, 0, 0, NULL,
		0, tabla_codec_reset_interpolator, SND_SOC_DAPM_PRE_PMU),
	SND_SOC_DAPM_MIXER_E("RX2 MIX1", TABLA_A_CDC_CLK_RX_B1_CTL, 1, 0, NULL,
		0, tabla_codec_reset_interpolator, SND_SOC_DAPM_PRE_PMU),
	SND_SOC_DAPM_MIXER_E("RX3 MIX1", TABLA_A_CDC_CLK_RX_B1_CTL, 2, 0, NULL,
		0, tabla_codec_reset_interpolator, SND_SOC_DAPM_PRE_PMU),
	SND_SOC_DAPM_MIXER_E("RX4 MIX1", TABLA_A_CDC_CLK_RX_B1_CTL, 3, 0, NULL,
		0, tabla_codec_reset_interpolator, SND_SOC_DAPM_PRE_PMU),
	SND_SOC_DAPM_MIXER_E("RX5 MIX1", TABLA_A_CDC_CLK_RX_B1_CTL, 4, 0, NULL,
		0, tabla_codec_reset_interpolator, SND_SOC_DAPM_PRE_PMU),
	SND_SOC_DAPM_MIXER_E("RX6 MIX1", TABLA_A_CDC_CLK_RX_B1_CTL, 5, 0, NULL,
		0, tabla_codec_reset_interpolator, SND_SOC_DAPM_PRE_PMU),
	SND_SOC_DAPM_MIXER_E("RX7 MIX1", TABLA_A_CDC_CLK_RX_B1_CTL, 6, 0, NULL,
		0, tabla_codec_reset_interpolator, SND_SOC_DAPM_PRE_PMU),


	SND_SOC_DAPM_MUX_E("RX4 DSM MUX", TABLA_A_CDC_CLK_RX_B1_CTL, 3, 0,
		&rx4_dsm_mux, tabla_codec_reset_interpolator,
		SND_SOC_DAPM_PRE_PMU),

	SND_SOC_DAPM_MUX_E("RX6 DSM MUX", TABLA_A_CDC_CLK_RX_B1_CTL, 5, 0,
		&rx6_dsm_mux, tabla_codec_reset_interpolator,
		SND_SOC_DAPM_PRE_PMU),

	SND_SOC_DAPM_MIXER("RX1 CHAIN", TABLA_A_CDC_RX1_B6_CTL, 5, 0, NULL, 0),
	SND_SOC_DAPM_MIXER("RX2 CHAIN", TABLA_A_CDC_RX2_B6_CTL, 5, 0, NULL, 0),

	SND_SOC_DAPM_MUX("RX1 MIX1 INP1", SND_SOC_NOPM, 0, 0,
		&rx_mix1_inp1_mux),
	SND_SOC_DAPM_MUX("RX1 MIX1 INP2", SND_SOC_NOPM, 0, 0,
		&rx_mix1_inp2_mux),
	SND_SOC_DAPM_MUX("RX2 MIX1 INP1", SND_SOC_NOPM, 0, 0,
		&rx2_mix1_inp1_mux),
	SND_SOC_DAPM_MUX("RX2 MIX1 INP2", SND_SOC_NOPM, 0, 0,
		&rx2_mix1_inp2_mux),
	SND_SOC_DAPM_MUX("RX3 MIX1 INP1", SND_SOC_NOPM, 0, 0,
		&rx3_mix1_inp1_mux),
	SND_SOC_DAPM_MUX("RX3 MIX1 INP2", SND_SOC_NOPM, 0, 0,
		&rx3_mix1_inp2_mux),
	SND_SOC_DAPM_MUX("RX4 MIX1 INP1", SND_SOC_NOPM, 0, 0,
		&rx4_mix1_inp1_mux),
	SND_SOC_DAPM_MUX("RX4 MIX1 INP2", SND_SOC_NOPM, 0, 0,
		&rx4_mix1_inp2_mux),
	SND_SOC_DAPM_MUX("RX5 MIX1 INP1", SND_SOC_NOPM, 0, 0,
		&rx5_mix1_inp1_mux),
	SND_SOC_DAPM_MUX("RX5 MIX1 INP2", SND_SOC_NOPM, 0, 0,
		&rx5_mix1_inp2_mux),
	SND_SOC_DAPM_MUX("RX6 MIX1 INP1", SND_SOC_NOPM, 0, 0,
		&rx6_mix1_inp1_mux),
	SND_SOC_DAPM_MUX("RX6 MIX1 INP2", SND_SOC_NOPM, 0, 0,
		&rx6_mix1_inp2_mux),
	SND_SOC_DAPM_MUX("RX7 MIX1 INP1", SND_SOC_NOPM, 0, 0,
		&rx7_mix1_inp1_mux),
	SND_SOC_DAPM_MUX("RX7 MIX1 INP2", SND_SOC_NOPM, 0, 0,
		&rx7_mix1_inp2_mux),

	SND_SOC_DAPM_SUPPLY("CP", TABLA_A_CP_EN, 0, 0,
		tabla_codec_enable_charge_pump, SND_SOC_DAPM_POST_PMU |
		SND_SOC_DAPM_PRE_PMD),

	SND_SOC_DAPM_SUPPLY("RX_BIAS", SND_SOC_NOPM, 0, 0,
		tabla_codec_enable_rx_bias, SND_SOC_DAPM_PRE_PMU |
		SND_SOC_DAPM_POST_PMD),

	/* TX */

	SND_SOC_DAPM_SUPPLY("CDC_CONN", TABLA_A_CDC_CLK_OTHR_CTL, 2, 0, NULL,
		0),

	SND_SOC_DAPM_SUPPLY("LDO_H", TABLA_A_LDO_H_MODE_1, 7, 0,
		tabla_codec_enable_ldo_h, SND_SOC_DAPM_POST_PMU),

	SND_SOC_DAPM_INPUT("AMIC1"),
	SND_SOC_DAPM_MICBIAS_E("MIC BIAS1 External", TABLA_A_MICB_1_CTL, 7, 0,
		tabla_codec_enable_micbias, SND_SOC_DAPM_PRE_PMU |
		SND_SOC_DAPM_POST_PMU | SND_SOC_DAPM_POST_PMD),
	SND_SOC_DAPM_MICBIAS_E("MIC BIAS1 Internal1", TABLA_A_MICB_1_CTL, 7, 0,
		tabla_codec_enable_micbias, SND_SOC_DAPM_PRE_PMU |
		SND_SOC_DAPM_POST_PMU | SND_SOC_DAPM_POST_PMD),
	SND_SOC_DAPM_MICBIAS_E("MIC BIAS1 Internal2", TABLA_A_MICB_1_CTL, 7, 0,
		tabla_codec_enable_micbias, SND_SOC_DAPM_PRE_PMU |
		SND_SOC_DAPM_POST_PMU | SND_SOC_DAPM_POST_PMD),
	SND_SOC_DAPM_ADC_E("ADC1", NULL, TABLA_A_TX_1_2_EN, 7, 0,
		tabla_codec_enable_adc, SND_SOC_DAPM_PRE_PMU |
		SND_SOC_DAPM_POST_PMU | SND_SOC_DAPM_POST_PMD),

	SND_SOC_DAPM_INPUT("AMIC3"),
	SND_SOC_DAPM_ADC_E("ADC3", NULL, TABLA_A_TX_3_4_EN, 7, 0,
		tabla_codec_enable_adc, SND_SOC_DAPM_PRE_PMU |
		SND_SOC_DAPM_POST_PMU | SND_SOC_DAPM_POST_PMD),

	SND_SOC_DAPM_INPUT("AMIC4"),
	SND_SOC_DAPM_ADC_E("ADC4", NULL, TABLA_A_TX_3_4_EN, 3, 0,
		tabla_codec_enable_adc, SND_SOC_DAPM_PRE_PMU |
		SND_SOC_DAPM_POST_PMU | SND_SOC_DAPM_POST_PMD),

	SND_SOC_DAPM_INPUT("AMIC5"),
	SND_SOC_DAPM_ADC_E("ADC5", NULL, TABLA_A_TX_5_6_EN, 7, 0,
		tabla_codec_enable_adc, SND_SOC_DAPM_POST_PMU),

	SND_SOC_DAPM_INPUT("AMIC6"),
	SND_SOC_DAPM_ADC_E("ADC6", NULL, TABLA_A_TX_5_6_EN, 3, 0,
		tabla_codec_enable_adc, SND_SOC_DAPM_POST_PMU),

	SND_SOC_DAPM_MUX_E("DEC1 MUX", TABLA_A_CDC_CLK_TX_CLK_EN_B1_CTL, 0, 0,
		&dec1_mux, tabla_codec_enable_dec, SND_SOC_DAPM_PRE_PMU),

	SND_SOC_DAPM_MUX_E("DEC2 MUX", TABLA_A_CDC_CLK_TX_CLK_EN_B1_CTL, 1, 0,
		&dec2_mux, tabla_codec_enable_dec, SND_SOC_DAPM_PRE_PMU),

	SND_SOC_DAPM_MUX_E("DEC3 MUX", TABLA_A_CDC_CLK_TX_CLK_EN_B1_CTL, 2, 0,
		&dec3_mux, tabla_codec_enable_dec, SND_SOC_DAPM_PRE_PMU),

	SND_SOC_DAPM_MUX_E("DEC4 MUX", TABLA_A_CDC_CLK_TX_CLK_EN_B1_CTL, 3, 0,
		&dec4_mux, tabla_codec_enable_dec, SND_SOC_DAPM_PRE_PMU),

	SND_SOC_DAPM_MUX_E("DEC5 MUX", TABLA_A_CDC_CLK_TX_CLK_EN_B1_CTL, 4, 0,
		&dec5_mux, tabla_codec_enable_dec, SND_SOC_DAPM_PRE_PMU),

	SND_SOC_DAPM_MUX_E("DEC6 MUX", TABLA_A_CDC_CLK_TX_CLK_EN_B1_CTL, 5, 0,
		&dec6_mux, tabla_codec_enable_dec, SND_SOC_DAPM_PRE_PMU),

	SND_SOC_DAPM_MUX_E("DEC7 MUX", TABLA_A_CDC_CLK_TX_CLK_EN_B1_CTL, 6, 0,
		&dec7_mux, tabla_codec_enable_dec, SND_SOC_DAPM_PRE_PMU),

	SND_SOC_DAPM_MUX_E("DEC8 MUX", TABLA_A_CDC_CLK_TX_CLK_EN_B1_CTL, 7, 0,
		&dec8_mux, tabla_codec_enable_dec, SND_SOC_DAPM_PRE_PMU),

	SND_SOC_DAPM_MUX_E("DEC9 MUX", TABLA_A_CDC_CLK_TX_CLK_EN_B2_CTL, 0, 0,
		&dec9_mux, tabla_codec_enable_dec, SND_SOC_DAPM_PRE_PMU),

	SND_SOC_DAPM_MUX_E("DEC10 MUX", TABLA_A_CDC_CLK_TX_CLK_EN_B2_CTL, 1, 0,
		&dec10_mux, tabla_codec_enable_dec, SND_SOC_DAPM_PRE_PMU),

	SND_SOC_DAPM_MUX("ANC1 MUX", SND_SOC_NOPM, 0, 0, &anc1_mux),
	SND_SOC_DAPM_MUX("ANC2 MUX", SND_SOC_NOPM, 0, 0, &anc2_mux),

	SND_SOC_DAPM_MIXER_E("ANC", SND_SOC_NOPM, 0, 0, NULL, 0,
		tabla_codec_enable_anc, SND_SOC_DAPM_PRE_PMU |
		SND_SOC_DAPM_POST_PMD),

	SND_SOC_DAPM_MUX("ANC1 FB MUX", SND_SOC_NOPM, 0, 0, &anc1_fb_mux),

	SND_SOC_DAPM_INPUT("AMIC2"),
	SND_SOC_DAPM_MICBIAS_E("MIC BIAS2 External", TABLA_A_MICB_2_CTL, 7, 0,
		tabla_codec_enable_micbias, SND_SOC_DAPM_PRE_PMU |
		SND_SOC_DAPM_POST_PMU |	SND_SOC_DAPM_POST_PMD),
	SND_SOC_DAPM_MICBIAS_E("MIC BIAS2 Internal1", TABLA_A_MICB_2_CTL, 7, 0,
		tabla_codec_enable_micbias, SND_SOC_DAPM_PRE_PMU |
		SND_SOC_DAPM_POST_PMU | SND_SOC_DAPM_POST_PMD),
	SND_SOC_DAPM_MICBIAS_E("MIC BIAS2 Internal2", TABLA_A_MICB_2_CTL, 7, 0,
		tabla_codec_enable_micbias, SND_SOC_DAPM_PRE_PMU |
		SND_SOC_DAPM_POST_PMU | SND_SOC_DAPM_POST_PMD),
	SND_SOC_DAPM_MICBIAS_E("MIC BIAS2 Internal3", TABLA_A_MICB_2_CTL, 7, 0,
		tabla_codec_enable_micbias, SND_SOC_DAPM_PRE_PMU |
		SND_SOC_DAPM_POST_PMU | SND_SOC_DAPM_POST_PMD),
	SND_SOC_DAPM_MICBIAS_E("MIC BIAS3 External", TABLA_A_MICB_3_CTL, 7, 0,
		tabla_codec_enable_micbias, SND_SOC_DAPM_PRE_PMU |
		SND_SOC_DAPM_POST_PMU | SND_SOC_DAPM_POST_PMD),
	SND_SOC_DAPM_MICBIAS_E("MIC BIAS3 Internal1", TABLA_A_MICB_3_CTL, 7, 0,
		tabla_codec_enable_micbias, SND_SOC_DAPM_PRE_PMU |
		SND_SOC_DAPM_POST_PMU | SND_SOC_DAPM_POST_PMD),
	SND_SOC_DAPM_MICBIAS_E("MIC BIAS3 Internal2", TABLA_A_MICB_3_CTL, 7, 0,
		tabla_codec_enable_micbias, SND_SOC_DAPM_PRE_PMU |
		SND_SOC_DAPM_POST_PMU | SND_SOC_DAPM_POST_PMD),
	SND_SOC_DAPM_ADC_E("ADC2", NULL, TABLA_A_TX_1_2_EN, 3, 0,
		tabla_codec_enable_adc, SND_SOC_DAPM_PRE_PMU |
		SND_SOC_DAPM_POST_PMU | SND_SOC_DAPM_POST_PMD),

	SND_SOC_DAPM_MUX("SLIM TX1 MUX", SND_SOC_NOPM, 0, 0, &sb_tx1_mux),
	SND_SOC_DAPM_AIF_OUT("SLIM TX1", "AIF1 Capture", NULL, SND_SOC_NOPM,
			0, 0),

	SND_SOC_DAPM_MUX("SLIM TX5 MUX", SND_SOC_NOPM, 0, 0, &sb_tx5_mux),
	SND_SOC_DAPM_AIF_OUT("SLIM TX5", "AIF1 Capture", NULL, SND_SOC_NOPM,
			4, 0),

	SND_SOC_DAPM_MUX("SLIM TX6 MUX", SND_SOC_NOPM, 0, 0, &sb_tx6_mux),
	SND_SOC_DAPM_AIF_OUT("SLIM TX6", "AIF1 Capture", NULL, SND_SOC_NOPM,
			5, 0),

	SND_SOC_DAPM_MUX("SLIM TX7 MUX", SND_SOC_NOPM, 0, 0, &sb_tx7_mux),
	SND_SOC_DAPM_AIF_OUT("SLIM TX7", "AIF1 Capture", NULL, SND_SOC_NOPM,
			0, 0),

	SND_SOC_DAPM_MUX("SLIM TX8 MUX", SND_SOC_NOPM, 0, 0, &sb_tx8_mux),
	SND_SOC_DAPM_AIF_OUT("SLIM TX8", "AIF1 Capture", NULL, SND_SOC_NOPM,
			0, 0),

	SND_SOC_DAPM_MUX("SLIM TX9 MUX", SND_SOC_NOPM, 0, 0, &sb_tx9_mux),
	SND_SOC_DAPM_AIF_OUT("SLIM TX9", "AIF1 Capture", NULL, SND_SOC_NOPM,
			0, 0),

	SND_SOC_DAPM_MUX("SLIM TX10 MUX", SND_SOC_NOPM, 0, 0, &sb_tx10_mux),
	SND_SOC_DAPM_AIF_OUT("SLIM TX10", "AIF1 Capture", NULL, SND_SOC_NOPM,
			0, 0),

	/* Digital Mic Inputs */
	SND_SOC_DAPM_ADC_E("DMIC1", NULL, SND_SOC_NOPM, 0, 0,
		tabla_codec_enable_dmic, SND_SOC_DAPM_PRE_PMU |
		SND_SOC_DAPM_POST_PMD),

	SND_SOC_DAPM_ADC_E("DMIC2", NULL, SND_SOC_NOPM, 0, 0,
		tabla_codec_enable_dmic, SND_SOC_DAPM_PRE_PMU |
		SND_SOC_DAPM_POST_PMD),

	SND_SOC_DAPM_ADC_E("DMIC3", NULL, SND_SOC_NOPM, 0, 0,
		tabla_codec_enable_dmic, SND_SOC_DAPM_PRE_PMU |
		SND_SOC_DAPM_POST_PMD),

	SND_SOC_DAPM_ADC_E("DMIC4", NULL, SND_SOC_NOPM, 0, 0,
		tabla_codec_enable_dmic, SND_SOC_DAPM_PRE_PMU |
		SND_SOC_DAPM_POST_PMD),

	SND_SOC_DAPM_ADC_E("DMIC5", NULL, SND_SOC_NOPM, 0, 0,
		tabla_codec_enable_dmic, SND_SOC_DAPM_PRE_PMU |
		SND_SOC_DAPM_POST_PMD),

	SND_SOC_DAPM_ADC_E("DMIC6", NULL, SND_SOC_NOPM, 0, 0,
		tabla_codec_enable_dmic, SND_SOC_DAPM_PRE_PMU |
		SND_SOC_DAPM_POST_PMD),

	/* Sidetone */
	SND_SOC_DAPM_MUX("IIR1 INP1 MUX", SND_SOC_NOPM, 0, 0, &iir1_inp1_mux),
	SND_SOC_DAPM_PGA("IIR1", TABLA_A_CDC_CLK_SD_CTL, 0, 0, NULL, 0),
};

static const struct snd_soc_dapm_widget tabla_1_x_dapm_widgets[] = {
	SND_SOC_DAPM_MICBIAS_E("MIC BIAS4 External", TABLA_1_A_MICB_4_CTL, 7,
			       0, tabla_codec_enable_micbias,
			       SND_SOC_DAPM_PRE_PMU | SND_SOC_DAPM_POST_PMU |
			       SND_SOC_DAPM_POST_PMD),
};

static const struct snd_soc_dapm_widget tabla_2_higher_dapm_widgets[] = {
	SND_SOC_DAPM_MICBIAS_E("MIC BIAS4 External", TABLA_2_A_MICB_4_CTL, 7,
			       0, tabla_codec_enable_micbias,
			       SND_SOC_DAPM_PRE_PMU | SND_SOC_DAPM_POST_PMU |
			       SND_SOC_DAPM_POST_PMD),
};

static const struct snd_soc_dapm_route audio_i2s_map[] = {
	{"RX_I2S_CLK", NULL, "CDC_CONN"},
	{"SLIM RX1", NULL, "RX_I2S_CLK"},
	{"SLIM RX2", NULL, "RX_I2S_CLK"},
	{"SLIM RX3", NULL, "RX_I2S_CLK"},
	{"SLIM RX4", NULL, "RX_I2S_CLK"},

	{"SLIM TX7", NULL, "TX_I2S_CLK"},
	{"SLIM TX8", NULL, "TX_I2S_CLK"},
	{"SLIM TX9", NULL, "TX_I2S_CLK"},
	{"SLIM TX10", NULL, "TX_I2S_CLK"},
};

static const struct snd_soc_dapm_route audio_map[] = {
	/* SLIMBUS Connections */

	{"SLIM TX1", NULL, "SLIM TX1 MUX"},
	{"SLIM TX1 MUX", "DEC1", "DEC1 MUX"},

	{"SLIM TX5", NULL, "SLIM TX5 MUX"},
	{"SLIM TX5 MUX", "DEC5", "DEC5 MUX"},

	{"SLIM TX6", NULL, "SLIM TX6 MUX"},
	{"SLIM TX6 MUX", "DEC6", "DEC6 MUX"},

	{"SLIM TX7", NULL, "SLIM TX7 MUX"},
	{"SLIM TX7 MUX", "DEC1", "DEC1 MUX"},
	{"SLIM TX7 MUX", "DEC2", "DEC2 MUX"},
	{"SLIM TX7 MUX", "DEC3", "DEC3 MUX"},
	{"SLIM TX7 MUX", "DEC4", "DEC4 MUX"},
	{"SLIM TX7 MUX", "DEC5", "DEC5 MUX"},
	{"SLIM TX7 MUX", "DEC6", "DEC6 MUX"},
	{"SLIM TX7 MUX", "DEC7", "DEC7 MUX"},
	{"SLIM TX7 MUX", "DEC8", "DEC8 MUX"},
	{"SLIM TX7 MUX", "DEC9", "DEC9 MUX"},
	{"SLIM TX7 MUX", "DEC10", "DEC10 MUX"},

	{"SLIM TX8", NULL, "SLIM TX8 MUX"},
	{"SLIM TX8 MUX", "DEC1", "DEC1 MUX"},
	{"SLIM TX8 MUX", "DEC2", "DEC2 MUX"},
	{"SLIM TX8 MUX", "DEC3", "DEC3 MUX"},
	{"SLIM TX8 MUX", "DEC4", "DEC4 MUX"},
	{"SLIM TX8 MUX", "DEC5", "DEC5 MUX"},
	{"SLIM TX8 MUX", "DEC6", "DEC6 MUX"},

	{"SLIM TX9", NULL, "SLIM TX9 MUX"},
	{"SLIM TX9 MUX", "DEC1", "DEC1 MUX"},
	{"SLIM TX9 MUX", "DEC2", "DEC2 MUX"},
	{"SLIM TX9 MUX", "DEC3", "DEC3 MUX"},
	{"SLIM TX9 MUX", "DEC4", "DEC4 MUX"},
	{"SLIM TX9 MUX", "DEC5", "DEC5 MUX"},
	{"SLIM TX9 MUX", "DEC6", "DEC6 MUX"},
	{"SLIM TX9 MUX", "DEC7", "DEC7 MUX"},
	{"SLIM TX9 MUX", "DEC8", "DEC8 MUX"},
	{"SLIM TX9 MUX", "DEC9", "DEC9 MUX"},
	{"SLIM TX9 MUX", "DEC10", "DEC10 MUX"},

	{"SLIM TX10", NULL, "SLIM TX10 MUX"},
	{"SLIM TX10 MUX", "DEC1", "DEC1 MUX"},
	{"SLIM TX10 MUX", "DEC2", "DEC2 MUX"},
	{"SLIM TX10 MUX", "DEC3", "DEC3 MUX"},
	{"SLIM TX10 MUX", "DEC4", "DEC4 MUX"},
	{"SLIM TX10 MUX", "DEC5", "DEC5 MUX"},
	{"SLIM TX10 MUX", "DEC6", "DEC6 MUX"},
	{"SLIM TX10 MUX", "DEC7", "DEC7 MUX"},
	{"SLIM TX10 MUX", "DEC8", "DEC8 MUX"},
	{"SLIM TX10 MUX", "DEC9", "DEC9 MUX"},
	{"SLIM TX10 MUX", "DEC10", "DEC10 MUX"},

	/* Earpiece (RX MIX1) */
	{"EAR", NULL, "EAR PA"},
	{"EAR PA", NULL, "DAC1"},
	{"DAC1", NULL, "CP"},

	{"ANC1 FB MUX", "EAR_HPH_L", "RX1 MIX1"},
	{"ANC1 FB MUX", "EAR_LINE_1", "RX2 MIX1"},
	{"ANC", NULL, "ANC1 FB MUX"},

	/* Headset (RX MIX1 and RX MIX2) */
	{"HEADPHONE", NULL, "HPHL"},
	{"HEADPHONE", NULL, "HPHR"},

	{"HPHL", NULL, "HPHL DAC"},
	{"HPHR", NULL, "HPHR DAC"},

	{"HPHL DAC", NULL, "CP"},
	{"HPHR DAC", NULL, "CP"},

	{"ANC", NULL, "ANC1 MUX"},
	{"ANC", NULL, "ANC2 MUX"},
	{"ANC1 MUX", "ADC1", "ADC1"},
	{"ANC1 MUX", "ADC2", "ADC2"},
	{"ANC1 MUX", "ADC3", "ADC3"},
	{"ANC1 MUX", "ADC4", "ADC4"},
	{"ANC2 MUX", "ADC1", "ADC1"},
	{"ANC2 MUX", "ADC2", "ADC2"},
	{"ANC2 MUX", "ADC3", "ADC3"},
	{"ANC2 MUX", "ADC4", "ADC4"},

	{"ANC", NULL, "CDC_CONN"},

	{"DAC1", "Switch", "RX1 CHAIN"},
	{"HPHL DAC", "Switch", "RX1 CHAIN"},
	{"HPHR DAC", NULL, "RX2 CHAIN"},

	{"LINEOUT1", NULL, "LINEOUT1 PA"},
	{"LINEOUT2", NULL, "LINEOUT2 PA"},
	{"LINEOUT3", NULL, "LINEOUT3 PA"},
	{"LINEOUT4", NULL, "LINEOUT4 PA"},
	{"LINEOUT5", NULL, "LINEOUT5 PA"},

	{"LINEOUT1 PA", NULL, "LINEOUT1 DAC"},
	{"LINEOUT2 PA", NULL, "LINEOUT2 DAC"},
	{"LINEOUT3 PA", NULL, "LINEOUT3 DAC"},
	{"LINEOUT4 PA", NULL, "LINEOUT4 DAC"},
	{"LINEOUT5 PA", NULL, "LINEOUT5 DAC"},

	{"LINEOUT1 DAC", NULL, "RX3 MIX1"},
	{"LINEOUT5 DAC", NULL, "RX7 MIX1"},

	{"RX1 CHAIN", NULL, "RX1 MIX1"},
	{"RX2 CHAIN", NULL, "RX2 MIX1"},
	{"RX1 CHAIN", NULL, "ANC"},
	{"RX2 CHAIN", NULL, "ANC"},

	{"CP", NULL, "RX_BIAS"},
	{"LINEOUT1 DAC", NULL, "RX_BIAS"},
	{"LINEOUT2 DAC", NULL, "RX_BIAS"},
	{"LINEOUT3 DAC", NULL, "RX_BIAS"},
	{"LINEOUT4 DAC", NULL, "RX_BIAS"},
	{"LINEOUT5 DAC", NULL, "RX_BIAS"},

	{"RX1 MIX1", NULL, "RX1 MIX1 INP1"},
	{"RX1 MIX1", NULL, "RX1 MIX1 INP2"},
	{"RX2 MIX1", NULL, "RX2 MIX1 INP1"},
	{"RX2 MIX1", NULL, "RX2 MIX1 INP2"},
	{"RX3 MIX1", NULL, "RX3 MIX1 INP1"},
	{"RX3 MIX1", NULL, "RX3 MIX1 INP2"},
	{"RX4 MIX1", NULL, "RX4 MIX1 INP1"},
	{"RX4 MIX1", NULL, "RX4 MIX1 INP2"},
	{"RX5 MIX1", NULL, "RX5 MIX1 INP1"},
	{"RX5 MIX1", NULL, "RX5 MIX1 INP2"},
	{"RX6 MIX1", NULL, "RX6 MIX1 INP1"},
	{"RX6 MIX1", NULL, "RX6 MIX1 INP2"},
	{"RX7 MIX1", NULL, "RX7 MIX1 INP1"},
	{"RX7 MIX1", NULL, "RX7 MIX1 INP2"},

	{"RX1 MIX1 INP1", "RX1", "SLIM RX1"},
	{"RX1 MIX1 INP1", "RX2", "SLIM RX2"},
	{"RX1 MIX1 INP1", "RX3", "SLIM RX3"},
	{"RX1 MIX1 INP1", "RX4", "SLIM RX4"},
	{"RX1 MIX1 INP1", "IIR1", "IIR1"},
	{"RX1 MIX1 INP2", "RX1", "SLIM RX1"},
	{"RX1 MIX1 INP2", "RX2", "SLIM RX2"},
	{"RX1 MIX1 INP2", "RX3", "SLIM RX3"},
	{"RX1 MIX1 INP2", "RX4", "SLIM RX4"},
	{"RX1 MIX1 INP2", "IIR1", "IIR1"},
	{"RX2 MIX1 INP1", "RX1", "SLIM RX1"},
	{"RX2 MIX1 INP1", "RX2", "SLIM RX2"},
	{"RX2 MIX1 INP1", "RX3", "SLIM RX3"},
	{"RX2 MIX1 INP1", "RX4", "SLIM RX4"},
	{"RX2 MIX1 INP1", "IIR1", "IIR1"},
	{"RX2 MIX1 INP2", "RX1", "SLIM RX1"},
	{"RX2 MIX1 INP2", "RX2", "SLIM RX2"},
	{"RX2 MIX1 INP2", "RX3", "SLIM RX3"},
	{"RX2 MIX1 INP2", "RX4", "SLIM RX4"},
	{"RX2 MIX1 INP2", "IIR1", "IIR1"},
	{"RX3 MIX1 INP1", "RX1", "SLIM RX1"},
	{"RX3 MIX1 INP1", "RX2", "SLIM RX2"},
	{"RX3 MIX1 INP1", "RX3", "SLIM RX3"},
	{"RX3 MIX1 INP1", "RX4", "SLIM RX4"},
	{"RX3 MIX1 INP1", "IIR1", "IIR1"},
	{"RX3 MIX1 INP2", "RX1", "SLIM RX1"},
	{"RX3 MIX1 INP2", "RX2", "SLIM RX2"},
	{"RX3 MIX1 INP2", "RX3", "SLIM RX3"},
	{"RX3 MIX1 INP2", "RX4", "SLIM RX4"},
	{"RX3 MIX1 INP2", "IIR1", "IIR1"},
	{"RX4 MIX1 INP1", "RX1", "SLIM RX1"},
	{"RX4 MIX1 INP1", "RX2", "SLIM RX2"},
	{"RX4 MIX1 INP1", "RX3", "SLIM RX3"},
	{"RX4 MIX1 INP1", "RX4", "SLIM RX4"},
	{"RX4 MIX1 INP1", "IIR1", "IIR1"},
	{"RX4 MIX1 INP2", "RX1", "SLIM RX1"},
	{"RX4 MIX1 INP2", "RX2", "SLIM RX2"},
	{"RX4 MIX1 INP2", "RX3", "SLIM RX3"},
	{"RX4 MIX1 INP2", "RX4", "SLIM RX4"},
	{"RX4 MIX1 INP2", "IIR1", "IIR1"},
	{"RX5 MIX1 INP1", "RX1", "SLIM RX1"},
	{"RX5 MIX1 INP1", "RX2", "SLIM RX2"},
	{"RX5 MIX1 INP1", "RX3", "SLIM RX3"},
	{"RX5 MIX1 INP1", "RX4", "SLIM RX4"},
	{"RX5 MIX1 INP1", "IIR1", "IIR1"},
	{"RX5 MIX1 INP2", "RX1", "SLIM RX1"},
	{"RX5 MIX1 INP2", "RX2", "SLIM RX2"},
	{"RX5 MIX1 INP2", "RX3", "SLIM RX3"},
	{"RX5 MIX1 INP2", "RX4", "SLIM RX4"},
	{"RX5 MIX1 INP2", "IIR1", "IIR1"},
	{"RX6 MIX1 INP1", "RX1", "SLIM RX1"},
	{"RX6 MIX1 INP1", "RX2", "SLIM RX2"},
	{"RX6 MIX1 INP1", "RX3", "SLIM RX3"},
	{"RX6 MIX1 INP1", "RX4", "SLIM RX4"},
	{"RX6 MIX1 INP1", "IIR1", "IIR1"},
	{"RX6 MIX1 INP2", "RX1", "SLIM RX1"},
	{"RX6 MIX1 INP2", "RX2", "SLIM RX2"},
	{"RX6 MIX1 INP2", "RX3", "SLIM RX3"},
	{"RX6 MIX1 INP2", "RX4", "SLIM RX4"},
	{"RX6 MIX1 INP2", "IIR1", "IIR1"},
	{"RX7 MIX1 INP1", "RX1", "SLIM RX1"},
	{"RX7 MIX1 INP1", "RX2", "SLIM RX2"},
	{"RX7 MIX1 INP1", "RX3", "SLIM RX3"},
	{"RX7 MIX1 INP1", "RX4", "SLIM RX4"},
	{"RX7 MIX1 INP1", "IIR1", "IIR1"},
	{"RX7 MIX1 INP2", "RX1", "SLIM RX1"},
	{"RX7 MIX1 INP2", "RX2", "SLIM RX2"},
	{"RX7 MIX1 INP2", "RX3", "SLIM RX3"},
	{"RX7 MIX1 INP2", "RX4", "SLIM RX4"},
	{"RX7 MIX1 INP2", "IIR1", "IIR1"},

	/* Decimator Inputs */
	{"DEC1 MUX", "DMIC1", "DMIC1"},
	{"DEC1 MUX", "ADC6", "ADC6"},
	{"DEC1 MUX", NULL, "CDC_CONN"},
	{"DEC2 MUX", "DMIC2", "DMIC2"},
	{"DEC2 MUX", "ADC5", "ADC5"},
	{"DEC2 MUX", NULL, "CDC_CONN"},
	{"DEC3 MUX", "DMIC3", "DMIC3"},
	{"DEC3 MUX", "ADC4", "ADC4"},
	{"DEC3 MUX", NULL, "CDC_CONN"},
	{"DEC4 MUX", "DMIC4", "DMIC4"},
	{"DEC4 MUX", "ADC3", "ADC3"},
	{"DEC4 MUX", NULL, "CDC_CONN"},
	{"DEC5 MUX", "DMIC5", "DMIC5"},
	{"DEC5 MUX", "ADC2", "ADC2"},
	{"DEC5 MUX", NULL, "CDC_CONN"},
	{"DEC6 MUX", "DMIC6", "DMIC6"},
	{"DEC6 MUX", "ADC1", "ADC1"},
	{"DEC6 MUX", NULL, "CDC_CONN"},
	{"DEC7 MUX", "DMIC1", "DMIC1"},
	{"DEC7 MUX", "ADC6", "ADC6"},
	{"DEC7 MUX", NULL, "CDC_CONN"},
	{"DEC8 MUX", "ADC5", "ADC5"},
	{"DEC8 MUX", NULL, "CDC_CONN"},
	{"DEC9 MUX", "ADC3", "ADC3"},
	{"DEC9 MUX", NULL, "CDC_CONN"},
	{"DEC10 MUX", "ADC4", "ADC4"},
	{"DEC10 MUX", NULL, "CDC_CONN"},

	/* ADC Connections */
	{"ADC1", NULL, "AMIC1"},
	{"ADC2", NULL, "AMIC2"},
	{"ADC3", NULL, "AMIC3"},
	{"ADC4", NULL, "AMIC4"},
	{"ADC5", NULL, "AMIC5"},
	{"ADC6", NULL, "AMIC6"},

	{"IIR1", NULL, "IIR1 INP1 MUX"},
	{"IIR1 INP1 MUX", "DEC1", "DEC1 MUX"},
	{"IIR1 INP1 MUX", "DEC2", "DEC2 MUX"},
	{"IIR1 INP1 MUX", "DEC3", "DEC3 MUX"},
	{"IIR1 INP1 MUX", "DEC4", "DEC4 MUX"},
	{"IIR1 INP1 MUX", "DEC5", "DEC5 MUX"},
	{"IIR1 INP1 MUX", "DEC6", "DEC6 MUX"},
	{"IIR1 INP1 MUX", "DEC7", "DEC7 MUX"},
	{"IIR1 INP1 MUX", "DEC8", "DEC8 MUX"},
	{"IIR1 INP1 MUX", "DEC9", "DEC9 MUX"},
	{"IIR1 INP1 MUX", "DEC10", "DEC10 MUX"},

	{"MIC BIAS1 Internal1", NULL, "LDO_H"},
	{"MIC BIAS1 Internal2", NULL, "LDO_H"},
	{"MIC BIAS1 External", NULL, "LDO_H"},
	{"MIC BIAS2 Internal1", NULL, "LDO_H"},
	{"MIC BIAS2 Internal2", NULL, "LDO_H"},
	{"MIC BIAS2 Internal3", NULL, "LDO_H"},
	{"MIC BIAS2 External", NULL, "LDO_H"},
	{"MIC BIAS3 Internal1", NULL, "LDO_H"},
	{"MIC BIAS3 Internal2", NULL, "LDO_H"},
	{"MIC BIAS3 External", NULL, "LDO_H"},
	{"MIC BIAS4 External", NULL, "LDO_H"},
};

static const struct snd_soc_dapm_route tabla_1_x_lineout_2_to_4_map[] = {

	{"RX4 DSM MUX", "DSM_INV", "RX3 MIX1"},
	{"RX4 DSM MUX", "CIC_OUT", "RX4 MIX1"},

	{"LINEOUT2 DAC", NULL, "RX4 DSM MUX"},

	{"LINEOUT3 DAC", NULL, "RX5 MIX1"},
	{"LINEOUT3 DAC GROUND", "Switch", "RX3 MIX1"},
	{"LINEOUT3 DAC", NULL, "LINEOUT3 DAC GROUND"},

	{"RX6 DSM MUX", "DSM_INV", "RX5 MIX1"},
	{"RX6 DSM MUX", "CIC_OUT", "RX6 MIX1"},

	{"LINEOUT4 DAC", NULL, "RX6 DSM MUX"},
	{"LINEOUT4 DAC GROUND", "Switch", "RX4 DSM MUX"},
	{"LINEOUT4 DAC", NULL, "LINEOUT4 DAC GROUND"},
};


static const struct snd_soc_dapm_route tabla_2_x_lineout_2_to_4_map[] = {

	{"RX4 DSM MUX", "DSM_INV", "RX3 MIX1"},
	{"RX4 DSM MUX", "CIC_OUT", "RX4 MIX1"},

	{"LINEOUT3 DAC", NULL, "RX4 DSM MUX"},

	{"LINEOUT2 DAC", NULL, "RX5 MIX1"},

	{"RX6 DSM MUX", "DSM_INV", "RX5 MIX1"},
	{"RX6 DSM MUX", "CIC_OUT", "RX6 MIX1"},

	{"LINEOUT4 DAC", NULL, "RX6 DSM MUX"},
};

static int tabla_readable(struct snd_soc_codec *ssc, unsigned int reg)
{
	int i;
	struct tabla *tabla_core = dev_get_drvdata(ssc->dev->parent);

	if (TABLA_IS_1_X(tabla_core->version)) {
		for (i = 0; i < ARRAY_SIZE(tabla_1_reg_readable); i++) {
			if (tabla_1_reg_readable[i] == reg)
				return 1;
		}
	} else {
		for (i = 0; i < ARRAY_SIZE(tabla_2_reg_readable); i++) {
			if (tabla_2_reg_readable[i] == reg)
				return 1;
		}
	}

	return tabla_reg_readable[reg];
}

static int tabla_volatile(struct snd_soc_codec *ssc, unsigned int reg)
{
	/* Registers lower than 0x100 are top level registers which can be
	 * written by the Tabla core driver.
	 */

	if ((reg >= TABLA_A_CDC_MBHC_EN_CTL) || (reg < 0x100))
		return 1;

	/* IIR Coeff registers are not cacheable */
	if ((reg >= TABLA_A_CDC_IIR1_COEF_B1_CTL) &&
		(reg <= TABLA_A_CDC_IIR2_COEF_B5_CTL))
		return 1;

	return 0;
}

#define TABLA_FORMATS (SNDRV_PCM_FMTBIT_S16_LE)
static int tabla_write(struct snd_soc_codec *codec, unsigned int reg,
	unsigned int value)
{
	int ret;

	BUG_ON(reg > TABLA_MAX_REGISTER);

	if (!tabla_volatile(codec, reg)) {
		ret = snd_soc_cache_write(codec, reg, value);
		if (ret != 0)
			dev_err(codec->dev, "Cache write to %x failed: %d\n",
				reg, ret);
	}

	return tabla_reg_write(codec->control_data, reg, value);
}
static unsigned int tabla_read(struct snd_soc_codec *codec,
				unsigned int reg)
{
	unsigned int val;
	int ret;

	BUG_ON(reg > TABLA_MAX_REGISTER);

	if (!tabla_volatile(codec, reg) && tabla_readable(codec, reg) &&
		reg < codec->driver->reg_cache_size) {
		ret = snd_soc_cache_read(codec, reg, &val);
		if (ret >= 0) {
			return val;
		} else
			dev_err(codec->dev, "Cache read from %x failed: %d\n",
				reg, ret);
	}

	val = tabla_reg_read(codec->control_data, reg);
	return val;
}

static void tabla_codec_enable_audio_mode_bandgap(struct snd_soc_codec *codec)
{
	snd_soc_update_bits(codec, TABLA_A_BIAS_CENTRAL_BG_CTL, 0x80,
		0x80);
	snd_soc_update_bits(codec, TABLA_A_BIAS_CENTRAL_BG_CTL, 0x04,
		0x04);
	snd_soc_update_bits(codec, TABLA_A_BIAS_CENTRAL_BG_CTL, 0x01,
		0x01);
	usleep_range(1000, 1000);
	snd_soc_update_bits(codec, TABLA_A_BIAS_CENTRAL_BG_CTL, 0x80,
		0x00);
}

static void tabla_codec_enable_bandgap(struct snd_soc_codec *codec,
	enum tabla_bandgap_type choice)
{
	struct tabla_priv *tabla = snd_soc_codec_get_drvdata(codec);

	/* TODO lock resources accessed by audio streams and threaded
	 * interrupt handlers
	 */

	pr_debug("%s, choice is %d, current is %d\n", __func__, choice,
		tabla->bandgap_type);

	if (tabla->bandgap_type == choice)
		return;

	if ((tabla->bandgap_type == TABLA_BANDGAP_OFF) &&
		(choice == TABLA_BANDGAP_AUDIO_MODE)) {
		tabla_codec_enable_audio_mode_bandgap(codec);
	} else if (choice == TABLA_BANDGAP_MBHC_MODE) {
		snd_soc_update_bits(codec, TABLA_A_BIAS_CENTRAL_BG_CTL, 0x2,
			0x2);
		snd_soc_update_bits(codec, TABLA_A_BIAS_CENTRAL_BG_CTL, 0x80,
			0x80);
		snd_soc_update_bits(codec, TABLA_A_BIAS_CENTRAL_BG_CTL, 0x4,
			0x4);
		snd_soc_update_bits(codec, TABLA_A_BIAS_CENTRAL_BG_CTL, 0x01,
			0x01);
		usleep_range(1000, 1000);
		snd_soc_update_bits(codec, TABLA_A_BIAS_CENTRAL_BG_CTL, 0x80,
			0x00);
	} else if ((tabla->bandgap_type == TABLA_BANDGAP_MBHC_MODE) &&
		(choice == TABLA_BANDGAP_AUDIO_MODE)) {
		snd_soc_write(codec, TABLA_A_BIAS_CENTRAL_BG_CTL, 0x50);
		usleep_range(100, 100);
		tabla_codec_enable_audio_mode_bandgap(codec);
	} else if (choice == TABLA_BANDGAP_OFF) {
		snd_soc_write(codec, TABLA_A_BIAS_CENTRAL_BG_CTL, 0x50);
	} else {
		pr_err("%s: Error, Invalid bandgap settings\n", __func__);
	}
	tabla->bandgap_type = choice;
}

static int tabla_codec_enable_config_mode(struct snd_soc_codec *codec,
	int enable)
{
	struct tabla_priv *tabla = snd_soc_codec_get_drvdata(codec);

	pr_debug("%s: enable = %d\n", __func__, enable);
	if (enable) {
		snd_soc_update_bits(codec, TABLA_A_CONFIG_MODE_FREQ, 0x10, 0);
		snd_soc_write(codec, TABLA_A_BIAS_CONFIG_MODE_BG_CTL, 0x17);
		usleep_range(5, 5);
		snd_soc_update_bits(codec, TABLA_A_CONFIG_MODE_FREQ, 0x80,
			0x80);
		snd_soc_update_bits(codec, TABLA_A_CONFIG_MODE_TEST, 0x80,
			0x80);
		usleep_range(10, 10);
		snd_soc_update_bits(codec, TABLA_A_CONFIG_MODE_TEST, 0x80, 0);
		usleep_range(20, 20);
		snd_soc_update_bits(codec, TABLA_A_CLK_BUFF_EN1, 0x08, 0x08);
	} else {
		snd_soc_update_bits(codec, TABLA_A_BIAS_CONFIG_MODE_BG_CTL, 0x1,
			0);
		snd_soc_update_bits(codec, TABLA_A_CONFIG_MODE_FREQ, 0x80, 0);
		snd_soc_update_bits(codec, TABLA_A_CLK_BUFF_EN1, 0x08, 0x00);
	}
	tabla->config_mode_active = enable ? true : false;

	return 0;
}

static int tabla_codec_enable_clock_block(struct snd_soc_codec *codec,
	int config_mode)
{
	struct tabla_priv *tabla = snd_soc_codec_get_drvdata(codec);

	pr_debug("%s: config_mode = %d\n", __func__, config_mode);

	if (config_mode) {
		tabla_codec_enable_config_mode(codec, 1);
		snd_soc_write(codec, TABLA_A_CLK_BUFF_EN2, 0x00);
		snd_soc_write(codec, TABLA_A_CLK_BUFF_EN2, 0x02);
		snd_soc_write(codec, TABLA_A_CLK_BUFF_EN1, 0x0D);
		usleep_range(1000, 1000);
	} else
		snd_soc_update_bits(codec, TABLA_A_CLK_BUFF_EN1, 0x08, 0x00);

	if (!config_mode && tabla->mbhc_polling_active) {
		snd_soc_write(codec, TABLA_A_CLK_BUFF_EN2, 0x02);
		tabla_codec_enable_config_mode(codec, 0);

	}

	snd_soc_update_bits(codec, TABLA_A_CLK_BUFF_EN1, 0x05, 0x05);
	snd_soc_update_bits(codec, TABLA_A_CLK_BUFF_EN2, 0x02, 0x00);
	snd_soc_update_bits(codec, TABLA_A_CLK_BUFF_EN2, 0x04, 0x04);
	snd_soc_update_bits(codec, TABLA_A_CDC_CLK_MCLK_CTL, 0x01, 0x01);
	usleep_range(50, 50);
	tabla->clock_active = true;
	return 0;
}
static void tabla_codec_disable_clock_block(struct snd_soc_codec *codec)
{
	struct tabla_priv *tabla = snd_soc_codec_get_drvdata(codec);
	pr_debug("%s\n", __func__);
	snd_soc_update_bits(codec, TABLA_A_CLK_BUFF_EN2, 0x04, 0x00);
	ndelay(160);
	snd_soc_update_bits(codec, TABLA_A_CLK_BUFF_EN2, 0x02, 0x02);
	snd_soc_update_bits(codec, TABLA_A_CLK_BUFF_EN1, 0x05, 0x00);
	tabla->clock_active = false;
}

static int tabla_codec_mclk_index(const struct tabla_priv *tabla)
{
	if (tabla->mbhc_cfg.mclk_rate == TABLA_MCLK_RATE_12288KHZ)
		return 0;
	else if (tabla->mbhc_cfg.mclk_rate == TABLA_MCLK_RATE_9600KHZ)
		return 1;
	else {
		BUG_ON(1);
		return -EINVAL;
	}
}

static s16 tabla_get_current_v_ins(struct tabla_priv *tabla, bool hu)
{
	s16 v_ins;
	if ((tabla->mbhc_data.micb_mv != VDDIO_MICBIAS_MV) &&
	    tabla->mbhc_micbias_switched)
		v_ins = hu ? (s16)tabla->mbhc_data.adj_v_ins_hu :
			     (s16)tabla->mbhc_data.adj_v_ins_h;
	else
		v_ins = hu ? (s16)tabla->mbhc_data.v_ins_hu :
			     (s16)tabla->mbhc_data.v_ins_h;
	return v_ins;
}

static s16 tabla_get_current_v_hs_max(struct tabla_priv *tabla)
{
	s16 v_hs_max;
	struct tabla_mbhc_plug_type_cfg *plug_type;

	plug_type = TABLA_MBHC_CAL_PLUG_TYPE_PTR(tabla->mbhc_cfg.calibration);
	if ((tabla->mbhc_data.micb_mv != VDDIO_MICBIAS_MV) &&
	    tabla->mbhc_micbias_switched)
		v_hs_max = tabla->mbhc_data.adj_v_hs_max;
	else
		v_hs_max = plug_type->v_hs_max;
	return v_hs_max;
}

static void tabla_codec_calibrate_hs_polling(struct snd_soc_codec *codec)
{
	u8 *n_ready, *n_cic;
	struct tabla_mbhc_btn_detect_cfg *btn_det;
	struct tabla_priv *tabla = snd_soc_codec_get_drvdata(codec);
	const s16 v_ins_hu = tabla_get_current_v_ins(tabla, true);

	btn_det = TABLA_MBHC_CAL_BTN_DET_PTR(tabla->mbhc_cfg.calibration);

	snd_soc_write(codec, TABLA_A_CDC_MBHC_VOLT_B1_CTL,
		      v_ins_hu & 0xFF);
	snd_soc_write(codec, TABLA_A_CDC_MBHC_VOLT_B2_CTL,
		      (v_ins_hu >> 8) & 0xFF);

	snd_soc_write(codec, TABLA_A_CDC_MBHC_VOLT_B3_CTL,
		      tabla->mbhc_data.v_b1_hu & 0xFF);
	snd_soc_write(codec, TABLA_A_CDC_MBHC_VOLT_B4_CTL,
		      (tabla->mbhc_data.v_b1_hu >> 8) & 0xFF);

	snd_soc_write(codec, TABLA_A_CDC_MBHC_VOLT_B5_CTL,
		      tabla->mbhc_data.v_b1_h & 0xFF);
	snd_soc_write(codec, TABLA_A_CDC_MBHC_VOLT_B6_CTL,
		      (tabla->mbhc_data.v_b1_h >> 8) & 0xFF);

	snd_soc_write(codec, TABLA_A_CDC_MBHC_VOLT_B9_CTL,
		      tabla->mbhc_data.v_brh & 0xFF);
	snd_soc_write(codec, TABLA_A_CDC_MBHC_VOLT_B10_CTL,
		      (tabla->mbhc_data.v_brh >> 8) & 0xFF);

	snd_soc_write(codec, TABLA_A_CDC_MBHC_VOLT_B11_CTL,
		      tabla->mbhc_data.v_brl & 0xFF);
	snd_soc_write(codec, TABLA_A_CDC_MBHC_VOLT_B12_CTL,
		      (tabla->mbhc_data.v_brl >> 8) & 0xFF);

	n_ready = tabla_mbhc_cal_btn_det_mp(btn_det, TABLA_BTN_DET_N_READY);
	snd_soc_write(codec, TABLA_A_CDC_MBHC_TIMER_B1_CTL,
		      n_ready[tabla_codec_mclk_index(tabla)]);
	snd_soc_write(codec, TABLA_A_CDC_MBHC_TIMER_B2_CTL,
		      tabla->mbhc_data.npoll);
	snd_soc_write(codec, TABLA_A_CDC_MBHC_TIMER_B3_CTL,
		      tabla->mbhc_data.nbounce_wait);
	n_cic = tabla_mbhc_cal_btn_det_mp(btn_det, TABLA_BTN_DET_N_CIC);
	snd_soc_write(codec, TABLA_A_CDC_MBHC_TIMER_B6_CTL,
		      n_cic[tabla_codec_mclk_index(tabla)]);
}

static int tabla_startup(struct snd_pcm_substream *substream,
		struct snd_soc_dai *dai)
{
	int rtn = 0;
	struct tabla *tabla_core = dev_get_drvdata(dai->codec->dev->parent);
	pr_debug("%s(): substream = %s  stream = %d\n" , __func__,
		 substream->name, substream->stream);
	if ((tabla_core != NULL) &&
	    (tabla_core->dev != NULL) &&
	    (tabla_core->dev->parent != NULL))
		rtn = pm_runtime_get_sync(tabla_core->dev->parent);

	return rtn;
}

static void tabla_shutdown(struct snd_pcm_substream *substream,
		struct snd_soc_dai *dai)
{
	struct tabla *tabla_core = dev_get_drvdata(dai->codec->dev->parent);
	pr_debug("%s(): substream = %s  stream = %d\n" , __func__,
		 substream->name, substream->stream);
	if ((tabla_core != NULL) &&
	    (tabla_core->dev != NULL) &&
	    (tabla_core->dev->parent != NULL)) {
		pm_runtime_mark_last_busy(tabla_core->dev->parent);
		pm_runtime_put(tabla_core->dev->parent);
	}
}

int tabla_mclk_enable(struct snd_soc_codec *codec, int mclk_enable, bool dapm)
{
	struct tabla_priv *tabla = snd_soc_codec_get_drvdata(codec);

<<<<<<< HEAD
	pr_debug("%s() mclk_enable = %u\n", __func__, mclk_enable);

=======
	pr_debug("%s: mclk_enable = %u, dapm = %d\n", __func__, mclk_enable,
		 dapm);
>>>>>>> 57adb073
	if (dapm)
		TABLA_ACQUIRE_LOCK(tabla->cdc_resource_lock);
	if (mclk_enable) {
		tabla->mclk_enabled = true;

		if (tabla->mbhc_polling_active && (tabla->mclk_enabled)) {
			tabla_codec_pause_hs_polling(codec);
			tabla_codec_enable_bandgap(codec,
					TABLA_BANDGAP_AUDIO_MODE);
			tabla_codec_enable_clock_block(codec, 0);
			tabla_codec_calibrate_hs_polling(codec);
			tabla_codec_start_hs_polling(codec);
		} else {
			tabla_codec_enable_bandgap(codec,
					TABLA_BANDGAP_AUDIO_MODE);
			tabla_codec_enable_clock_block(codec, 0);
		}
	} else {

		if (!tabla->mclk_enabled) {
			if (dapm)
				TABLA_RELEASE_LOCK(tabla->cdc_resource_lock);
			pr_err("Error, MCLK already diabled\n");
			return -EINVAL;
		}
		tabla->mclk_enabled = false;

		if (tabla->mbhc_polling_active) {
			if (!tabla->mclk_enabled) {
				tabla_codec_pause_hs_polling(codec);
				tabla_codec_enable_bandgap(codec,
					TABLA_BANDGAP_MBHC_MODE);
				tabla_enable_rx_bias(codec, 1);
				tabla_codec_enable_clock_block(codec, 1);
				tabla_codec_calibrate_hs_polling(codec);
				tabla_codec_start_hs_polling(codec);
			}
			snd_soc_update_bits(codec, TABLA_A_CLK_BUFF_EN1,
					0x05, 0x01);
		} else {
			tabla_codec_disable_clock_block(codec);
			tabla_codec_enable_bandgap(codec,
				TABLA_BANDGAP_OFF);
		}
	}
	if (dapm)
		TABLA_RELEASE_LOCK(tabla->cdc_resource_lock);
	return 0;
}

static int tabla_set_dai_sysclk(struct snd_soc_dai *dai,
		int clk_id, unsigned int freq, int dir)
{
	pr_debug("%s\n", __func__);
	return 0;
}

static int tabla_set_dai_fmt(struct snd_soc_dai *dai, unsigned int fmt)
{
	u8 val = 0;
	struct tabla_priv *tabla = snd_soc_codec_get_drvdata(dai->codec);

	pr_debug("%s\n", __func__);
	switch (fmt & SND_SOC_DAIFMT_MASTER_MASK) {
	case SND_SOC_DAIFMT_CBS_CFS:
		/* CPU is master */
		if (tabla->intf_type == TABLA_INTERFACE_TYPE_I2C) {
			if (dai->id == TABLA_TX_DAI_ID)
				snd_soc_update_bits(dai->codec,
					TABLA_A_CDC_CLK_TX_I2S_CTL,
					TABLA_I2S_MASTER_MODE_MASK, 0);
			else if (dai->id == TABLA_RX_DAI_ID)
				snd_soc_update_bits(dai->codec,
					TABLA_A_CDC_CLK_RX_I2S_CTL,
					TABLA_I2S_MASTER_MODE_MASK, 0);
		}
		break;
	case SND_SOC_DAIFMT_CBM_CFM:
	/* CPU is slave */
		if (tabla->intf_type == TABLA_INTERFACE_TYPE_I2C) {
			val = TABLA_I2S_MASTER_MODE_MASK;
			if (dai->id == TABLA_TX_DAI_ID)
				snd_soc_update_bits(dai->codec,
					TABLA_A_CDC_CLK_TX_I2S_CTL, val, val);
			else if (dai->id == TABLA_RX_DAI_ID)
				snd_soc_update_bits(dai->codec,
					TABLA_A_CDC_CLK_RX_I2S_CTL, val, val);
		}
		break;
	default:
		return -EINVAL;
	}
	return 0;
}

static int tabla_hw_params(struct snd_pcm_substream *substream,
			    struct snd_pcm_hw_params *params,
			    struct snd_soc_dai *dai)
{
	struct snd_soc_codec *codec = dai->codec;
	struct tabla_priv *tabla = snd_soc_codec_get_drvdata(dai->codec);
	u8 path, shift;
	u16 tx_fs_reg, rx_fs_reg;
	u8 tx_fs_rate, rx_fs_rate, rx_state, tx_state;

	pr_debug("%s: DAI-ID %x\n", __func__, dai->id);

	switch (params_rate(params)) {
	case 8000:
		tx_fs_rate = 0x00;
		rx_fs_rate = 0x00;
		break;
	case 16000:
		tx_fs_rate = 0x01;
		rx_fs_rate = 0x20;
		break;
	case 32000:
		tx_fs_rate = 0x02;
		rx_fs_rate = 0x40;
		break;
	case 48000:
		tx_fs_rate = 0x03;
		rx_fs_rate = 0x60;
		break;
	default:
		pr_err("%s: Invalid sampling rate %d\n", __func__,
				params_rate(params));
		return -EINVAL;
	}


	/**
	 * If current dai is a tx dai, set sample rate to
	 * all the txfe paths that are currently not active
	 */
	if (dai->id == TABLA_TX_DAI_ID) {

		tx_state = snd_soc_read(codec,
				TABLA_A_CDC_CLK_TX_CLK_EN_B1_CTL);

		for (path = 1, shift = 0;
				path <= NUM_DECIMATORS; path++, shift++) {

			if (path == BITS_PER_REG + 1) {
				shift = 0;
				tx_state = snd_soc_read(codec,
					TABLA_A_CDC_CLK_TX_CLK_EN_B2_CTL);
			}

			if (!(tx_state & (1 << shift))) {
				tx_fs_reg = TABLA_A_CDC_TX1_CLK_FS_CTL
						+ (BITS_PER_REG*(path-1));
				snd_soc_update_bits(codec, tx_fs_reg,
							0x03, tx_fs_rate);
			}
		}
		if (tabla->intf_type == TABLA_INTERFACE_TYPE_I2C) {
			switch (params_format(params)) {
			case SNDRV_PCM_FORMAT_S16_LE:
				snd_soc_update_bits(codec,
					TABLA_A_CDC_CLK_TX_I2S_CTL,
					0x20, 0x20);
				break;
			case SNDRV_PCM_FORMAT_S32_LE:
				snd_soc_update_bits(codec,
					TABLA_A_CDC_CLK_TX_I2S_CTL,
					0x20, 0x00);
				break;
			default:
				pr_err("invalid format\n");
				break;
			}
			snd_soc_update_bits(codec, TABLA_A_CDC_CLK_TX_I2S_CTL,
						0x03, tx_fs_rate);
		}
	}

	/**
	 * TODO: Need to handle case where same RX chain takes 2 or more inputs
	 * with varying sample rates
	 */

	/**
	 * If current dai is a rx dai, set sample rate to
	 * all the rx paths that are currently not active
	 */
	if (dai->id == TABLA_RX_DAI_ID) {

		rx_state = snd_soc_read(codec,
			TABLA_A_CDC_CLK_RX_B1_CTL);

		for (path = 1, shift = 0;
				path <= NUM_INTERPOLATORS; path++, shift++) {

			if (!(rx_state & (1 << shift))) {
				rx_fs_reg = TABLA_A_CDC_RX1_B5_CTL
						+ (BITS_PER_REG*(path-1));
				snd_soc_update_bits(codec, rx_fs_reg,
						0xE0, rx_fs_rate);
			}
		}
		if (tabla->intf_type == TABLA_INTERFACE_TYPE_I2C) {
			switch (params_format(params)) {
			case SNDRV_PCM_FORMAT_S16_LE:
				snd_soc_update_bits(codec,
					TABLA_A_CDC_CLK_RX_I2S_CTL,
					0x20, 0x20);
				break;
			case SNDRV_PCM_FORMAT_S32_LE:
				snd_soc_update_bits(codec,
					TABLA_A_CDC_CLK_RX_I2S_CTL,
					0x20, 0x00);
				break;
			default:
				pr_err("invalid format\n");
				break;
			}
			snd_soc_update_bits(codec, TABLA_A_CDC_CLK_RX_I2S_CTL,
						0x03, (rx_fs_rate >> 0x05));
		}
	}

	return 0;
}

static struct snd_soc_dai_ops tabla_dai_ops = {
	.startup = tabla_startup,
	.shutdown = tabla_shutdown,
	.hw_params = tabla_hw_params,
	.set_sysclk = tabla_set_dai_sysclk,
	.set_fmt = tabla_set_dai_fmt,
};

static struct snd_soc_dai_driver tabla_dai[] = {
	{
		.name = "tabla_rx1",
		.id = 1,
		.playback = {
			.stream_name = "AIF1 Playback",
			.rates = WCD9310_RATES,
			.formats = TABLA_FORMATS,
			.rate_max = 48000,
			.rate_min = 8000,
			.channels_min = 1,
			.channels_max = 4,
		},
		.ops = &tabla_dai_ops,
	},
	{
		.name = "tabla_tx1",
		.id = 2,
		.capture = {
			.stream_name = "AIF1 Capture",
			.rates = WCD9310_RATES,
			.formats = TABLA_FORMATS,
			.rate_max = 48000,
			.rate_min = 8000,
			.channels_min = 1,
			.channels_max = 2,
		},
		.ops = &tabla_dai_ops,
	},
};

static struct snd_soc_dai_driver tabla_i2s_dai[] = {
	{
		.name = "tabla_i2s_rx1",
		.id = 1,
		.playback = {
			.stream_name = "AIF1 Playback",
			.rates = WCD9310_RATES,
			.formats = TABLA_FORMATS,
			.rate_max = 48000,
			.rate_min = 8000,
			.channels_min = 1,
			.channels_max = 4,
		},
		.ops = &tabla_dai_ops,
	},
	{
		.name = "tabla_i2s_tx1",
		.id = 2,
		.capture = {
			.stream_name = "AIF1 Capture",
			.rates = WCD9310_RATES,
			.formats = TABLA_FORMATS,
			.rate_max = 48000,
			.rate_min = 8000,
			.channels_min = 1,
			.channels_max = 4,
		},
		.ops = &tabla_dai_ops,
	},
};
static short tabla_codec_read_sta_result(struct snd_soc_codec *codec)
{
	u8 bias_msb, bias_lsb;
	short bias_value;

	bias_msb = snd_soc_read(codec, TABLA_A_CDC_MBHC_B3_STATUS);
	bias_lsb = snd_soc_read(codec, TABLA_A_CDC_MBHC_B2_STATUS);
	bias_value = (bias_msb << 8) | bias_lsb;
	return bias_value;
}

static short tabla_codec_read_dce_result(struct snd_soc_codec *codec)
{
	u8 bias_msb, bias_lsb;
	short bias_value;

	bias_msb = snd_soc_read(codec, TABLA_A_CDC_MBHC_B5_STATUS);
	bias_lsb = snd_soc_read(codec, TABLA_A_CDC_MBHC_B4_STATUS);
	bias_value = (bias_msb << 8) | bias_lsb;
	return bias_value;
}

static void tabla_turn_onoff_rel_detection(struct snd_soc_codec *codec, bool on)
{
	snd_soc_update_bits(codec, TABLA_A_CDC_MBHC_B1_CTL, 0x02, on << 1);
}

static short __tabla_codec_sta_dce(struct snd_soc_codec *codec, int dce,
				   bool override_bypass, bool noreldetection)
{
	short bias_value;
	struct tabla_priv *tabla = snd_soc_codec_get_drvdata(codec);

	tabla_disable_irq(codec->control_data, TABLA_IRQ_MBHC_POTENTIAL);
	if (noreldetection)
		tabla_turn_onoff_rel_detection(codec, false);

	/* Turn on the override */
	if (!override_bypass)
		snd_soc_update_bits(codec, TABLA_A_CDC_MBHC_B1_CTL, 0x4, 0x4);
	if (dce) {
		snd_soc_update_bits(codec, TABLA_A_CDC_MBHC_CLK_CTL, 0x8, 0x8);
		snd_soc_write(codec, TABLA_A_CDC_MBHC_EN_CTL, 0x4);
		snd_soc_update_bits(codec, TABLA_A_CDC_MBHC_CLK_CTL, 0x8, 0x0);
		usleep_range(tabla->mbhc_data.t_sta_dce,
			     tabla->mbhc_data.t_sta_dce);
		snd_soc_write(codec, TABLA_A_CDC_MBHC_EN_CTL, 0x4);
		usleep_range(tabla->mbhc_data.t_dce,
			     tabla->mbhc_data.t_dce);
		bias_value = tabla_codec_read_dce_result(codec);
	} else {
		snd_soc_update_bits(codec, TABLA_A_CDC_MBHC_CLK_CTL, 0x8, 0x8);
		snd_soc_write(codec, TABLA_A_CDC_MBHC_EN_CTL, 0x2);
		snd_soc_update_bits(codec, TABLA_A_CDC_MBHC_CLK_CTL, 0x8, 0x0);
		usleep_range(tabla->mbhc_data.t_sta_dce,
			     tabla->mbhc_data.t_sta_dce);
		snd_soc_write(codec, TABLA_A_CDC_MBHC_EN_CTL, 0x2);
		usleep_range(tabla->mbhc_data.t_sta,
			     tabla->mbhc_data.t_sta);
		bias_value = tabla_codec_read_sta_result(codec);
		snd_soc_update_bits(codec, TABLA_A_CDC_MBHC_CLK_CTL, 0x8, 0x8);
		snd_soc_write(codec, TABLA_A_CDC_MBHC_EN_CTL, 0x0);
	}
	/* Turn off the override after measuring mic voltage */
	if (!override_bypass)
		snd_soc_update_bits(codec, TABLA_A_CDC_MBHC_B1_CTL, 0x04, 0x00);

	if (noreldetection)
		tabla_turn_onoff_rel_detection(codec, true);
	tabla_enable_irq(codec->control_data, TABLA_IRQ_MBHC_POTENTIAL);

	return bias_value;
}

static short tabla_codec_sta_dce(struct snd_soc_codec *codec, int dce,
				 bool norel)
{
	return __tabla_codec_sta_dce(codec, dce, false, norel);
}

/* called only from interrupt which is under cdc_resource_lock acquisition */
static short tabla_codec_setup_hs_polling(struct snd_soc_codec *codec)
{
	struct tabla_priv *tabla = snd_soc_codec_get_drvdata(codec);
	short bias_value;
	u8 cfilt_mode;

<<<<<<< HEAD
=======
	pr_debug("%s: enter, mclk_enabled %d\n", __func__, tabla->mclk_enabled);
>>>>>>> 57adb073
	if (!tabla->mbhc_cfg.calibration) {
		pr_err("Error, no tabla calibration\n");
		return -ENODEV;
	}

	if (!tabla->mclk_enabled) {
		tabla_codec_enable_bandgap(codec, TABLA_BANDGAP_MBHC_MODE);
		tabla_enable_rx_bias(codec, 1);
		tabla_codec_enable_clock_block(codec, 1);
	}

	snd_soc_update_bits(codec, TABLA_A_CLK_BUFF_EN1, 0x05, 0x01);

	/* Make sure CFILT is in fast mode, save current mode */
	cfilt_mode = snd_soc_read(codec, tabla->mbhc_bias_regs.cfilt_ctl);
	snd_soc_update_bits(codec, tabla->mbhc_bias_regs.cfilt_ctl, 0x70, 0x00);

	snd_soc_update_bits(codec, tabla->mbhc_bias_regs.ctl_reg, 0x1F, 0x16);

	snd_soc_update_bits(codec, TABLA_A_CDC_MBHC_CLK_CTL, 0x2, 0x2);
	snd_soc_write(codec, TABLA_A_MBHC_SCALING_MUX_1, 0x84);

	snd_soc_update_bits(codec, TABLA_A_TX_7_MBHC_EN, 0x80, 0x80);
	snd_soc_update_bits(codec, TABLA_A_TX_7_MBHC_EN, 0x1F, 0x1C);
	snd_soc_update_bits(codec, TABLA_A_TX_7_MBHC_TEST_CTL, 0x40, 0x40);

	snd_soc_update_bits(codec, TABLA_A_TX_7_MBHC_EN, 0x80, 0x00);
	snd_soc_update_bits(codec, TABLA_A_CDC_MBHC_CLK_CTL, 0x8, 0x8);
	snd_soc_update_bits(codec, TABLA_A_CDC_MBHC_CLK_CTL, 0x8, 0x00);

	snd_soc_update_bits(codec, TABLA_A_CDC_MBHC_B1_CTL, 0x2, 0x2);
	snd_soc_update_bits(codec, TABLA_A_CDC_MBHC_CLK_CTL, 0x8, 0x8);

	tabla_codec_calibrate_hs_polling(codec);

	/* don't flip override */
	bias_value = __tabla_codec_sta_dce(codec, 1, true, true);
	snd_soc_update_bits(codec, tabla->mbhc_bias_regs.cfilt_ctl, 0x40,
			    cfilt_mode);
	snd_soc_update_bits(codec, TABLA_A_MBHC_HPH, 0x13, 0x00);

	return bias_value;
}

static int tabla_cancel_btn_work(struct tabla_priv *tabla)
{
	int r = 0;
	struct tabla *core = dev_get_drvdata(tabla->codec->dev->parent);

	if (cancel_delayed_work_sync(&tabla->mbhc_btn_dwork)) {
		/* if scheduled mbhc_btn_dwork is canceled from here,
		* we have to unlock from here instead btn_work */
		tabla_unlock_sleep(core);
		r = 1;
	}
	return r;
}

/* called under cdc_resource_lock acquisition */
void tabla_set_and_turnoff_hph_padac(struct snd_soc_codec *codec)
{
	struct tabla_priv *tabla = snd_soc_codec_get_drvdata(codec);
	u8 wg_time;

	wg_time = snd_soc_read(codec, TABLA_A_RX_HPH_CNP_WG_TIME) ;
	wg_time += 1;

	/* If headphone PA is on, check if userspace receives
	 * removal event to sync-up PA's state */
	if (tabla_is_hph_pa_on(codec)) {
		pr_debug("%s PA is on, setting PA_OFF_ACK\n", __func__);
		set_bit(TABLA_HPHL_PA_OFF_ACK, &tabla->hph_pa_dac_state);
		set_bit(TABLA_HPHR_PA_OFF_ACK, &tabla->hph_pa_dac_state);
	} else {
		pr_debug("%s PA is off\n", __func__);
	}

	if (tabla_is_hph_dac_on(codec, 1))
		set_bit(TABLA_HPHL_DAC_OFF_ACK, &tabla->hph_pa_dac_state);
	if (tabla_is_hph_dac_on(codec, 0))
		set_bit(TABLA_HPHR_DAC_OFF_ACK, &tabla->hph_pa_dac_state);

	snd_soc_update_bits(codec, TABLA_A_RX_HPH_CNP_EN, 0x30, 0x00);
	snd_soc_update_bits(codec, TABLA_A_RX_HPH_L_DAC_CTL,
			    0xC0, 0x00);
	snd_soc_update_bits(codec, TABLA_A_RX_HPH_R_DAC_CTL,
			    0xC0, 0x00);
	usleep_range(wg_time * 1000, wg_time * 1000);
}

static void tabla_clr_and_turnon_hph_padac(struct tabla_priv *tabla)
{
	bool pa_turned_on = false;
	struct snd_soc_codec *codec = tabla->codec;
	u8 wg_time;

	wg_time = snd_soc_read(codec, TABLA_A_RX_HPH_CNP_WG_TIME) ;
	wg_time += 1;

	if (test_and_clear_bit(TABLA_HPHR_DAC_OFF_ACK,
			       &tabla->hph_pa_dac_state)) {
		pr_debug("%s: HPHR clear flag and enable DAC\n", __func__);
		snd_soc_update_bits(tabla->codec, TABLA_A_RX_HPH_R_DAC_CTL,
				    0xC0, 0xC0);
	}
	if (test_and_clear_bit(TABLA_HPHL_DAC_OFF_ACK,
			       &tabla->hph_pa_dac_state)) {
		pr_debug("%s: HPHL clear flag and enable DAC\n", __func__);
		snd_soc_update_bits(tabla->codec, TABLA_A_RX_HPH_L_DAC_CTL,
				    0xC0, 0xC0);
	}

	if (test_and_clear_bit(TABLA_HPHR_PA_OFF_ACK,
			       &tabla->hph_pa_dac_state)) {
		pr_debug("%s: HPHR clear flag and enable PA\n", __func__);
		snd_soc_update_bits(tabla->codec, TABLA_A_RX_HPH_CNP_EN, 0x10,
				    1 << 4);
		pa_turned_on = true;
	}
	if (test_and_clear_bit(TABLA_HPHL_PA_OFF_ACK,
			       &tabla->hph_pa_dac_state)) {
		pr_debug("%s: HPHL clear flag and enable PA\n", __func__);
		snd_soc_update_bits(tabla->codec, TABLA_A_RX_HPH_CNP_EN, 0x20,
				    1 << 5);
		pa_turned_on = true;
	}

	if (pa_turned_on) {
		pr_debug("%s: PA was turned off by MBHC and not by DAPM\n",
				__func__);
		usleep_range(wg_time * 1000, wg_time * 1000);
	}
}

/* called under cdc_resource_lock acquisition */
static void tabla_codec_report_plug(struct snd_soc_codec *codec, int insertion,
				    enum snd_jack_types jack_type)
{
	struct tabla_priv *tabla = snd_soc_codec_get_drvdata(codec);

	if (!insertion) {
		/* Report removal */
		tabla->hph_status &= ~jack_type;
		if (tabla->mbhc_cfg.headset_jack) {
			/* cancel possibly scheduled btn work and
			* report release if we reported button press */
			if (tabla_cancel_btn_work(tabla)) {
				pr_debug("%s: button press is canceled\n",
					__func__);
			} else if (tabla->buttons_pressed) {
				pr_debug("%s: Reporting release for reported "
					 "button press %d\n", __func__,
					 jack_type);
				tabla_snd_soc_jack_report(tabla,
						 tabla->mbhc_cfg.button_jack, 0,
						 tabla->buttons_pressed);
				tabla->buttons_pressed &=
							~TABLA_JACK_BUTTON_MASK;
			}
			pr_debug("%s: Reporting removal %d\n", __func__,
				 jack_type);
			tabla_snd_soc_jack_report(tabla,
						  tabla->mbhc_cfg.headset_jack,
						  tabla->hph_status,
						  TABLA_JACK_MASK);
		}
		tabla_set_and_turnoff_hph_padac(codec);
		hphocp_off_report(tabla, SND_JACK_OC_HPHR,
				  TABLA_IRQ_HPH_PA_OCPR_FAULT);
		hphocp_off_report(tabla, SND_JACK_OC_HPHL,
				  TABLA_IRQ_HPH_PA_OCPL_FAULT);
		tabla->current_plug = PLUG_TYPE_NONE;
		tabla->mbhc_polling_active = false;
	} else {
		/* Report insertion */
		tabla->hph_status |= jack_type;

		if (jack_type == SND_JACK_HEADPHONE)
			tabla->current_plug = PLUG_TYPE_HEADPHONE;
		else if (jack_type == SND_JACK_HEADSET) {
			tabla->mbhc_polling_active = true;
			tabla->current_plug = PLUG_TYPE_HEADSET;
		}
		if (tabla->mbhc_cfg.headset_jack) {
			pr_debug("%s: Reporting insertion %d\n", __func__,
				 jack_type);
			tabla_snd_soc_jack_report(tabla,
						  tabla->mbhc_cfg.headset_jack,
						  tabla->hph_status,
						  TABLA_JACK_MASK);
		}
		tabla_clr_and_turnon_hph_padac(tabla);
	}
}

static int tabla_codec_enable_hs_detect(struct snd_soc_codec *codec,
					int insertion, int trigger,
					bool padac_off)
{
	struct tabla_priv *tabla = snd_soc_codec_get_drvdata(codec);
	int central_bias_enabled = 0;
	const struct tabla_mbhc_general_cfg *generic =
	    TABLA_MBHC_CAL_GENERAL_PTR(tabla->mbhc_cfg.calibration);
	const struct tabla_mbhc_plug_detect_cfg *plug_det =
	    TABLA_MBHC_CAL_PLUG_DET_PTR(tabla->mbhc_cfg.calibration);

	if (!tabla->mbhc_cfg.calibration) {
		pr_err("Error, no tabla calibration\n");
		return -EINVAL;
	}

	snd_soc_update_bits(codec, TABLA_A_CDC_MBHC_INT_CTL, 0x1, 0);

	/* Make sure mic bias and Mic line schmitt trigger
	 * are turned OFF
	 */
	snd_soc_update_bits(codec, tabla->mbhc_bias_regs.ctl_reg, 0x01, 0x01);
	snd_soc_update_bits(codec, tabla->mbhc_bias_regs.mbhc_reg, 0x90, 0x00);

	if (insertion) {
		tabla_codec_switch_micbias(codec, 0);

		/* DAPM can manipulate PA/DAC bits concurrently */
		if (padac_off == true) {
			tabla_set_and_turnoff_hph_padac(codec);
		}

		if (trigger & MBHC_USE_HPHL_TRIGGER) {
			/* Enable HPH Schmitt Trigger */
			snd_soc_update_bits(codec, TABLA_A_MBHC_HPH, 0x11,
					    0x11);
			snd_soc_update_bits(codec, TABLA_A_MBHC_HPH, 0x0C,
					    plug_det->hph_current << 2);
			snd_soc_update_bits(codec, TABLA_A_MBHC_HPH, 0x02,
					    0x02);
		}
		if (trigger & MBHC_USE_MB_TRIGGER) {
			/* enable the mic line schmitt trigger */
			snd_soc_update_bits(codec,
					    tabla->mbhc_bias_regs.mbhc_reg,
					    0x60, plug_det->mic_current << 5);
			snd_soc_update_bits(codec,
					    tabla->mbhc_bias_regs.mbhc_reg,
					    0x80, 0x80);
			usleep_range(plug_det->t_mic_pid, plug_det->t_mic_pid);
			snd_soc_update_bits(codec,
					    tabla->mbhc_bias_regs.ctl_reg, 0x01,
					    0x00);
			snd_soc_update_bits(codec,
					    tabla->mbhc_bias_regs.mbhc_reg,
					    0x10, 0x10);
		}

		/* setup for insetion detection */
		snd_soc_update_bits(codec, TABLA_A_CDC_MBHC_INT_CTL, 0x2, 0);
	} else {
		pr_debug("setup for removal detection\n");
		/* Make sure the HPH schmitt trigger is OFF */
		snd_soc_update_bits(codec, TABLA_A_MBHC_HPH, 0x12, 0x00);

		/* enable the mic line schmitt trigger */
		snd_soc_update_bits(codec, tabla->mbhc_bias_regs.ctl_reg,
				    0x01, 0x00);
		snd_soc_update_bits(codec, tabla->mbhc_bias_regs.mbhc_reg, 0x60,
				    plug_det->mic_current << 5);
		snd_soc_update_bits(codec, tabla->mbhc_bias_regs.mbhc_reg,
			0x80, 0x80);
		usleep_range(plug_det->t_mic_pid, plug_det->t_mic_pid);
		snd_soc_update_bits(codec, tabla->mbhc_bias_regs.mbhc_reg,
			0x10, 0x10);

		/* Setup for low power removal detection */
		snd_soc_update_bits(codec, TABLA_A_CDC_MBHC_INT_CTL, 0x2, 0x2);
	}

	if (snd_soc_read(codec, TABLA_A_CDC_MBHC_B1_CTL) & 0x4) {
		/* called called by interrupt */
		if (!(tabla->clock_active)) {
			tabla_codec_enable_config_mode(codec, 1);
			snd_soc_update_bits(codec, TABLA_A_CDC_MBHC_B1_CTL,
				0x06, 0);
			usleep_range(generic->t_shutdown_plug_rem,
				     generic->t_shutdown_plug_rem);
			tabla_codec_enable_config_mode(codec, 0);
		} else
			snd_soc_update_bits(codec, TABLA_A_CDC_MBHC_B1_CTL,
				0x06, 0);
	}

	snd_soc_update_bits(codec, tabla->mbhc_bias_regs.int_rbias, 0x80, 0);

	/* If central bandgap disabled */
	if (!(snd_soc_read(codec, TABLA_A_PIN_CTL_OE1) & 1)) {
		snd_soc_update_bits(codec, TABLA_A_PIN_CTL_OE1, 0x3, 0x3);
		usleep_range(generic->t_bg_fast_settle,
			     generic->t_bg_fast_settle);
		central_bias_enabled = 1;
	}

	/* If LDO_H disabled */
	if (snd_soc_read(codec, TABLA_A_PIN_CTL_OE0) & 0x80) {
		snd_soc_update_bits(codec, TABLA_A_PIN_CTL_OE0, 0x10, 0);
		snd_soc_update_bits(codec, TABLA_A_PIN_CTL_OE0, 0x80, 0x80);
		usleep_range(generic->t_ldoh, generic->t_ldoh);
		snd_soc_update_bits(codec, TABLA_A_PIN_CTL_OE0, 0x80, 0);

		if (central_bias_enabled)
			snd_soc_update_bits(codec, TABLA_A_PIN_CTL_OE1, 0x1, 0);
	}

	snd_soc_update_bits(codec, tabla->reg_addr.micb_4_mbhc, 0x3,
			    tabla->mbhc_cfg.micbias);

	tabla_enable_irq(codec->control_data, TABLA_IRQ_MBHC_INSERTION);
	snd_soc_update_bits(codec, TABLA_A_CDC_MBHC_INT_CTL, 0x1, 0x1);
	return 0;
}

static u16 tabla_codec_v_sta_dce(struct snd_soc_codec *codec, bool dce,
				 s16 vin_mv)
{
	struct tabla_priv *tabla;
	s16 diff, zero;
	u32 mb_mv, in;
	u16 value;

	tabla = snd_soc_codec_get_drvdata(codec);
	mb_mv = tabla->mbhc_data.micb_mv;

	if (mb_mv == 0) {
		pr_err("%s: Mic Bias voltage is set to zero\n", __func__);
		return -EINVAL;
	}

	if (dce) {
		diff = (tabla->mbhc_data.dce_mb) - (tabla->mbhc_data.dce_z);
		zero = (tabla->mbhc_data.dce_z);
	} else {
		diff = (tabla->mbhc_data.sta_mb) - (tabla->mbhc_data.sta_z);
		zero = (tabla->mbhc_data.sta_z);
	}
	in = (u32) diff * vin_mv;

	value = (u16) (in / mb_mv) + zero;
	return value;
}

static s32 tabla_codec_sta_dce_v(struct snd_soc_codec *codec, s8 dce,
				 u16 bias_value)
{
	struct tabla_priv *tabla;
	s16 value, z, mb;
	s32 mv;

	tabla = snd_soc_codec_get_drvdata(codec);
	value = bias_value;
	if (dce) {
		z = (tabla->mbhc_data.dce_z);
		mb = (tabla->mbhc_data.dce_mb);
		mv = (value - z) * (s32)tabla->mbhc_data.micb_mv / (mb - z);
	} else {
		z = (tabla->mbhc_data.sta_z);
		mb = (tabla->mbhc_data.sta_mb);
		mv = (value - z) * (s32)tabla->mbhc_data.micb_mv / (mb - z);
	}

	return mv;
}

static void btn_lpress_fn(struct work_struct *work)
{
	struct delayed_work *delayed_work;
	struct tabla_priv *tabla;
	short bias_value;
	int dce_mv, sta_mv;
	struct tabla *core;

	pr_debug("%s:\n", __func__);

	delayed_work = to_delayed_work(work);
	tabla = container_of(delayed_work, struct tabla_priv, mbhc_btn_dwork);
	core = dev_get_drvdata(tabla->codec->dev->parent);

	if (tabla) {
		if (tabla->mbhc_cfg.button_jack) {
			bias_value = tabla_codec_read_sta_result(tabla->codec);
			sta_mv = tabla_codec_sta_dce_v(tabla->codec, 0,
						       bias_value);
			bias_value = tabla_codec_read_dce_result(tabla->codec);
			dce_mv = tabla_codec_sta_dce_v(tabla->codec, 1,
						       bias_value);
			pr_debug("%s: Reporting long button press event"
				 " STA: %d, DCE: %d\n", __func__,
				 sta_mv, dce_mv);
			tabla_snd_soc_jack_report(tabla,
						  tabla->mbhc_cfg.button_jack,
						  tabla->buttons_pressed,
						  tabla->buttons_pressed);
		}
	} else {
		pr_err("%s: Bad tabla private data\n", __func__);
	}

	pr_debug("%s: leave\n", __func__);
	tabla_unlock_sleep(core);
}

void tabla_mbhc_cal(struct snd_soc_codec *codec)
{
	struct tabla_priv *tabla;
	struct tabla_mbhc_btn_detect_cfg *btn_det;
	u8 cfilt_mode, bg_mode;
	u8 ncic, nmeas, navg;
	u32 mclk_rate;
	u32 dce_wait, sta_wait;
	u8 *n_cic;
	void *calibration;

	tabla = snd_soc_codec_get_drvdata(codec);
	calibration = tabla->mbhc_cfg.calibration;

	tabla_disable_irq(codec->control_data, TABLA_IRQ_MBHC_POTENTIAL);
	tabla_turn_onoff_rel_detection(codec, false);

	/* First compute the DCE / STA wait times
	 * depending on tunable parameters.
	 * The value is computed in microseconds
	 */
	btn_det = TABLA_MBHC_CAL_BTN_DET_PTR(calibration);
	n_cic = tabla_mbhc_cal_btn_det_mp(btn_det, TABLA_BTN_DET_N_CIC);
	ncic = n_cic[tabla_codec_mclk_index(tabla)];
	nmeas = TABLA_MBHC_CAL_BTN_DET_PTR(calibration)->n_meas;
	navg = TABLA_MBHC_CAL_GENERAL_PTR(calibration)->mbhc_navg;
	mclk_rate = tabla->mbhc_cfg.mclk_rate;
	dce_wait = (1000 * 512 * ncic * (nmeas + 1)) / (mclk_rate / 1000);
	sta_wait = (1000 * 128 * (navg + 1)) / (mclk_rate / 1000);

	tabla->mbhc_data.t_dce = dce_wait;
	tabla->mbhc_data.t_sta = sta_wait;

	/* LDOH and CFILT are already configured during pdata handling.
	 * Only need to make sure CFILT and bandgap are in Fast mode.
	 * Need to restore defaults once calculation is done.
	 */
	cfilt_mode = snd_soc_read(codec, tabla->mbhc_bias_regs.cfilt_ctl);
	snd_soc_update_bits(codec, tabla->mbhc_bias_regs.cfilt_ctl, 0x40, 0x00);
	bg_mode = snd_soc_update_bits(codec, TABLA_A_BIAS_CENTRAL_BG_CTL, 0x02,
				      0x02);

	/* Micbias, CFILT, LDOH, MBHC MUX mode settings
	 * to perform ADC calibration
	 */
	snd_soc_update_bits(codec, tabla->mbhc_bias_regs.ctl_reg, 0x60,
			    tabla->mbhc_cfg.micbias << 5);
	snd_soc_update_bits(codec, tabla->mbhc_bias_regs.ctl_reg, 0x01, 0x00);
	snd_soc_update_bits(codec, TABLA_A_LDO_H_MODE_1, 0x60, 0x60);
	snd_soc_write(codec, TABLA_A_TX_7_MBHC_TEST_CTL, 0x78);
	snd_soc_update_bits(codec, TABLA_A_CDC_MBHC_B1_CTL, 0x04, 0x04);

	/* DCE measurement for 0 volts */
	snd_soc_write(codec, TABLA_A_CDC_MBHC_CLK_CTL, 0x0A);
	snd_soc_write(codec, TABLA_A_CDC_MBHC_EN_CTL, 0x04);
	snd_soc_write(codec, TABLA_A_CDC_MBHC_CLK_CTL, 0x02);
	snd_soc_write(codec, TABLA_A_MBHC_SCALING_MUX_1, 0x81);
	usleep_range(100, 100);
	snd_soc_write(codec, TABLA_A_CDC_MBHC_EN_CTL, 0x04);
	usleep_range(tabla->mbhc_data.t_dce, tabla->mbhc_data.t_dce);
	tabla->mbhc_data.dce_z = tabla_codec_read_dce_result(codec);

	/* DCE measurment for MB voltage */
	snd_soc_write(codec, TABLA_A_CDC_MBHC_CLK_CTL, 0x0A);
	snd_soc_write(codec, TABLA_A_CDC_MBHC_CLK_CTL, 0x02);
	snd_soc_write(codec, TABLA_A_MBHC_SCALING_MUX_1, 0x82);
	usleep_range(100, 100);
	snd_soc_write(codec, TABLA_A_CDC_MBHC_EN_CTL, 0x04);
	usleep_range(tabla->mbhc_data.t_dce, tabla->mbhc_data.t_dce);
	tabla->mbhc_data.dce_mb = tabla_codec_read_dce_result(codec);

	/* Sta measuremnt for 0 volts */
	snd_soc_write(codec, TABLA_A_CDC_MBHC_CLK_CTL, 0x0A);
	snd_soc_write(codec, TABLA_A_CDC_MBHC_EN_CTL, 0x02);
	snd_soc_write(codec, TABLA_A_CDC_MBHC_CLK_CTL, 0x02);
	snd_soc_write(codec, TABLA_A_MBHC_SCALING_MUX_1, 0x81);
	usleep_range(100, 100);
	snd_soc_write(codec, TABLA_A_CDC_MBHC_EN_CTL, 0x02);
	usleep_range(tabla->mbhc_data.t_sta, tabla->mbhc_data.t_sta);
	tabla->mbhc_data.sta_z = tabla_codec_read_sta_result(codec);

	/* STA Measurement for MB Voltage */
	snd_soc_write(codec, TABLA_A_MBHC_SCALING_MUX_1, 0x82);
	usleep_range(100, 100);
	snd_soc_write(codec, TABLA_A_CDC_MBHC_EN_CTL, 0x02);
	usleep_range(tabla->mbhc_data.t_sta, tabla->mbhc_data.t_sta);
	tabla->mbhc_data.sta_mb = tabla_codec_read_sta_result(codec);

	/* Restore default settings. */
	snd_soc_update_bits(codec, TABLA_A_CDC_MBHC_B1_CTL, 0x04, 0x00);
	snd_soc_update_bits(codec, tabla->mbhc_bias_regs.cfilt_ctl, 0x40,
			    cfilt_mode);
	snd_soc_update_bits(codec, TABLA_A_BIAS_CENTRAL_BG_CTL, 0x02, bg_mode);

	snd_soc_write(codec, TABLA_A_MBHC_SCALING_MUX_1, 0x84);
	usleep_range(100, 100);

	tabla_enable_irq(codec->control_data, TABLA_IRQ_MBHC_POTENTIAL);
	tabla_turn_onoff_rel_detection(codec, true);
}

void *tabla_mbhc_cal_btn_det_mp(const struct tabla_mbhc_btn_detect_cfg* btn_det,
				const enum tabla_mbhc_btn_det_mem mem)
{
	void *ret = &btn_det->_v_btn_low;

	switch (mem) {
	case TABLA_BTN_DET_GAIN:
		ret += sizeof(btn_det->_n_cic);
	case TABLA_BTN_DET_N_CIC:
		ret += sizeof(btn_det->_n_ready);
	case TABLA_BTN_DET_N_READY:
		ret += sizeof(btn_det->_v_btn_high[0]) * btn_det->num_btn;
	case TABLA_BTN_DET_V_BTN_HIGH:
		ret += sizeof(btn_det->_v_btn_low[0]) * btn_det->num_btn;
	case TABLA_BTN_DET_V_BTN_LOW:
		/* do nothing */
		break;
	default:
		ret = NULL;
	}

	return ret;
}

static s16 tabla_scale_v_micb_vddio(struct tabla_priv *tabla, int v,
				    bool tovddio)
{
	int r;
	int vddio_k, mb_k;
	vddio_k = tabla_find_k_value(tabla->pdata->micbias.ldoh_v,
				     VDDIO_MICBIAS_MV);
	mb_k = tabla_find_k_value(tabla->pdata->micbias.ldoh_v,
				  tabla->mbhc_data.micb_mv);
	if (tovddio)
		r = v * vddio_k / mb_k;
	else
		r = v * mb_k / vddio_k;
	return r;
}

static void tabla_mbhc_calc_thres(struct snd_soc_codec *codec)
{
	struct tabla_priv *tabla;
	s16 btn_mv = 0, btn_delta_mv;
	struct tabla_mbhc_btn_detect_cfg *btn_det;
	struct tabla_mbhc_plug_type_cfg *plug_type;
	u16 *btn_high;
	u8 *n_ready;
	int i;
	int vddio_k_val, mb_k_val;

	tabla = snd_soc_codec_get_drvdata(codec);
	btn_det = TABLA_MBHC_CAL_BTN_DET_PTR(tabla->mbhc_cfg.calibration);
	plug_type = TABLA_MBHC_CAL_PLUG_TYPE_PTR(tabla->mbhc_cfg.calibration);

	n_ready = tabla_mbhc_cal_btn_det_mp(btn_det, TABLA_BTN_DET_N_READY);
	if (tabla->mbhc_cfg.mclk_rate == TABLA_MCLK_RATE_12288KHZ) {
		tabla->mbhc_data.npoll = 4;
		tabla->mbhc_data.nbounce_wait = 30;
	} else if (tabla->mbhc_cfg.mclk_rate == TABLA_MCLK_RATE_9600KHZ) {
		tabla->mbhc_data.npoll = 7;
		tabla->mbhc_data.nbounce_wait = 23;
	}

	tabla->mbhc_data.t_sta_dce = ((1000 * 256) /
				      (tabla->mbhc_cfg.mclk_rate / 1000) *
				      n_ready[tabla_codec_mclk_index(tabla)]) +
				     10;
	tabla->mbhc_data.v_ins_hu =
	    tabla_codec_v_sta_dce(codec, STA, plug_type->v_hs_max);
	tabla->mbhc_data.v_ins_h =
	    tabla_codec_v_sta_dce(codec, DCE, plug_type->v_hs_max);

<<<<<<< HEAD
	if (tabla->mbhc_data.micb_mv != VDDIO_MICBIAS_MV) {
		vddio_k_val = tabla_find_k_value(tabla->pdata->micbias.ldoh_v,
						 VDDIO_MICBIAS_MV);
		mb_k_val = tabla_find_k_value(tabla->pdata->micbias.ldoh_v,
					      tabla->mbhc_data.micb_mv);
		tabla->mbhc_data.adj_v_hs_max =
		    (plug_type->v_hs_max * vddio_k_val) / mb_k_val;
=======
	tabla->mbhc_data.v_inval_ins_low = TABLA_MBHC_FAKE_INSERT_LOW;
	if (tabla->mbhc_cfg.gpio)
		tabla->mbhc_data.v_inval_ins_high =
		    TABLA_MBHC_FAKE_INSERT_HIGH;
	else
		tabla->mbhc_data.v_inval_ins_high =
		    TABLA_MBHC_FAKE_INS_HIGH_NO_GPIO;

	if (tabla->mbhc_data.micb_mv != VDDIO_MICBIAS_MV) {
		tabla->mbhc_data.adj_v_hs_max =
		    tabla_scale_v_micb_vddio(tabla, plug_type->v_hs_max, true);
>>>>>>> 57adb073
		tabla->mbhc_data.adj_v_ins_hu =
		    tabla_codec_v_sta_dce(codec, STA,
					  tabla->mbhc_data.adj_v_hs_max);
		tabla->mbhc_data.adj_v_ins_h =
		    tabla_codec_v_sta_dce(codec, DCE,
					  tabla->mbhc_data.adj_v_hs_max);
<<<<<<< HEAD
=======
		tabla->mbhc_data.v_inval_ins_low =
		    tabla_scale_v_micb_vddio(tabla,
					     tabla->mbhc_data.v_inval_ins_low,
					     false);
		tabla->mbhc_data.v_inval_ins_high =
		    tabla_scale_v_micb_vddio(tabla,
					     tabla->mbhc_data.v_inval_ins_high,
					     false);
>>>>>>> 57adb073
	}

	btn_high = tabla_mbhc_cal_btn_det_mp(btn_det, TABLA_BTN_DET_V_BTN_HIGH);
	for (i = 0; i < btn_det->num_btn; i++)
		btn_mv = btn_high[i] > btn_mv ? btn_high[i] : btn_mv;

	tabla->mbhc_data.v_b1_h = tabla_codec_v_sta_dce(codec, DCE, btn_mv);
	btn_delta_mv = btn_mv + btn_det->v_btn_press_delta_sta;
	tabla->mbhc_data.v_b1_hu =
	    tabla_codec_v_sta_dce(codec, STA, btn_delta_mv);

	btn_delta_mv = btn_mv + btn_det->v_btn_press_delta_cic;

	tabla->mbhc_data.v_b1_huc =
	    tabla_codec_v_sta_dce(codec, DCE, btn_delta_mv);

	tabla->mbhc_data.v_brh = tabla->mbhc_data.v_b1_h;
	tabla->mbhc_data.v_brl = TABLA_MBHC_BUTTON_MIN;

	tabla->mbhc_data.v_no_mic =
	    tabla_codec_v_sta_dce(codec, STA, plug_type->v_no_mic);
}

void tabla_mbhc_init(struct snd_soc_codec *codec)
{
	struct tabla_priv *tabla;
	struct tabla_mbhc_general_cfg *generic;
	struct tabla_mbhc_btn_detect_cfg *btn_det;
	int n;
	u8 *n_cic, *gain;
	struct tabla *tabla_core = dev_get_drvdata(codec->dev->parent);

	tabla = snd_soc_codec_get_drvdata(codec);
	generic = TABLA_MBHC_CAL_GENERAL_PTR(tabla->mbhc_cfg.calibration);
	btn_det = TABLA_MBHC_CAL_BTN_DET_PTR(tabla->mbhc_cfg.calibration);

	for (n = 0; n < 8; n++) {
		if ((!TABLA_IS_1_X(tabla_core->version)) || n != 7) {
			snd_soc_update_bits(codec,
					    TABLA_A_CDC_MBHC_FEATURE_B1_CFG,
					    0x07, n);
			snd_soc_write(codec, TABLA_A_CDC_MBHC_FEATURE_B2_CFG,
				      btn_det->c[n]);
		}
	}
	snd_soc_update_bits(codec, TABLA_A_CDC_MBHC_B2_CTL, 0x07,
			    btn_det->nc);

	n_cic = tabla_mbhc_cal_btn_det_mp(btn_det, TABLA_BTN_DET_N_CIC);
	snd_soc_update_bits(codec, TABLA_A_CDC_MBHC_TIMER_B6_CTL, 0xFF,
			    n_cic[tabla_codec_mclk_index(tabla)]);

	gain = tabla_mbhc_cal_btn_det_mp(btn_det, TABLA_BTN_DET_GAIN);
	snd_soc_update_bits(codec, TABLA_A_CDC_MBHC_B2_CTL, 0x78,
			    gain[tabla_codec_mclk_index(tabla)] << 3);

	snd_soc_update_bits(codec, TABLA_A_CDC_MBHC_TIMER_B4_CTL, 0x70,
			    generic->mbhc_nsa << 4);

	snd_soc_update_bits(codec, TABLA_A_CDC_MBHC_TIMER_B4_CTL, 0x0F,
			    btn_det->n_meas);

	snd_soc_write(codec, TABLA_A_CDC_MBHC_TIMER_B5_CTL, generic->mbhc_navg);

	snd_soc_update_bits(codec, TABLA_A_CDC_MBHC_B1_CTL, 0x80, 0x80);

	snd_soc_update_bits(codec, TABLA_A_CDC_MBHC_B1_CTL, 0x78,
			    btn_det->mbhc_nsc << 3);

	snd_soc_update_bits(codec, tabla->reg_addr.micb_4_mbhc, 0x03,
			    TABLA_MICBIAS2);

	snd_soc_update_bits(codec, TABLA_A_CDC_MBHC_B1_CTL, 0x02, 0x02);

	snd_soc_update_bits(codec, TABLA_A_MBHC_SCALING_MUX_2, 0xF0, 0xF0);
}

static bool tabla_mbhc_fw_validate(const struct firmware *fw)
{
	u32 cfg_offset;
	struct tabla_mbhc_imped_detect_cfg *imped_cfg;
	struct tabla_mbhc_btn_detect_cfg *btn_cfg;

	if (fw->size < TABLA_MBHC_CAL_MIN_SIZE)
		return false;

	/* previous check guarantees that there is enough fw data up
	 * to num_btn
	 */
	btn_cfg = TABLA_MBHC_CAL_BTN_DET_PTR(fw->data);
	cfg_offset = (u32) ((void *) btn_cfg - (void *) fw->data);
	if (fw->size < (cfg_offset + TABLA_MBHC_CAL_BTN_SZ(btn_cfg)))
		return false;

	/* previous check guarantees that there is enough fw data up
	 * to start of impedance detection configuration
	 */
	imped_cfg = TABLA_MBHC_CAL_IMPED_DET_PTR(fw->data);
	cfg_offset = (u32) ((void *) imped_cfg - (void *) fw->data);

	if (fw->size < (cfg_offset + TABLA_MBHC_CAL_IMPED_MIN_SZ))
		return false;

	if (fw->size < (cfg_offset + TABLA_MBHC_CAL_IMPED_SZ(imped_cfg)))
		return false;

	return true;
}

static int tabla_determine_button(const struct tabla_priv *priv,
				  const s32 bias_mv)
{
	s16 *v_btn_low, *v_btn_high;
	struct tabla_mbhc_btn_detect_cfg *btn_det;
	int i, btn = -1;

	btn_det = TABLA_MBHC_CAL_BTN_DET_PTR(priv->mbhc_cfg.calibration);
	v_btn_low = tabla_mbhc_cal_btn_det_mp(btn_det, TABLA_BTN_DET_V_BTN_LOW);
	v_btn_high = tabla_mbhc_cal_btn_det_mp(btn_det,
					       TABLA_BTN_DET_V_BTN_HIGH);
	for (i = 0; i < btn_det->num_btn; i++) {
		if ((v_btn_low[i] <= bias_mv) && (v_btn_high[i] >= bias_mv)) {
			btn = i;
			break;
		}
	}

	if (btn == -1)
		pr_debug("%s: couldn't find button number for mic mv %d\n",
			 __func__, bias_mv);

	return btn;
}

static int tabla_get_button_mask(const int btn)
{
	int mask = 0;
	switch (btn) {
	case 0:
		mask = SND_JACK_BTN_0;
		break;
	case 1:
		mask = SND_JACK_BTN_1;
		break;
	case 2:
		mask = SND_JACK_BTN_2;
		break;
	case 3:
		mask = SND_JACK_BTN_3;
		break;
	case 4:
		mask = SND_JACK_BTN_4;
		break;
	case 5:
		mask = SND_JACK_BTN_5;
		break;
	case 6:
		mask = SND_JACK_BTN_6;
		break;
	case 7:
		mask = SND_JACK_BTN_7;
		break;
	}
	return mask;
}

static irqreturn_t tabla_dce_handler(int irq, void *data)
{
	int i, mask;
	short dce, sta, bias_value_dce;
	s32 mv, stamv, bias_mv_dce;
	int btn = -1, meas = 0;
	struct tabla_priv *priv = data;
	const struct tabla_mbhc_btn_detect_cfg *d =
	    TABLA_MBHC_CAL_BTN_DET_PTR(priv->mbhc_cfg.calibration);
	short btnmeas[d->n_btn_meas + 1];
	struct snd_soc_codec *codec = priv->codec;
	struct tabla *core = dev_get_drvdata(priv->codec->dev->parent);
	int n_btn_meas = d->n_btn_meas;
	u8 mbhc_status = snd_soc_read(codec, TABLA_A_CDC_MBHC_B1_STATUS) & 0x3E;

	pr_debug("%s: enter\n", __func__);
<<<<<<< HEAD

	TABLA_ACQUIRE_LOCK(priv->cdc_resource_lock);
	if (priv->mbhc_state == MBHC_STATE_POTENTIAL_RECOVERY) {
		pr_debug("%s: mbhc is being recovered, skip button press\n",
			 __func__);
=======

	TABLA_ACQUIRE_LOCK(priv->cdc_resource_lock);
	if (priv->mbhc_state == MBHC_STATE_POTENTIAL_RECOVERY) {
		pr_debug("%s: mbhc is being recovered, skip button press\n",
			 __func__);
		goto done;
	}

	priv->mbhc_state = MBHC_STATE_POTENTIAL;

	if (!priv->mbhc_polling_active) {
		pr_warn("%s: mbhc polling is not active, skip button press\n",
			__func__);
>>>>>>> 57adb073
		goto done;
	}

	priv->mbhc_state = MBHC_STATE_POTENTIAL;

<<<<<<< HEAD
	if (!priv->mbhc_polling_active) {
		pr_warn("%s: mbhc polling is not active, skip button press\n",
			__func__);
		goto done;
	}

	dce = tabla_codec_read_dce_result(codec);
	mv = tabla_codec_sta_dce_v(codec, 1, dce);

=======
>>>>>>> 57adb073
	/* If GPIO interrupt already kicked in, ignore button press */
	if (priv->in_gpio_handler) {
		pr_debug("%s: GPIO State Changed, ignore button press\n",
			 __func__);
		btn = -1;
		goto done;
	}

	if (mbhc_status != TABLA_MBHC_STATUS_REL_DETECTION) {
		if (priv->mbhc_last_resume &&
		    !time_after(jiffies, priv->mbhc_last_resume + HZ)) {
			pr_debug("%s: Button is already released shortly after "
				 "resume\n", __func__);
			n_btn_meas = 0;
		} else {
			pr_debug("%s: Button is already released without "
				 "resume", __func__);
			sta = tabla_codec_read_sta_result(codec);
			stamv = tabla_codec_sta_dce_v(codec, 0, sta);
			btn = tabla_determine_button(priv, mv);
			if (btn != tabla_determine_button(priv, stamv))
				btn = -1;
			goto done;
		}
	}

	/* determine pressed button */
	btnmeas[meas++] = tabla_determine_button(priv, mv);
	pr_debug("%s: meas %d - DCE %d,%d, button %d\n", __func__,
		 meas - 1, dce, mv, btnmeas[meas - 1]);
	if (n_btn_meas == 0)
		btn = btnmeas[0];
	for (; ((d->n_btn_meas) && (meas < (d->n_btn_meas + 1))); meas++) {
		bias_value_dce = tabla_codec_sta_dce(codec, 1, false);
		bias_mv_dce = tabla_codec_sta_dce_v(codec, 1, bias_value_dce);
		btnmeas[meas] = tabla_determine_button(priv, bias_mv_dce);
		pr_debug("%s: meas %d - DCE %d,%d, button %d\n",
			 __func__, meas, bias_value_dce, bias_mv_dce,
			 btnmeas[meas]);
		/* if large enough measurements are collected,
		 * start to check if last all n_btn_con measurements were
		 * in same button low/high range */
		if (meas + 1 >= d->n_btn_con) {
			for (i = 0; i < d->n_btn_con; i++)
				if ((btnmeas[meas] < 0) ||
				    (btnmeas[meas] != btnmeas[meas - i]))
					break;
			if (i == d->n_btn_con) {
				/* button pressed */
				btn = btnmeas[meas];
				break;
			} else if ((n_btn_meas - meas) < (d->n_btn_con - 1)) {
				/* if left measurements are less than n_btn_con,
				 * it's impossible to find button number */
				break;
			}
		}
	}

	if (btn >= 0) {
		if (priv->in_gpio_handler) {
			pr_debug("%s: GPIO already triggered, ignore button "
				 "press\n", __func__);
			goto done;
		}
		mask = tabla_get_button_mask(btn);
		priv->buttons_pressed |= mask;
		tabla_lock_sleep(core);
		if (schedule_delayed_work(&priv->mbhc_btn_dwork,
					  msecs_to_jiffies(400)) == 0) {
			WARN(1, "Button pressed twice without release"
			     "event\n");
			tabla_unlock_sleep(core);
		}
	} else {
		pr_debug("%s: bogus button press, too short press?\n",
			 __func__);
	}

 done:
	pr_debug("%s: leave\n", __func__);
	TABLA_RELEASE_LOCK(priv->cdc_resource_lock);
	return IRQ_HANDLED;
}

static int tabla_is_fake_press(struct tabla_priv *priv)
{
	int i;
	int r = 0;
	struct snd_soc_codec *codec = priv->codec;
	const int dces = MBHC_NUM_DCE_PLUG_DETECT;
	s16 mb_v, v_ins_hu, v_ins_h;

	v_ins_hu = tabla_get_current_v_ins(priv, true);
	v_ins_h = tabla_get_current_v_ins(priv, false);

	for (i = 0; i < dces; i++) {
		usleep_range(10000, 10000);
		if (i == 0) {
			mb_v = tabla_codec_sta_dce(codec, 0, true);
			pr_debug("%s: STA[0]: %d,%d\n", __func__, mb_v,
				 tabla_codec_sta_dce_v(codec, 0, mb_v));
			if (mb_v < (s16)priv->mbhc_data.v_b1_hu ||
			    mb_v > v_ins_hu) {
				r = 1;
				break;
			}
		} else {
			mb_v = tabla_codec_sta_dce(codec, 1, true);
			pr_debug("%s: DCE[%d]: %d,%d\n", __func__, i, mb_v,
				 tabla_codec_sta_dce_v(codec, 1, mb_v));
			if (mb_v < (s16)priv->mbhc_data.v_b1_h ||
			    mb_v > v_ins_h) {
				r = 1;
				break;
			}
		}
	}

	return r;
}

static irqreturn_t tabla_release_handler(int irq, void *data)
{
	int ret;
	struct tabla_priv *priv = data;
	struct snd_soc_codec *codec = priv->codec;

	pr_debug("%s: enter\n", __func__);

	TABLA_ACQUIRE_LOCK(priv->cdc_resource_lock);
	priv->mbhc_state = MBHC_STATE_RELEASE;

	tabla_codec_drive_v_to_micbias(codec, 10000);

	if (priv->buttons_pressed & TABLA_JACK_BUTTON_MASK) {
		ret = tabla_cancel_btn_work(priv);
		if (ret == 0) {
			pr_debug("%s: Reporting long button release event\n",
				 __func__);
			if (priv->mbhc_cfg.button_jack)
				tabla_snd_soc_jack_report(priv,
						  priv->mbhc_cfg.button_jack, 0,
						  priv->buttons_pressed);
		} else {
			if (tabla_is_fake_press(priv)) {
				pr_debug("%s: Fake button press interrupt\n",
					 __func__);
			} else if (priv->mbhc_cfg.button_jack) {
				if (priv->in_gpio_handler) {
					pr_debug("%s: GPIO kicked in, ignore\n",
						 __func__);
				} else {
					pr_debug("%s: Reporting short button "
						 "press and release\n",
						 __func__);
					tabla_snd_soc_jack_report(priv,
						     priv->mbhc_cfg.button_jack,
						     priv->buttons_pressed,
						     priv->buttons_pressed);
					tabla_snd_soc_jack_report(priv,
						  priv->mbhc_cfg.button_jack, 0,
						  priv->buttons_pressed);
				}
			}
		}

		priv->buttons_pressed &= ~TABLA_JACK_BUTTON_MASK;
	}

	tabla_codec_calibrate_hs_polling(codec);

	if (priv->mbhc_cfg.gpio)
		msleep(TABLA_MBHC_GPIO_REL_DEBOUNCE_TIME_MS);

	tabla_codec_start_hs_polling(codec);

	pr_debug("%s: leave\n", __func__);
	TABLA_RELEASE_LOCK(priv->cdc_resource_lock);
	return IRQ_HANDLED;
}

static void tabla_codec_shutdown_hs_removal_detect(struct snd_soc_codec *codec)
{
	struct tabla_priv *tabla = snd_soc_codec_get_drvdata(codec);
	const struct tabla_mbhc_general_cfg *generic =
	    TABLA_MBHC_CAL_GENERAL_PTR(tabla->mbhc_cfg.calibration);

	if (!tabla->mclk_enabled && !tabla->mbhc_polling_active)
		tabla_codec_enable_config_mode(codec, 1);

	snd_soc_update_bits(codec, TABLA_A_CDC_MBHC_CLK_CTL, 0x2, 0x2);
	snd_soc_update_bits(codec, TABLA_A_CDC_MBHC_B1_CTL, 0x6, 0x0);

	snd_soc_update_bits(codec, tabla->mbhc_bias_regs.mbhc_reg, 0x80, 0x00);

	usleep_range(generic->t_shutdown_plug_rem,
		     generic->t_shutdown_plug_rem);

	snd_soc_update_bits(codec, TABLA_A_CDC_MBHC_CLK_CTL, 0xA, 0x8);
	if (!tabla->mclk_enabled && !tabla->mbhc_polling_active)
		tabla_codec_enable_config_mode(codec, 0);

	snd_soc_write(codec, TABLA_A_MBHC_SCALING_MUX_1, 0x00);
}

static void tabla_codec_cleanup_hs_polling(struct snd_soc_codec *codec)
{
	struct tabla_priv *tabla = snd_soc_codec_get_drvdata(codec);

	tabla_codec_shutdown_hs_removal_detect(codec);

	if (!tabla->mclk_enabled) {
		tabla_codec_disable_clock_block(codec);
		tabla_codec_enable_bandgap(codec, TABLA_BANDGAP_OFF);
	}

	tabla->mbhc_polling_active = false;
	tabla->mbhc_state = MBHC_STATE_NONE;
}

static irqreturn_t tabla_hphl_ocp_irq(int irq, void *data)
{
	struct tabla_priv *tabla = data;
	struct snd_soc_codec *codec;

	pr_info("%s: received HPHL OCP irq\n", __func__);

	if (tabla) {
		codec = tabla->codec;
		if (tabla->hphlocp_cnt++ < TABLA_OCP_ATTEMPT) {
			pr_info("%s: retry\n", __func__);
			snd_soc_update_bits(codec, TABLA_A_RX_HPH_OCP_CTL, 0x10,
					    0x00);
			snd_soc_update_bits(codec, TABLA_A_RX_HPH_OCP_CTL, 0x10,
					    0x10);
		} else {
			tabla_disable_irq(codec->control_data,
					  TABLA_IRQ_HPH_PA_OCPL_FAULT);
			tabla->hphlocp_cnt = 0;
			tabla->hph_status |= SND_JACK_OC_HPHL;
			if (tabla->mbhc_cfg.headset_jack)
				tabla_snd_soc_jack_report(tabla,
						   tabla->mbhc_cfg.headset_jack,
						   tabla->hph_status,
						   TABLA_JACK_MASK);
		}
	} else {
		pr_err("%s: Bad tabla private data\n", __func__);
	}

	return IRQ_HANDLED;
}

static irqreturn_t tabla_hphr_ocp_irq(int irq, void *data)
{
	struct tabla_priv *tabla = data;
	struct snd_soc_codec *codec;

	pr_info("%s: received HPHR OCP irq\n", __func__);

	if (tabla) {
		codec = tabla->codec;
		if (tabla->hphrocp_cnt++ < TABLA_OCP_ATTEMPT) {
			pr_info("%s: retry\n", __func__);
			snd_soc_update_bits(codec, TABLA_A_RX_HPH_OCP_CTL, 0x10,
					    0x00);
			snd_soc_update_bits(codec, TABLA_A_RX_HPH_OCP_CTL, 0x10,
					    0x10);
		} else {
			tabla_disable_irq(codec->control_data,
					  TABLA_IRQ_HPH_PA_OCPR_FAULT);
			tabla->hphrocp_cnt = 0;
			tabla->hph_status |= SND_JACK_OC_HPHR;
			if (tabla->mbhc_cfg.headset_jack)
				tabla_snd_soc_jack_report(tabla,
						   tabla->mbhc_cfg.headset_jack,
						   tabla->hph_status,
						   TABLA_JACK_MASK);
		}
	} else {
		pr_err("%s: Bad tabla private data\n", __func__);
	}

	return IRQ_HANDLED;
}

static bool tabla_is_invalid_insertion_range(struct snd_soc_codec *codec,
					     s32 mic_volt)
{
	struct tabla_priv *tabla = snd_soc_codec_get_drvdata(codec);
<<<<<<< HEAD
	int fake_insert_high;
	bool invalid = false;
	s16 v_hs_max;

	if (tabla->mbhc_cfg.gpio)
		fake_insert_high = TABLA_MBHC_FAKE_INSERT_HIGH;
	else
		fake_insert_high = TABLA_MBHC_FAKE_INS_HIGH_NO_GPIO;

=======
	bool invalid = false;
	s16 v_hs_max;

>>>>>>> 57adb073
	/* Perform this check only when the high voltage headphone
	 * needs to be considered as invalid
	 */
	v_hs_max = tabla_get_current_v_hs_max(tabla);
<<<<<<< HEAD
	if (!tabla->mbhc_inval_hs_range_override && (mic_volt > v_hs_max)) {
		invalid = true;
	} else if (mic_volt < fake_insert_high &&
		   (mic_volt > TABLA_MBHC_FAKE_INSERT_LOW)) {
		invalid = true;
	}
	return invalid;
}

static bool tabla_is_invalid_insert_delta(struct snd_soc_codec *codec,
					int mic_volt, int mic_volt_prev)
{
	int delta = abs(mic_volt - mic_volt_prev);
	if (delta > TABLA_MBHC_FAKE_INSERT_VOLT_DELTA_MV) {
		pr_debug("%s: volt delta %dmv\n", __func__, delta);
		return true;
=======
	if (!tabla->mbhc_inval_hs_range_override && (mic_volt > v_hs_max))
		invalid = true;
	else if (mic_volt < tabla->mbhc_data.v_inval_ins_high &&
		 (mic_volt > tabla->mbhc_data.v_inval_ins_low))
		invalid = true;
	return invalid;
}

static bool tabla_is_inval_insert_delta(struct snd_soc_codec *codec,
					int mic_volt, int mic_volt_prev,
					int threshold)
{
	int delta = abs(mic_volt - mic_volt_prev);
	if (delta > threshold) {
		pr_debug("%s: volt delta %dmv\n", __func__, delta);
		return true;
	}
	return false;
}

static bool tabla_codec_is_invalid_plug(struct snd_soc_codec *codec,
					s32 mic_mv[MBHC_NUM_DCE_PLUG_DETECT],
					enum tabla_mbhc_plug_type
					    plug_type[MBHC_NUM_DCE_PLUG_DETECT])
{
	int i;
	bool r = false;
	struct tabla_priv *tabla = snd_soc_codec_get_drvdata(codec);
	struct tabla_mbhc_plug_type_cfg *plug_type_ptr =
		TABLA_MBHC_CAL_PLUG_TYPE_PTR(tabla->mbhc_cfg.calibration);
	s16 v_hs_max = tabla_get_current_v_hs_max(tabla);

	for (i = 0 ; i < MBHC_NUM_DCE_PLUG_DETECT && !r; i++) {
		if (mic_mv[i] < plug_type_ptr->v_no_mic)
			plug_type[i] = PLUG_TYPE_HEADPHONE;
		else if (mic_mv[i] < v_hs_max)
			plug_type[i] = PLUG_TYPE_HEADSET;
		else if (mic_mv[i] > v_hs_max)
			plug_type[i] = PLUG_TYPE_HIGH_HPH;

		r = tabla_is_invalid_insertion_range(codec, mic_mv[i]);
		if (!r && i > 0) {
			if (plug_type[i-1] != plug_type[i])
				r = true;
			else
				r = tabla_is_inval_insert_delta(codec,
						  mic_mv[i], mic_mv[i - 1],
						  TABLA_MBHC_FAKE_INS_DELTA_MV);
		}
>>>>>>> 57adb073
	}
	return false;
}

<<<<<<< HEAD
static bool tabla_codec_is_invalid_plug(struct snd_soc_codec *codec,
					s32 mic_mv[MBHC_NUM_DCE_PLUG_DETECT],
					enum tabla_mbhc_plug_type
					    plug_type[MBHC_NUM_DCE_PLUG_DETECT])
{
	int i;
	bool r = false;
	struct tabla_priv *tabla = snd_soc_codec_get_drvdata(codec);
	struct tabla_mbhc_plug_type_cfg *plug_type_ptr =
		TABLA_MBHC_CAL_PLUG_TYPE_PTR(tabla->mbhc_cfg.calibration);
	s16 v_hs_max = tabla_get_current_v_hs_max(tabla);

	for (i = 0 ; i < MBHC_NUM_DCE_PLUG_DETECT && !r; i++) {
		if (mic_mv[i] < plug_type_ptr->v_no_mic)
			plug_type[i] = PLUG_TYPE_HEADPHONE;
		else if (mic_mv[i] < v_hs_max)
			plug_type[i] = PLUG_TYPE_HEADSET;
		else if (mic_mv[i] > v_hs_max)
			plug_type[i] = PLUG_TYPE_HIGH_HPH;

		r = tabla_is_invalid_insertion_range(codec, mic_mv[i]);
		if (!r && i > 0) {
			if (plug_type[i-1] != plug_type[i])
				r = true;
			else
				r = tabla_is_invalid_insert_delta(codec,
								mic_mv[i],
								mic_mv[i - 1]);
		}
	}

	return r;
}

/* called under cdc_resource_lock acquisition */
void tabla_find_plug_and_report(struct snd_soc_codec *codec,
				enum tabla_mbhc_plug_type plug_type)
{
	struct tabla_priv *tabla = snd_soc_codec_get_drvdata(codec);

	if (plug_type == PLUG_TYPE_HEADPHONE
		&& tabla->current_plug == PLUG_TYPE_NONE) {
		/* Nothing was reported previously
		 * reporte a headphone
		 */
		tabla_codec_report_plug(codec, 1, SND_JACK_HEADPHONE);
		tabla_codec_cleanup_hs_polling(codec);
	} else if (plug_type == PLUG_TYPE_HEADSET) {
		/* If Headphone was reported previously, this will
		 * only report the mic line
		 */
		tabla_codec_report_plug(codec, 1, SND_JACK_HEADSET);
		msleep(100);
		tabla_codec_start_hs_polling(codec);
	} else if (plug_type == PLUG_TYPE_HIGH_HPH) {
		if (tabla->current_plug == PLUG_TYPE_NONE)
			tabla_codec_report_plug(codec, 1, SND_JACK_HEADPHONE);
		tabla_codec_cleanup_hs_polling(codec);
		pr_debug("setup mic trigger for further detection\n");
		tabla->lpi_enabled = true;
		tabla_codec_enable_hs_detect(codec, 1,
					     MBHC_USE_MB_TRIGGER |
					     MBHC_USE_HPHL_TRIGGER,
					     false);
	}
=======
	return r;
}

/* called under cdc_resource_lock acquisition */
void tabla_find_plug_and_report(struct snd_soc_codec *codec,
				enum tabla_mbhc_plug_type plug_type)
{
	struct tabla_priv *tabla = snd_soc_codec_get_drvdata(codec);

	if (plug_type == PLUG_TYPE_HEADPHONE
		&& tabla->current_plug == PLUG_TYPE_NONE) {
		/* Nothing was reported previously
		 * reporte a headphone
		 */
		tabla_codec_report_plug(codec, 1, SND_JACK_HEADPHONE);
		tabla_codec_cleanup_hs_polling(codec);
	} else if (plug_type == PLUG_TYPE_HEADSET) {
		/* If Headphone was reported previously, this will
		 * only report the mic line
		 */
		tabla_codec_report_plug(codec, 1, SND_JACK_HEADSET);
		msleep(100);
		tabla_codec_start_hs_polling(codec);
	} else if (plug_type == PLUG_TYPE_HIGH_HPH) {
		if (tabla->current_plug == PLUG_TYPE_NONE)
			tabla_codec_report_plug(codec, 1, SND_JACK_HEADPHONE);
		tabla_codec_cleanup_hs_polling(codec);
		pr_debug("setup mic trigger for further detection\n");
		tabla->lpi_enabled = true;
		tabla_codec_enable_hs_detect(codec, 1,
					     MBHC_USE_MB_TRIGGER |
					     MBHC_USE_HPHL_TRIGGER,
					     false);
	}
>>>>>>> 57adb073
}

/* should be called under interrupt context that hold suspend */
static void tabla_schedule_hs_detect_plug(struct tabla_priv *tabla)
{
	pr_debug("%s: scheduling tabla_hs_correct_gpio_plug\n", __func__);
	tabla->hs_detect_work_stop = false;
	tabla_lock_sleep(tabla->codec->control_data);
	schedule_work(&tabla->hs_correct_plug_work);
}

/* called under cdc_resource_lock acquisition */
static void tabla_cancel_hs_detect_plug(struct tabla_priv *tabla)
{
	pr_debug("%s: canceling hs_correct_plug_work\n", __func__);
	tabla->hs_detect_work_stop = true;
	wmb();
	TABLA_RELEASE_LOCK(tabla->cdc_resource_lock);
	if (cancel_work_sync(&tabla->hs_correct_plug_work)) {
		pr_debug("%s: hs_correct_plug_work is canceled\n", __func__);
		tabla_unlock_sleep(tabla->codec->control_data);
<<<<<<< HEAD
	}
	TABLA_ACQUIRE_LOCK(tabla->cdc_resource_lock);
}

static bool tabla_hs_gpio_level_remove(struct tabla_priv *tabla)
{
	return (gpio_get_value_cansleep(tabla->mbhc_cfg.gpio) !=
		tabla->mbhc_cfg.gpio_level_insert);
}

static void tabla_hs_correct_gpio_plug(struct work_struct *work)
{
	struct tabla_priv *tabla;
	struct snd_soc_codec *codec;
	int retry = 0, i;
	bool correction = false;
	s32 mic_mv[MBHC_NUM_DCE_PLUG_DETECT];
	short mb_v[MBHC_NUM_DCE_PLUG_DETECT];
	enum tabla_mbhc_plug_type plug_type[MBHC_NUM_DCE_PLUG_DETECT];
	unsigned long timeout;

	tabla = container_of(work, struct tabla_priv, hs_correct_plug_work);
	codec = tabla->codec;

	pr_debug("%s: enter\n", __func__);
	tabla->mbhc_cfg.mclk_cb_fn(codec, 1, false);

	/* Keep override on during entire plug type correction work.
	 *
	 * This is okay under the assumption that any GPIO irqs which use
	 * MBHC block cancel and sync this work so override is off again
	 * prior to GPIO interrupt handler's MBHC block usage.
	 * Also while this correction work is running, we can guarantee
	 * DAPM doesn't use any MBHC block as this work only runs with
	 * headphone detection.
	 */
	tabla_turn_onoff_override(codec, true);

	timeout = jiffies + msecs_to_jiffies(TABLA_HS_DETECT_PLUG_TIME_MS);
	while (!time_after(jiffies, timeout)) {
		++retry;
		rmb();
		if (tabla->hs_detect_work_stop) {
			pr_debug("%s: stop requested\n", __func__);
			break;
		}

		msleep(TABLA_HS_DETECT_PLUG_INERVAL_MS);
		if (tabla_hs_gpio_level_remove(tabla)) {
			pr_debug("%s: GPIO value is low\n", __func__);
			break;
		}

		/* can race with removal interrupt */
		TABLA_ACQUIRE_LOCK(tabla->cdc_resource_lock);
		for (i = 0; i < MBHC_NUM_DCE_PLUG_DETECT; i++) {
			mb_v[i] = __tabla_codec_sta_dce(codec, 1, true, true);
			mic_mv[i] = tabla_codec_sta_dce_v(codec, 1 , mb_v[i]);
			pr_debug("%s : DCE run %d, mic_mv = %d(%x)\n",
				 __func__, retry, mic_mv[i], mb_v[i]);
		}
		TABLA_RELEASE_LOCK(tabla->cdc_resource_lock);

		if (tabla_codec_is_invalid_plug(codec, mic_mv, plug_type)) {
			pr_debug("Invalid plug in attempt # %d\n", retry);
			if (retry == NUM_ATTEMPTS_TO_REPORT &&
			    tabla->current_plug == PLUG_TYPE_NONE) {
				tabla_codec_report_plug(codec, 1,
							SND_JACK_HEADPHONE);
			}
		} else if (!tabla_codec_is_invalid_plug(codec, mic_mv,
							plug_type) &&
			   plug_type[0] == PLUG_TYPE_HEADPHONE) {
			pr_debug("Good headphone detected, continue polling mic\n");
			if (tabla->current_plug == PLUG_TYPE_NONE) {
				tabla_codec_report_plug(codec, 1,
							SND_JACK_HEADPHONE);
			}
		} else {
			TABLA_ACQUIRE_LOCK(tabla->cdc_resource_lock);
			/* Turn off override */
			tabla_turn_onoff_override(codec, false);
			tabla_find_plug_and_report(codec, plug_type[0]);
			TABLA_RELEASE_LOCK(tabla->cdc_resource_lock);
			pr_debug("Attempt %d found correct plug %d\n", retry,
				 plug_type[0]);
			correction = true;
			break;
		}
	}

	/* Turn off override */
	if (!correction)
		tabla_turn_onoff_override(codec, false);

	tabla->mbhc_cfg.mclk_cb_fn(codec, 0, false);
	pr_debug("%s: leave\n", __func__);
	/* unlock sleep */
	tabla_unlock_sleep(tabla->codec->control_data);
}

/* called under cdc_resource_lock acquisition */
static void tabla_codec_decide_gpio_plug(struct snd_soc_codec *codec)
{
	struct tabla_priv *tabla = snd_soc_codec_get_drvdata(codec);
	short mb_v[MBHC_NUM_DCE_PLUG_DETECT];
	s32 mic_mv[MBHC_NUM_DCE_PLUG_DETECT];
	enum tabla_mbhc_plug_type plug_type[MBHC_NUM_DCE_PLUG_DETECT];
	int i;

	pr_debug("%s: enter\n", __func__);

	tabla_turn_onoff_override(codec, true);
	mb_v[0] = tabla_codec_setup_hs_polling(codec);
	mic_mv[0] = tabla_codec_sta_dce_v(codec, 1, mb_v[0]);
	pr_debug("%s: DCE run 1, mic_mv = %d\n", __func__, mic_mv[0]);

	for (i = 1; i < MBHC_NUM_DCE_PLUG_DETECT; i++) {
		mb_v[i] = __tabla_codec_sta_dce(codec, 1, true, true);
		mic_mv[i] = tabla_codec_sta_dce_v(codec, 1 , mb_v[i]);
		pr_debug("%s: DCE run %d, mic_mv = %d\n", __func__, i + 1,
			 mic_mv[i]);
	}
	tabla_turn_onoff_override(codec, false);

	if (tabla_hs_gpio_level_remove(tabla)) {
		pr_debug("%s: GPIO value is low when determining plug\n",
			 __func__);
		return;
	}

	if (tabla_codec_is_invalid_plug(codec, mic_mv, plug_type)) {
		tabla_schedule_hs_detect_plug(tabla);
	} else if (plug_type[0] == PLUG_TYPE_HEADPHONE) {
		tabla_codec_report_plug(codec, 1, SND_JACK_HEADPHONE);

		tabla_schedule_hs_detect_plug(tabla);
	} else {
		pr_debug("%s: Valid plug found, determine plug type\n",
			 __func__);
		tabla_find_plug_and_report(codec, plug_type[0]);
	}
}

/* called under cdc_resource_lock acquisition */
static void tabla_codec_hphr_gnd_switch(struct snd_soc_codec *codec, bool on)
{
	struct tabla_priv *tabla = snd_soc_codec_get_drvdata(codec);

	if (tabla->mbhc_data.micb_mv != VDDIO_MICBIAS_MV)
		snd_soc_update_bits(codec, TABLA_A_MBHC_HPH, 0x01, on);
}

/* called under codec_resource_lock acquisition */
static void tabla_codec_detect_plug_type(struct snd_soc_codec *codec)
=======
	}
	TABLA_ACQUIRE_LOCK(tabla->cdc_resource_lock);
}

static bool tabla_hs_gpio_level_remove(struct tabla_priv *tabla)
{
	return (gpio_get_value_cansleep(tabla->mbhc_cfg.gpio) !=
		tabla->mbhc_cfg.gpio_level_insert);
}

static void tabla_hs_correct_gpio_plug(struct work_struct *work)
{
	struct tabla_priv *tabla;
	struct snd_soc_codec *codec;
	int retry = 0, i;
	bool correction = false;
	s32 mic_mv[MBHC_NUM_DCE_PLUG_DETECT];
	short mb_v[MBHC_NUM_DCE_PLUG_DETECT];
	enum tabla_mbhc_plug_type plug_type[MBHC_NUM_DCE_PLUG_DETECT];
	unsigned long timeout;

	tabla = container_of(work, struct tabla_priv, hs_correct_plug_work);
	codec = tabla->codec;

	pr_debug("%s: enter\n", __func__);
	tabla->mbhc_cfg.mclk_cb_fn(codec, 1, false);

	/* Keep override on during entire plug type correction work.
	 *
	 * This is okay under the assumption that any GPIO irqs which use
	 * MBHC block cancel and sync this work so override is off again
	 * prior to GPIO interrupt handler's MBHC block usage.
	 * Also while this correction work is running, we can guarantee
	 * DAPM doesn't use any MBHC block as this work only runs with
	 * headphone detection.
	 */
	tabla_turn_onoff_override(codec, true);

	timeout = jiffies + msecs_to_jiffies(TABLA_HS_DETECT_PLUG_TIME_MS);
	while (!time_after(jiffies, timeout)) {
		++retry;
		rmb();
		if (tabla->hs_detect_work_stop) {
			pr_debug("%s: stop requested\n", __func__);
			break;
		}

		msleep(TABLA_HS_DETECT_PLUG_INERVAL_MS);
		if (tabla_hs_gpio_level_remove(tabla)) {
			pr_debug("%s: GPIO value is low\n", __func__);
			break;
		}

		/* can race with removal interrupt */
		TABLA_ACQUIRE_LOCK(tabla->cdc_resource_lock);
		for (i = 0; i < MBHC_NUM_DCE_PLUG_DETECT; i++) {
			mb_v[i] = __tabla_codec_sta_dce(codec, 1, true, true);
			mic_mv[i] = tabla_codec_sta_dce_v(codec, 1 , mb_v[i]);
			pr_debug("%s : DCE run %d, mic_mv = %d(%x)\n",
				 __func__, retry, mic_mv[i], mb_v[i]);
		}
		TABLA_RELEASE_LOCK(tabla->cdc_resource_lock);

		if (tabla_codec_is_invalid_plug(codec, mic_mv, plug_type)) {
			pr_debug("Invalid plug in attempt # %d\n", retry);
			if (retry == NUM_ATTEMPTS_TO_REPORT &&
			    tabla->current_plug == PLUG_TYPE_NONE) {
				tabla_codec_report_plug(codec, 1,
							SND_JACK_HEADPHONE);
			}
		} else if (!tabla_codec_is_invalid_plug(codec, mic_mv,
							plug_type) &&
			   plug_type[0] == PLUG_TYPE_HEADPHONE) {
			pr_debug("Good headphone detected, continue polling mic\n");
			if (tabla->current_plug == PLUG_TYPE_NONE) {
				tabla_codec_report_plug(codec, 1,
							SND_JACK_HEADPHONE);
			}
		} else {
			TABLA_ACQUIRE_LOCK(tabla->cdc_resource_lock);
			/* Turn off override */
			tabla_turn_onoff_override(codec, false);
			tabla_find_plug_and_report(codec, plug_type[0]);
			TABLA_RELEASE_LOCK(tabla->cdc_resource_lock);
			pr_debug("Attempt %d found correct plug %d\n", retry,
				 plug_type[0]);
			correction = true;
			break;
		}
	}

	/* Turn off override */
	if (!correction)
		tabla_turn_onoff_override(codec, false);

	tabla->mbhc_cfg.mclk_cb_fn(codec, 0, false);
	pr_debug("%s: leave\n", __func__);
	/* unlock sleep */
	tabla_unlock_sleep(tabla->codec->control_data);
}

/* called under cdc_resource_lock acquisition */
static void tabla_codec_decide_gpio_plug(struct snd_soc_codec *codec)
>>>>>>> 57adb073
{
	int i;
	struct tabla_priv *tabla = snd_soc_codec_get_drvdata(codec);
<<<<<<< HEAD
	const struct tabla_mbhc_plug_detect_cfg *plug_det =
	    TABLA_MBHC_CAL_PLUG_DET_PTR(tabla->mbhc_cfg.calibration);
	short mb_v[MBHC_NUM_DCE_PLUG_DETECT];
	s32 mic_mv[MBHC_NUM_DCE_PLUG_DETECT];
	enum tabla_mbhc_plug_type plug_type[MBHC_NUM_DCE_PLUG_DETECT];
	struct tabla_mbhc_plug_type_cfg *plug_type_ptr;

	/* Turn on the override,
	 * tabla_codec_setup_hs_polling requires override on */
	tabla_turn_onoff_override(codec, true);
	/* Switch HPHR GND on */
	tabla_codec_hphr_gnd_switch(codec, true);
=======
	short mb_v[MBHC_NUM_DCE_PLUG_DETECT];
	s32 mic_mv[MBHC_NUM_DCE_PLUG_DETECT];
	enum tabla_mbhc_plug_type plug_type[MBHC_NUM_DCE_PLUG_DETECT];
	int i;

	pr_debug("%s: enter\n", __func__);

	tabla_turn_onoff_override(codec, true);
	mb_v[0] = tabla_codec_setup_hs_polling(codec);
	mic_mv[0] = tabla_codec_sta_dce_v(codec, 1, mb_v[0]);
	pr_debug("%s: DCE run 1, mic_mv = %d\n", __func__, mic_mv[0]);

	for (i = 1; i < MBHC_NUM_DCE_PLUG_DETECT; i++) {
		mb_v[i] = __tabla_codec_sta_dce(codec, 1, true, true);
		mic_mv[i] = tabla_codec_sta_dce_v(codec, 1 , mb_v[i]);
		pr_debug("%s: DCE run %d, mic_mv = %d\n", __func__, i + 1,
			 mic_mv[i]);
	}
	tabla_turn_onoff_override(codec, false);

	if (tabla_hs_gpio_level_remove(tabla)) {
		pr_debug("%s: GPIO value is low when determining plug\n",
			 __func__);
		return;
	}

	if (tabla_codec_is_invalid_plug(codec, mic_mv, plug_type)) {
		tabla_schedule_hs_detect_plug(tabla);
	} else if (plug_type[0] == PLUG_TYPE_HEADPHONE) {
		tabla_codec_report_plug(codec, 1, SND_JACK_HEADPHONE);

		tabla_schedule_hs_detect_plug(tabla);
	} else {
		pr_debug("%s: Valid plug found, determine plug type\n",
			 __func__);
		tabla_find_plug_and_report(codec, plug_type[0]);
	}
}

/* called under cdc_resource_lock acquisition */
static void tabla_codec_hphr_gnd_switch(struct snd_soc_codec *codec, bool on)
{
	struct tabla_priv *tabla = snd_soc_codec_get_drvdata(codec);

	if (tabla->mbhc_data.micb_mv != VDDIO_MICBIAS_MV) {
		snd_soc_update_bits(codec, TABLA_A_MBHC_HPH, 0x01, on);
		if (on)
			usleep_range(5000, 5000);
	}
}

/* called under codec_resource_lock acquisition */
static void tabla_codec_detect_plug_type(struct snd_soc_codec *codec)
{
	int i;
	bool gndswitch, vddioswitch;
	int scaled;
	struct tabla_priv *tabla = snd_soc_codec_get_drvdata(codec);
	const struct tabla_mbhc_plug_detect_cfg *plug_det =
	    TABLA_MBHC_CAL_PLUG_DET_PTR(tabla->mbhc_cfg.calibration);
	struct tabla_mbhc_plug_type_cfg *plug_type_ptr;
	const bool vddio = (tabla->mbhc_data.micb_mv != VDDIO_MICBIAS_MV &&
			    !tabla->mbhc_micbias_switched);
	int num_det = (MBHC_NUM_DCE_PLUG_DETECT + vddio);
	enum tabla_mbhc_plug_type plug_type[num_det];
	short mb_v[num_det];
	s32 mic_mv[num_det];
	bool inval = false;

	/* Turn on the override,
	 * tabla_codec_setup_hs_polling requires override on */
	tabla_turn_onoff_override(codec, true);
>>>>>>> 57adb073

	if (plug_det->t_ins_complete > 20)
		msleep(plug_det->t_ins_complete);
	else
		usleep_range(plug_det->t_ins_complete * 1000,
			     plug_det->t_ins_complete * 1000);

	if (tabla->mbhc_cfg.gpio) {
<<<<<<< HEAD
		tabla_codec_hphr_gnd_switch(codec, false);
=======
>>>>>>> 57adb073
		/* Turn off the override */
		tabla_turn_onoff_override(codec, false);
		if (tabla_hs_gpio_level_remove(tabla))
			pr_debug("%s: GPIO value is low when determining "
				 "plug\n", __func__);
		else
			tabla_codec_decide_gpio_plug(codec);
<<<<<<< HEAD
		return;
	}

	/*
	 * First DCE measurement,
	 * IF this is fake, discontinue detection
	 * and restart insertion detection
	 */
	mb_v[0] = tabla_codec_setup_hs_polling(codec);
	mic_mv[0] = tabla_codec_sta_dce_v(codec, 1, mb_v[0]);
	if (tabla_is_invalid_insertion_range(codec, mic_mv[0])) {
		pr_debug("%s: Detect attempt 1, detected Fake\n", __func__);
		tabla_codec_hphr_gnd_switch(codec, false);
		tabla_turn_onoff_override(codec, false);
		tabla_codec_cleanup_hs_polling(codec);
		tabla_codec_enable_hs_detect(codec, 1,
					     MBHC_USE_MB_TRIGGER |
					     MBHC_USE_HPHL_TRIGGER,
					     false);
		return;
	}
	pr_debug("%s: DCE run 1, %x, mic_mv = %d\n", __func__, mb_v[0],
		 mic_mv[0]);

	/*
	 * Perform two more DCE measurements,
	 * IF any of them is fake, discontinue detection
	 * and restart insertion detection
	 */
	for (i = 1; i < MBHC_NUM_DCE_PLUG_DETECT; i++) {
		mb_v[i] = __tabla_codec_sta_dce(codec, 1, true, true);
		mic_mv[i] = tabla_codec_sta_dce_v(codec, 1 , mb_v[i]);
		pr_debug("%s: DCE run %d, %x, mic_mv = %d\n", __func__, i + 1,
			 mb_v[1], mic_mv[i]);
		if (tabla_is_invalid_insertion_range(codec, mic_mv[i])
			|| tabla_is_invalid_insert_delta(codec, mic_mv[i],
			   mic_mv[i - 1])) {
			pr_debug("%s: Detect attempt %d, detected Fake\n",
				 __func__, i + 1);
			tabla_codec_hphr_gnd_switch(codec, false);
			tabla_turn_onoff_override(codec, false);
			snd_soc_update_bits(codec, TABLA_A_CDC_MBHC_B1_CTL,
					    0x02, 0x02);
			tabla_codec_cleanup_hs_polling(codec);
			tabla_codec_enable_hs_detect(codec, 1,
						     MBHC_USE_MB_TRIGGER |
						     MBHC_USE_HPHL_TRIGGER,
=======
		return;
	}

	/* performs DCEs for N times
	 * 1st: check if voltage is in invalid range
	 * 2nd - N-2nd: check voltage range and delta
	 * N-1st: check voltage range, delta with HPHR GND switch
	 * Nth: check voltage range with VDDIO switch if micbias V != vddio V*/
	for (i = 0; i < num_det && !inval; i++) {
		gndswitch = (i == (num_det - 1 - vddio));
		vddioswitch = (vddio && (i == num_det - 1));
		if (i == 0) {
			mb_v[i] = tabla_codec_setup_hs_polling(codec);
			mic_mv[i] = tabla_codec_sta_dce_v(codec, 1 , mb_v[i]);
			inval = tabla_is_invalid_insertion_range(codec,
								 mic_mv[i]);
			scaled = mic_mv[i];
		} else if (vddioswitch) {
			__tabla_codec_switch_micbias(tabla->codec, 1, false,
						     false);
			mb_v[i] = __tabla_codec_sta_dce(codec, 1, true, true);
			mic_mv[i] = tabla_codec_sta_dce_v(codec, 1 , mb_v[i]);
			scaled = tabla_scale_v_micb_vddio(tabla, mic_mv[i],
							  false);
			inval = (tabla_is_invalid_insertion_range(codec,
								  mic_mv[i]) ||
				 tabla_is_inval_insert_delta(codec, scaled,
					  mic_mv[i - 1],
					  TABLA_MBHC_FAKE_INS_DELTA_SCALED_MV));
			__tabla_codec_switch_micbias(tabla->codec, 0, false,
>>>>>>> 57adb073
						     false);
		} else {
			if (gndswitch)
				tabla_codec_hphr_gnd_switch(codec, true);
			mb_v[i] = __tabla_codec_sta_dce(codec, 1, true, true);
			mic_mv[i] = tabla_codec_sta_dce_v(codec, 1 , mb_v[i]);
			inval = (tabla_is_invalid_insertion_range(codec,
								  mic_mv[i]) ||
				 tabla_is_inval_insert_delta(codec, mic_mv[i],
					  mic_mv[i - 1],
					  TABLA_MBHC_FAKE_INS_DELTA_SCALED_MV));
			if (gndswitch)
				tabla_codec_hphr_gnd_switch(codec, false);
			scaled = mic_mv[i];
		}
		pr_debug("%s: DCE #%d, %04x, V %d, scaled V %d, GND %d, "
			 "invalid %d\n", __func__,
			 i + 1, mb_v[i] & 0xffff, mic_mv[i], scaled, gndswitch,
			 inval);
	}
<<<<<<< HEAD
	tabla_codec_hphr_gnd_switch(codec, false);
=======
>>>>>>> 57adb073
	tabla_turn_onoff_override(codec, false);

	plug_type_ptr =
	    TABLA_MBHC_CAL_PLUG_TYPE_PTR(tabla->mbhc_cfg.calibration);

	for (i = 0; !inval && i < num_det; i++) {
		/*
		 * If we are here, means none of the all
		 * measurements are fake, continue plug type detection.
		 * If all three measurements do not produce same
		 * plug type, restart insertion detection
		 */
		if (mic_mv[i] < plug_type_ptr->v_no_mic) {
			plug_type[i] = PLUG_TYPE_HEADPHONE;
			pr_debug("%s: Detect attempt %d, detected Headphone\n",
				 __func__, i);
		} else {
			plug_type[i] = PLUG_TYPE_HEADSET;
			pr_debug("%s: Detect attempt %d, detected Headset\n",
				 __func__, i);
		}

		if (i > 0 && (plug_type[i - 1] != plug_type[i])) {
			pr_err("%s: Detect attempt %d and %d are not same",
			       __func__, i - 1, i);
<<<<<<< HEAD
			tabla_codec_cleanup_hs_polling(codec);
			tabla_codec_enable_hs_detect(codec, 1,
						     MBHC_USE_MB_TRIGGER |
						     MBHC_USE_HPHL_TRIGGER,
						     false);
			return;
=======
			inval = true;
			break;
>>>>>>> 57adb073
		}
	}

	if (inval) {
		pr_debug("%s: Invalid plug type detected\n", __func__);
		snd_soc_update_bits(codec, TABLA_A_CDC_MBHC_B1_CTL,
				    0x02, 0x02);
		tabla_codec_cleanup_hs_polling(codec);
		tabla_codec_enable_hs_detect(codec, 1,
					     MBHC_USE_MB_TRIGGER |
					     MBHC_USE_HPHL_TRIGGER, false);
	} else if (plug_type[0] == PLUG_TYPE_HEADPHONE) {
		pr_debug("%s: Headphone Detected\n", __func__);
		tabla_codec_report_plug(codec, 1, SND_JACK_HEADPHONE);
		tabla_codec_cleanup_hs_polling(codec);
		tabla_codec_enable_hs_detect(codec, 0, 0, false);
	} else if (plug_type[0] == PLUG_TYPE_HEADSET) {
		pr_debug("%s: Headset detected\n", __func__);
		tabla_codec_report_plug(codec, 1, SND_JACK_HEADSET);

		/* avoid false button press detect */
		msleep(50);
		tabla_codec_start_hs_polling(codec);
	}
}

/* called only from interrupt which is under cdc_resource_lock acquisition */
static void tabla_hs_insert_irq_gpio(struct tabla_priv *priv, bool is_removal)
{
	struct snd_soc_codec *codec = priv->codec;
	if (!is_removal) {
		pr_debug("%s: MIC trigger insertion interrupt\n", __func__);

		rmb();
		if (priv->lpi_enabled)
			msleep(100);

		rmb();
		if (!priv->lpi_enabled) {
			pr_debug("%s: lpi is disabled\n", __func__);
		} else if (gpio_get_value_cansleep(priv->mbhc_cfg.gpio) ==
			   priv->mbhc_cfg.gpio_level_insert) {
			pr_debug("%s: Valid insertion, "
				 "detect plug type\n", __func__);
			tabla_codec_decide_gpio_plug(codec);
		} else {
			pr_debug("%s: Invalid insertion, "
				 "stop plug detection\n", __func__);
		}
	} else {
		pr_err("%s: GPIO used, invalid MBHC Removal\n", __func__);
	}
}

/* called only from interrupt which is under cdc_resource_lock acquisition */
static void tabla_hs_insert_irq_nogpio(struct tabla_priv *priv, bool is_removal,
				       bool is_mb_trigger)
{
	int ret;
	struct snd_soc_codec *codec = priv->codec;
	struct tabla *core = dev_get_drvdata(priv->codec->dev->parent);

	if (is_removal) {
		/* cancel possiblely running hs detect work */
		tabla_cancel_hs_detect_plug(priv);

		/*
		 * If headphone is removed while playback is in progress,
		 * it is possible that micbias will be switched to VDDIO.
		 */
		tabla_codec_switch_micbias(codec, 0);
		tabla_codec_report_plug(codec, 0, SND_JACK_HEADPHONE);
		tabla_codec_shutdown_hs_removal_detect(codec);
		tabla_codec_enable_hs_detect(codec, 1,
					     MBHC_USE_MB_TRIGGER |
					     MBHC_USE_HPHL_TRIGGER,
					     true);
	} else if (is_mb_trigger && !is_removal) {
		pr_debug("%s: Waiting for Headphone left trigger\n",
			__func__);
		tabla_lock_sleep(core);
		if (schedule_delayed_work(&priv->mbhc_insert_dwork,
					  usecs_to_jiffies(1000000)) == 0) {
			pr_err("%s: mbhc_insert_dwork is already scheduled\n",
			       __func__);
			tabla_unlock_sleep(core);
		}
		tabla_codec_enable_hs_detect(codec, 1, MBHC_USE_HPHL_TRIGGER,
					     false);
	} else  {
		ret = cancel_delayed_work(&priv->mbhc_insert_dwork);
		if (ret != 0) {
			pr_debug("%s: Complete plug insertion, Detecting plug "
				 "type\n", __func__);
			tabla_codec_detect_plug_type(codec);
			tabla_unlock_sleep(core);
		} else {
			tabla_enable_irq(codec->control_data,
					   TABLA_IRQ_MBHC_INSERTION);
			pr_err("%s: Error detecting plug insertion\n",
			       __func__);
		}
	}
}

static irqreturn_t tabla_hs_insert_irq(int irq, void *data)
{
	bool is_mb_trigger, is_removal;
	struct tabla_priv *priv = data;
	struct snd_soc_codec *codec = priv->codec;
<<<<<<< HEAD

	pr_debug("%s: enter\n", __func__);
	TABLA_ACQUIRE_LOCK(priv->cdc_resource_lock);
	tabla_disable_irq(codec->control_data, TABLA_IRQ_MBHC_INSERTION);

	is_mb_trigger = !!(snd_soc_read(codec, priv->mbhc_bias_regs.mbhc_reg) &
					0x10);
	is_removal = !!(snd_soc_read(codec, TABLA_A_CDC_MBHC_INT_CTL) & 0x02);
	snd_soc_update_bits(codec, TABLA_A_CDC_MBHC_INT_CTL, 0x03, 0x00);

	/* Turn off both HPH and MIC line schmitt triggers */
	snd_soc_update_bits(codec, priv->mbhc_bias_regs.mbhc_reg, 0x90, 0x00);
	snd_soc_update_bits(codec, TABLA_A_MBHC_HPH, 0x13, 0x00);
	snd_soc_update_bits(codec, priv->mbhc_bias_regs.ctl_reg, 0x01, 0x00);

	if (priv->mbhc_cfg.gpio)
		tabla_hs_insert_irq_gpio(priv, is_removal);
	else
		tabla_hs_insert_irq_nogpio(priv, is_removal, is_mb_trigger);

=======

	pr_debug("%s: enter\n", __func__);
	TABLA_ACQUIRE_LOCK(priv->cdc_resource_lock);
	tabla_disable_irq(codec->control_data, TABLA_IRQ_MBHC_INSERTION);

	is_mb_trigger = !!(snd_soc_read(codec, priv->mbhc_bias_regs.mbhc_reg) &
					0x10);
	is_removal = !!(snd_soc_read(codec, TABLA_A_CDC_MBHC_INT_CTL) & 0x02);
	snd_soc_update_bits(codec, TABLA_A_CDC_MBHC_INT_CTL, 0x03, 0x00);

	/* Turn off both HPH and MIC line schmitt triggers */
	snd_soc_update_bits(codec, priv->mbhc_bias_regs.mbhc_reg, 0x90, 0x00);
	snd_soc_update_bits(codec, TABLA_A_MBHC_HPH, 0x13, 0x00);
	snd_soc_update_bits(codec, priv->mbhc_bias_regs.ctl_reg, 0x01, 0x00);

	if (priv->mbhc_cfg.gpio)
		tabla_hs_insert_irq_gpio(priv, is_removal);
	else
		tabla_hs_insert_irq_nogpio(priv, is_removal, is_mb_trigger);

>>>>>>> 57adb073
	TABLA_RELEASE_LOCK(priv->cdc_resource_lock);
	return IRQ_HANDLED;
}

static bool is_valid_mic_voltage(struct snd_soc_codec *codec, s32 mic_mv)
{
	struct tabla_priv *tabla = snd_soc_codec_get_drvdata(codec);
	const struct tabla_mbhc_plug_type_cfg *plug_type =
	    TABLA_MBHC_CAL_PLUG_TYPE_PTR(tabla->mbhc_cfg.calibration);
	const s16 v_hs_max = tabla_get_current_v_hs_max(tabla);

	return (!(mic_mv > 10 && mic_mv < 80) && (mic_mv > plug_type->v_no_mic)
		&& (mic_mv < v_hs_max)) ? true : false;
}

/* called under cdc_resource_lock acquisition
 * returns true if mic voltage range is back to normal insertion
 * returns false either if timedout or removed */
static bool tabla_hs_remove_settle(struct snd_soc_codec *codec)
{
	int i;
	bool timedout, settled = false;
	s32 mic_mv[MBHC_NUM_DCE_PLUG_DETECT];
	short mb_v[MBHC_NUM_DCE_PLUG_DETECT];
	unsigned long retry = 0, timeout;
	struct tabla_priv *tabla = snd_soc_codec_get_drvdata(codec);
	const s16 v_hs_max = tabla_get_current_v_hs_max(tabla);

	timeout = jiffies + msecs_to_jiffies(TABLA_HS_DETECT_PLUG_TIME_MS);
	while (!(timedout = time_after(jiffies, timeout))) {
		retry++;
		if (tabla->mbhc_cfg.gpio && tabla_hs_gpio_level_remove(tabla)) {
			pr_debug("%s: GPIO indicates removal\n", __func__);
			break;
		}

		if (tabla->mbhc_cfg.gpio) {
			if (retry > 1)
				msleep(250);
			else
				msleep(50);
		}

		if (tabla->mbhc_cfg.gpio && tabla_hs_gpio_level_remove(tabla)) {
			pr_debug("%s: GPIO indicates removal\n", __func__);
			break;
		}

		for (i = 0; i < MBHC_NUM_DCE_PLUG_DETECT; i++) {
			mb_v[i] = tabla_codec_sta_dce(codec, 1,  true);
			mic_mv[i] = tabla_codec_sta_dce_v(codec, 1 , mb_v[i]);
			pr_debug("%s : DCE run %lu, mic_mv = %d(%x)\n",
				 __func__, retry, mic_mv[i], mb_v[i]);
		}

		if (tabla->mbhc_cfg.gpio && tabla_hs_gpio_level_remove(tabla)) {
			pr_debug("%s: GPIO indicates removal\n", __func__);
			break;
		}

		if (tabla->current_plug == PLUG_TYPE_NONE) {
			pr_debug("%s : headset/headphone is removed\n",
				 __func__);
			break;
		}

		for (i = 0; i < MBHC_NUM_DCE_PLUG_DETECT; i++)
			if (!is_valid_mic_voltage(codec, mic_mv[i]))
				break;

		if (i == MBHC_NUM_DCE_PLUG_DETECT) {
			pr_debug("%s: MIC voltage settled\n", __func__);
			settled = true;
			msleep(200);
			break;
		}

		/* only for non-GPIO remove irq */
		if (!tabla->mbhc_cfg.gpio) {
			for (i = 0; i < MBHC_NUM_DCE_PLUG_DETECT; i++)
				if (mic_mv[i] < v_hs_max)
					break;
			if (i == MBHC_NUM_DCE_PLUG_DETECT) {
				pr_debug("%s: Headset is removed\n", __func__);
				break;
			}
		}
	}

	if (timedout)
		pr_debug("%s: Microphone did not settle in %d seconds\n",
			 __func__, TABLA_HS_DETECT_PLUG_TIME_MS);
	return settled;
}

/* called only from interrupt which is under cdc_resource_lock acquisition */
static void tabla_hs_remove_irq_gpio(struct tabla_priv *priv)
{
	struct snd_soc_codec *codec = priv->codec;

	if (tabla_hs_remove_settle(codec))
		tabla_codec_start_hs_polling(codec);
	pr_debug("%s: remove settle done\n", __func__);
}

/* called only from interrupt which is under cdc_resource_lock acquisition */
static void tabla_hs_remove_irq_nogpio(struct tabla_priv *priv)
{
	short bias_value;
	bool removed = true;
	struct snd_soc_codec *codec = priv->codec;
	const struct tabla_mbhc_general_cfg *generic =
	    TABLA_MBHC_CAL_GENERAL_PTR(priv->mbhc_cfg.calibration);
	int min_us = TABLA_FAKE_REMOVAL_MIN_PERIOD_MS * 1000;

	if (priv->current_plug != PLUG_TYPE_HEADSET) {
		pr_debug("%s(): Headset is not inserted, ignore removal\n",
			 __func__);
		snd_soc_update_bits(codec, TABLA_A_CDC_MBHC_CLK_CTL,
				    0x08, 0x08);
		return;
	}

	usleep_range(generic->t_shutdown_plug_rem,
		     generic->t_shutdown_plug_rem);

	do {
		bias_value = tabla_codec_sta_dce(codec, 1,  true);
		pr_debug("%s: DCE %d,%d, %d us left\n", __func__, bias_value,
			 tabla_codec_sta_dce_v(codec, 1, bias_value), min_us);
		if (bias_value < tabla_get_current_v_ins(priv, false)) {
			pr_debug("%s: checking false removal\n", __func__);
			msleep(500);
			removed = !tabla_hs_remove_settle(codec);
			pr_debug("%s: headset %sactually removed\n", __func__,
				 removed ? "" : "not ");
			break;
		}
		min_us -= priv->mbhc_data.t_dce;
	} while (min_us > 0);

	if (removed) {
		/* cancel possiblely running hs detect work */
		tabla_cancel_hs_detect_plug(priv);
		/*
		 * If this removal is not false, first check the micbias
		 * switch status and switch it to LDOH if it is already
		 * switched to VDDIO.
		 */
		tabla_codec_switch_micbias(codec, 0);

		tabla_codec_report_plug(codec, 0, SND_JACK_HEADSET);
		tabla_codec_cleanup_hs_polling(codec);
		tabla_codec_enable_hs_detect(codec, 1,
					     MBHC_USE_MB_TRIGGER |
					     MBHC_USE_HPHL_TRIGGER,
					     true);
	} else {
		tabla_codec_start_hs_polling(codec);
	}
}

static irqreturn_t tabla_hs_remove_irq(int irq, void *data)
{
	struct tabla_priv *priv = data;
<<<<<<< HEAD
	const bool micbias_switched = priv->mbhc_micbias_switched;
	pr_debug("%s: enter, removal interrupt\n", __func__);

	TABLA_ACQUIRE_LOCK(priv->cdc_resource_lock);
	if (priv->mbhc_data.micb_mv != VDDIO_MICBIAS_MV && micbias_switched)
		__tabla_codec_switch_micbias(priv->codec, 0, false);
=======
	bool vddio;
	pr_debug("%s: enter, removal interrupt\n", __func__);

	TABLA_ACQUIRE_LOCK(priv->cdc_resource_lock);
	vddio = (priv->mbhc_data.micb_mv != VDDIO_MICBIAS_MV &&
		 priv->mbhc_micbias_switched);
	if (vddio)
		__tabla_codec_switch_micbias(priv->codec, 0, false, true);
>>>>>>> 57adb073

	if (priv->mbhc_cfg.gpio)
		tabla_hs_remove_irq_gpio(priv);
	else
		tabla_hs_remove_irq_nogpio(priv);

<<<<<<< HEAD
	if (priv->mbhc_data.micb_mv != VDDIO_MICBIAS_MV && micbias_switched)
		__tabla_codec_switch_micbias(priv->codec, 1, true);
=======
	if (vddio)
		__tabla_codec_switch_micbias(priv->codec, 1, true, true);
>>>>>>> 57adb073
	TABLA_RELEASE_LOCK(priv->cdc_resource_lock);

	return IRQ_HANDLED;
}

void mbhc_insert_work(struct work_struct *work)
{
	struct delayed_work *dwork;
	struct tabla_priv *tabla;
	struct snd_soc_codec *codec;
	struct tabla *tabla_core;

	dwork = to_delayed_work(work);
	tabla = container_of(dwork, struct tabla_priv, mbhc_insert_dwork);
	codec = tabla->codec;
	tabla_core = dev_get_drvdata(codec->dev->parent);

	pr_debug("%s:\n", __func__);

	/* Turn off both HPH and MIC line schmitt triggers */
	snd_soc_update_bits(codec, tabla->mbhc_bias_regs.mbhc_reg, 0x90, 0x00);
	snd_soc_update_bits(codec, TABLA_A_MBHC_HPH, 0x13, 0x00);
	snd_soc_update_bits(codec, tabla->mbhc_bias_regs.ctl_reg, 0x01, 0x00);
	tabla_disable_irq_sync(codec->control_data, TABLA_IRQ_MBHC_INSERTION);
	tabla_codec_detect_plug_type(codec);
	tabla_unlock_sleep(tabla_core);
}

static void tabla_hs_gpio_handler(struct snd_soc_codec *codec)
{
	bool insert;
	struct tabla_priv *tabla = snd_soc_codec_get_drvdata(codec);
	bool is_removed = false;

	pr_debug("%s: enter\n", __func__);

	tabla->in_gpio_handler = true;
	/* Wait here for debounce time */
	usleep_range(TABLA_GPIO_IRQ_DEBOUNCE_TIME_US,
		     TABLA_GPIO_IRQ_DEBOUNCE_TIME_US);

	TABLA_ACQUIRE_LOCK(tabla->cdc_resource_lock);

	/* cancel pending button press */
	if (tabla_cancel_btn_work(tabla))
		pr_debug("%s: button press is canceled\n", __func__);

	insert = (gpio_get_value_cansleep(tabla->mbhc_cfg.gpio) ==
		  tabla->mbhc_cfg.gpio_level_insert);
	if ((tabla->current_plug == PLUG_TYPE_NONE) && insert) {
		tabla->lpi_enabled = false;
		wmb();

		/* cancel detect plug */
		tabla_cancel_hs_detect_plug(tabla);

		/* Disable Mic Bias pull down and HPH Switch to GND */
		snd_soc_update_bits(codec, tabla->mbhc_bias_regs.ctl_reg, 0x01,
				    0x00);
		snd_soc_update_bits(codec, TABLA_A_MBHC_HPH, 0x01, 0x00);
		tabla_codec_detect_plug_type(codec);
	} else if ((tabla->current_plug != PLUG_TYPE_NONE) && !insert) {
		tabla->lpi_enabled = false;
		wmb();

		/* cancel detect plug */
		tabla_cancel_hs_detect_plug(tabla);

		if (tabla->current_plug == PLUG_TYPE_HEADPHONE) {
			tabla_codec_report_plug(codec, 0, SND_JACK_HEADPHONE);
			is_removed = true;
		} else if (tabla->current_plug == PLUG_TYPE_HEADSET) {
			tabla_codec_pause_hs_polling(codec);
			tabla_codec_cleanup_hs_polling(codec);
			tabla_codec_report_plug(codec, 0, SND_JACK_HEADSET);
			is_removed = true;
		}

		if (is_removed) {
			/* Enable Mic Bias pull down and HPH Switch to GND */
			snd_soc_update_bits(codec,
					    tabla->mbhc_bias_regs.ctl_reg, 0x01,
					    0x01);
			snd_soc_update_bits(codec, TABLA_A_MBHC_HPH, 0x01,
					    0x01);
			/* Make sure mic trigger is turned off */
			snd_soc_update_bits(codec,
					    tabla->mbhc_bias_regs.ctl_reg,
					    0x01, 0x01);
			snd_soc_update_bits(codec,
					    tabla->mbhc_bias_regs.mbhc_reg,
					    0x90, 0x00);
			/* Reset MBHC State Machine */
			snd_soc_update_bits(codec, TABLA_A_CDC_MBHC_CLK_CTL,
					    0x08, 0x08);
			snd_soc_update_bits(codec, TABLA_A_CDC_MBHC_CLK_CTL,
					    0x08, 0x00);
			/* Turn off override */
			tabla_turn_onoff_override(codec, false);
		}
	}

	tabla->in_gpio_handler = false;
	TABLA_RELEASE_LOCK(tabla->cdc_resource_lock);
	pr_debug("%s: leave\n", __func__);
}

static irqreturn_t tabla_mechanical_plug_detect_irq(int irq, void *data)
{
	int r = IRQ_HANDLED;
	struct snd_soc_codec *codec = data;

	if (unlikely(tabla_lock_sleep(codec->control_data) == false)) {
		pr_warn("%s: failed to hold suspend\n", __func__);
		r = IRQ_NONE;
	} else {
		tabla_hs_gpio_handler(codec);
		tabla_unlock_sleep(codec->control_data);
	}

	return r;
}

static void mbhc_fw_read(struct work_struct *work)
{
	struct delayed_work *dwork;
	struct tabla_priv *tabla;
	struct snd_soc_codec *codec;
	const struct firmware *fw;
	int ret = -1, retry = 0, rc;

	dwork = to_delayed_work(work);
	tabla = container_of(dwork, struct tabla_priv,
				mbhc_firmware_dwork);
	codec = tabla->codec;

	while (retry < MBHC_FW_READ_ATTEMPTS) {
		retry++;
		pr_info("%s:Attempt %d to request MBHC firmware\n",
			__func__, retry);
		ret = request_firmware(&fw, "wcd9310/wcd9310_mbhc.bin",
					codec->dev);

		if (ret != 0) {
			usleep_range(MBHC_FW_READ_TIMEOUT,
					MBHC_FW_READ_TIMEOUT);
		} else {
			pr_info("%s: MBHC Firmware read succesful\n", __func__);
			break;
		}
	}

	if (ret != 0) {
		pr_err("%s: Cannot load MBHC firmware use default cal\n",
			__func__);
	} else if (tabla_mbhc_fw_validate(fw) == false) {
		pr_err("%s: Invalid MBHC cal data size use default cal\n",
			 __func__);
		release_firmware(fw);
	} else {
		tabla->mbhc_cfg.calibration = (void *)fw->data;
		tabla->mbhc_fw = fw;
	}

	tabla->mbhc_cfg.mclk_cb_fn(codec, 1, false);
	tabla_mbhc_init(codec);
	tabla_mbhc_cal(codec);
	tabla_mbhc_calc_thres(codec);
	tabla->mbhc_cfg.mclk_cb_fn(codec, 0, false);
	tabla_codec_calibrate_hs_polling(codec);
	if (!tabla->mbhc_cfg.gpio) {
		tabla->mbhc_inval_hs_range_override = false;
		rc = tabla_codec_enable_hs_detect(codec, 1,
						  MBHC_USE_MB_TRIGGER |
						  MBHC_USE_HPHL_TRIGGER,
						  false);

		if (IS_ERR_VALUE(rc))
			pr_err("%s: Failed to setup MBHC detection\n",
			       __func__);
	} else {
		tabla->mbhc_inval_hs_range_override = true;
		/* Enable Mic Bias pull down and HPH Switch to GND */
		snd_soc_update_bits(codec,
				    tabla->mbhc_bias_regs.ctl_reg, 0x01,
				    0x01);
		snd_soc_update_bits(codec, TABLA_A_MBHC_HPH, 0x01,
				    0x01);
		INIT_WORK(&tabla->hs_correct_plug_work,
				  tabla_hs_correct_gpio_plug);
	}

}

int tabla_hs_detect(struct snd_soc_codec *codec,
		    const struct tabla_mbhc_config *cfg)
{
	struct tabla_priv *tabla;
	int rc = 0;

	if (!codec || !cfg->calibration) {
		pr_err("Error: no codec or calibration\n");
		return -EINVAL;
	}

	if (cfg->mclk_rate != TABLA_MCLK_RATE_12288KHZ) {
		if (cfg->mclk_rate == TABLA_MCLK_RATE_9600KHZ)
			pr_err("Error: clock rate %dHz is not yet supported\n",
			       cfg->mclk_rate);
		else
			pr_err("Error: unsupported clock rate %d\n",
			       cfg->mclk_rate);
		return -EINVAL;
	}

	tabla = snd_soc_codec_get_drvdata(codec);
	tabla->mbhc_cfg = *cfg;
	tabla->in_gpio_handler = false;
	tabla->current_plug = PLUG_TYPE_NONE;
	tabla->lpi_enabled = false;
	tabla_get_mbhc_micbias_regs(codec, &tabla->mbhc_bias_regs);

	/* Put CFILT in fast mode by default */
	snd_soc_update_bits(codec, tabla->mbhc_bias_regs.cfilt_ctl,
			    0x40, TABLA_CFILT_FAST_MODE);
	INIT_DELAYED_WORK(&tabla->mbhc_firmware_dwork, mbhc_fw_read);
	INIT_DELAYED_WORK(&tabla->mbhc_btn_dwork, btn_lpress_fn);
	INIT_WORK(&tabla->hphlocp_work, hphlocp_off_report);
	INIT_WORK(&tabla->hphrocp_work, hphrocp_off_report);
	INIT_DELAYED_WORK(&tabla->mbhc_insert_dwork, mbhc_insert_work);

	if (!tabla->mbhc_cfg.read_fw_bin) {
		tabla->mbhc_cfg.mclk_cb_fn(codec, 1, false);
		tabla_mbhc_init(codec);
		tabla_mbhc_cal(codec);
		tabla_mbhc_calc_thres(codec);
		tabla->mbhc_cfg.mclk_cb_fn(codec, 0, false);
		tabla_codec_calibrate_hs_polling(codec);
		if (!tabla->mbhc_cfg.gpio) {
			tabla->mbhc_inval_hs_range_override = false;
			rc =  tabla_codec_enable_hs_detect(codec, 1,
							  MBHC_USE_MB_TRIGGER |
							  MBHC_USE_HPHL_TRIGGER,
							  false);
		} else {
			tabla->mbhc_inval_hs_range_override = true;
			/* Enable Mic Bias pull down and HPH Switch to GND */
			snd_soc_update_bits(codec,
					    tabla->mbhc_bias_regs.ctl_reg, 0x01,
					    0x01);
			snd_soc_update_bits(codec, TABLA_A_MBHC_HPH, 0x01,
					    0x01);
			INIT_WORK(&tabla->hs_correct_plug_work,
				  tabla_hs_correct_gpio_plug);
		}
	} else {
		schedule_delayed_work(&tabla->mbhc_firmware_dwork,
				      usecs_to_jiffies(MBHC_FW_READ_TIMEOUT));
	}

	if (!IS_ERR_VALUE(rc)) {
		snd_soc_update_bits(codec, TABLA_A_RX_HPH_OCP_CTL, 0x10, 0x10);
		tabla_enable_irq(codec->control_data,
				 TABLA_IRQ_HPH_PA_OCPL_FAULT);
		tabla_enable_irq(codec->control_data,
				 TABLA_IRQ_HPH_PA_OCPR_FAULT);
	}

	if (!IS_ERR_VALUE(rc) && tabla->mbhc_cfg.gpio) {
		rc = request_threaded_irq(tabla->mbhc_cfg.gpio_irq, NULL,
					   tabla_mechanical_plug_detect_irq,
					   (IRQF_TRIGGER_RISING |
					    IRQF_TRIGGER_FALLING),
					   "tabla-gpio", codec);
		if (!IS_ERR_VALUE(rc)) {
			rc = enable_irq_wake(tabla->mbhc_cfg.gpio_irq);
			/* Bootup time detection */
			tabla_hs_gpio_handler(codec);
		}
	}

	return rc;
}
EXPORT_SYMBOL_GPL(tabla_hs_detect);

static unsigned long slimbus_value;

static irqreturn_t tabla_slimbus_irq(int irq, void *data)
{
	struct tabla_priv *priv = data;
	struct snd_soc_codec *codec = priv->codec;
	int i, j;
	u8 val;

	for (i = 0; i < TABLA_SLIM_NUM_PORT_REG; i++) {
		slimbus_value = tabla_interface_reg_read(codec->control_data,
			TABLA_SLIM_PGD_PORT_INT_STATUS0 + i);
		for_each_set_bit(j, &slimbus_value, BITS_PER_BYTE) {
			val = tabla_interface_reg_read(codec->control_data,
				TABLA_SLIM_PGD_PORT_INT_SOURCE0 + i*8 + j);
			if (val & 0x1)
				pr_err_ratelimited("overflow error on port %x,"
					" value %x\n", i*8 + j, val);
			if (val & 0x2)
				pr_err_ratelimited("underflow error on port %x,"
					" value %x\n", i*8 + j, val);
		}
		tabla_interface_reg_write(codec->control_data,
			TABLA_SLIM_PGD_PORT_INT_CLR0 + i, 0xFF);
	}

	return IRQ_HANDLED;
}


static int tabla_handle_pdata(struct tabla_priv *tabla)
{
	struct snd_soc_codec *codec = tabla->codec;
	struct tabla_pdata *pdata = tabla->pdata;
	int k1, k2, k3, rc = 0;
	u8 leg_mode = pdata->amic_settings.legacy_mode;
	u8 txfe_bypass = pdata->amic_settings.txfe_enable;
	u8 txfe_buff = pdata->amic_settings.txfe_buff;
	u8 flag = pdata->amic_settings.use_pdata;
	u8 i = 0, j = 0;
	u8 val_txfe = 0, value = 0;

	if (!pdata) {
		rc = -ENODEV;
		goto done;
	}

	/* Make sure settings are correct */
	if ((pdata->micbias.ldoh_v > TABLA_LDOH_2P85_V) ||
	    (pdata->micbias.bias1_cfilt_sel > TABLA_CFILT3_SEL) ||
	    (pdata->micbias.bias2_cfilt_sel > TABLA_CFILT3_SEL) ||
	    (pdata->micbias.bias3_cfilt_sel > TABLA_CFILT3_SEL) ||
	    (pdata->micbias.bias4_cfilt_sel > TABLA_CFILT3_SEL)) {
		rc = -EINVAL;
		goto done;
	}

	/* figure out k value */
	k1 = tabla_find_k_value(pdata->micbias.ldoh_v,
		pdata->micbias.cfilt1_mv);
	k2 = tabla_find_k_value(pdata->micbias.ldoh_v,
		pdata->micbias.cfilt2_mv);
	k3 = tabla_find_k_value(pdata->micbias.ldoh_v,
		pdata->micbias.cfilt3_mv);

	if (IS_ERR_VALUE(k1) || IS_ERR_VALUE(k2) || IS_ERR_VALUE(k3)) {
		rc = -EINVAL;
		goto done;
	}

	/* Set voltage level and always use LDO */
	snd_soc_update_bits(codec, TABLA_A_LDO_H_MODE_1, 0x0C,
		(pdata->micbias.ldoh_v << 2));

	snd_soc_update_bits(codec, TABLA_A_MICB_CFILT_1_VAL, 0xFC,
		(k1 << 2));
	snd_soc_update_bits(codec, TABLA_A_MICB_CFILT_2_VAL, 0xFC,
		(k2 << 2));
	snd_soc_update_bits(codec, TABLA_A_MICB_CFILT_3_VAL, 0xFC,
		(k3 << 2));

	snd_soc_update_bits(codec, TABLA_A_MICB_1_CTL, 0x60,
		(pdata->micbias.bias1_cfilt_sel << 5));
	snd_soc_update_bits(codec, TABLA_A_MICB_2_CTL, 0x60,
		(pdata->micbias.bias2_cfilt_sel << 5));
	snd_soc_update_bits(codec, TABLA_A_MICB_3_CTL, 0x60,
		(pdata->micbias.bias3_cfilt_sel << 5));
	snd_soc_update_bits(codec, tabla->reg_addr.micb_4_ctl, 0x60,
			    (pdata->micbias.bias4_cfilt_sel << 5));

	for (i = 0; i < 6; j++, i += 2) {
		if (flag & (0x01 << i)) {
			value = (leg_mode & (0x01 << i)) ? 0x10 : 0x00;
			val_txfe = (txfe_bypass & (0x01 << i)) ? 0x20 : 0x00;
			val_txfe = val_txfe |
				((txfe_buff & (0x01 << i)) ? 0x10 : 0x00);
			snd_soc_update_bits(codec, TABLA_A_TX_1_2_EN + j * 10,
				0x10, value);
			snd_soc_update_bits(codec,
				TABLA_A_TX_1_2_TEST_EN + j * 10,
				0x30, val_txfe);
		}
		if (flag & (0x01 << (i + 1))) {
			value = (leg_mode & (0x01 << (i + 1))) ? 0x01 : 0x00;
			val_txfe = (txfe_bypass &
					(0x01 << (i + 1))) ? 0x02 : 0x00;
			val_txfe |= (txfe_buff &
					(0x01 << (i + 1))) ? 0x01 : 0x00;
			snd_soc_update_bits(codec, TABLA_A_TX_1_2_EN + j * 10,
				0x01, value);
			snd_soc_update_bits(codec,
				TABLA_A_TX_1_2_TEST_EN + j * 10,
				0x03, val_txfe);
		}
	}
	if (flag & 0x40) {
		value = (leg_mode & 0x40) ? 0x10 : 0x00;
		value = value | ((txfe_bypass & 0x40) ? 0x02 : 0x00);
		value = value | ((txfe_buff & 0x40) ? 0x01 : 0x00);
		snd_soc_update_bits(codec, TABLA_A_TX_7_MBHC_EN,
			0x13, value);
	}

	if (pdata->ocp.use_pdata) {
		/* not defined in CODEC specification */
		if (pdata->ocp.hph_ocp_limit == 1 ||
			pdata->ocp.hph_ocp_limit == 5) {
			rc = -EINVAL;
			goto done;
		}
		snd_soc_update_bits(codec, TABLA_A_RX_COM_OCP_CTL,
			0x0F, pdata->ocp.num_attempts);
		snd_soc_write(codec, TABLA_A_RX_COM_OCP_COUNT,
			((pdata->ocp.run_time << 4) | pdata->ocp.wait_time));
		snd_soc_update_bits(codec, TABLA_A_RX_HPH_OCP_CTL,
			0xE0, (pdata->ocp.hph_ocp_limit << 5));
	}

	for (i = 0; i < ARRAY_SIZE(pdata->regulator); i++) {
		if (!strncmp(pdata->regulator[i].name, "CDC_VDDA_RX", 11)) {
			if (pdata->regulator[i].min_uV == 1800000 &&
			    pdata->regulator[i].max_uV == 1800000) {
				snd_soc_write(codec, TABLA_A_BIAS_REF_CTL,
					      0x1C);
			} else if (pdata->regulator[i].min_uV == 2200000 &&
				   pdata->regulator[i].max_uV == 2200000) {
				snd_soc_write(codec, TABLA_A_BIAS_REF_CTL,
					      0x1E);
			} else {
				pr_err("%s: unsupported CDC_VDDA_RX voltage "
				       "min %d, max %d\n", __func__,
				       pdata->regulator[i].min_uV,
				       pdata->regulator[i].max_uV);
				rc = -EINVAL;
			}
			break;
		}
	}
done:
	return rc;
}

static const struct tabla_reg_mask_val tabla_1_1_reg_defaults[] = {

	/* Tabla 1.1 MICBIAS changes */
	TABLA_REG_VAL(TABLA_A_MICB_1_INT_RBIAS, 0x24),
	TABLA_REG_VAL(TABLA_A_MICB_2_INT_RBIAS, 0x24),
	TABLA_REG_VAL(TABLA_A_MICB_3_INT_RBIAS, 0x24),

	/* Tabla 1.1 HPH changes */
	TABLA_REG_VAL(TABLA_A_RX_HPH_BIAS_PA, 0x57),
	TABLA_REG_VAL(TABLA_A_RX_HPH_BIAS_LDO, 0x56),

	/* Tabla 1.1 EAR PA changes */
	TABLA_REG_VAL(TABLA_A_RX_EAR_BIAS_PA, 0xA6),
	TABLA_REG_VAL(TABLA_A_RX_EAR_GAIN, 0x02),
	TABLA_REG_VAL(TABLA_A_RX_EAR_VCM, 0x03),

	/* Tabla 1.1 Lineout_5 Changes */
	TABLA_REG_VAL(TABLA_A_RX_LINE_5_GAIN, 0x10),

	/* Tabla 1.1 RX Changes */
	TABLA_REG_VAL(TABLA_A_CDC_RX1_B5_CTL, 0x78),
	TABLA_REG_VAL(TABLA_A_CDC_RX2_B5_CTL, 0x78),
	TABLA_REG_VAL(TABLA_A_CDC_RX3_B5_CTL, 0x78),
	TABLA_REG_VAL(TABLA_A_CDC_RX4_B5_CTL, 0x78),
	TABLA_REG_VAL(TABLA_A_CDC_RX5_B5_CTL, 0x78),
	TABLA_REG_VAL(TABLA_A_CDC_RX6_B5_CTL, 0x78),
	TABLA_REG_VAL(TABLA_A_CDC_RX7_B5_CTL, 0x78),

	/* Tabla 1.1 RX1 and RX2 Changes */
	TABLA_REG_VAL(TABLA_A_CDC_RX1_B6_CTL, 0xA0),
	TABLA_REG_VAL(TABLA_A_CDC_RX2_B6_CTL, 0xA0),

	/* Tabla 1.1 RX3 to RX7 Changes */
	TABLA_REG_VAL(TABLA_A_CDC_RX3_B6_CTL, 0x80),
	TABLA_REG_VAL(TABLA_A_CDC_RX4_B6_CTL, 0x80),
	TABLA_REG_VAL(TABLA_A_CDC_RX5_B6_CTL, 0x80),
	TABLA_REG_VAL(TABLA_A_CDC_RX6_B6_CTL, 0x80),
	TABLA_REG_VAL(TABLA_A_CDC_RX7_B6_CTL, 0x80),

	/* Tabla 1.1 CLASSG Changes */
	TABLA_REG_VAL(TABLA_A_CDC_CLSG_FREQ_THRESH_B3_CTL, 0x1B),
};

static const struct tabla_reg_mask_val tabla_2_0_reg_defaults[] = {
	/* Tabla 2.0 MICBIAS changes */
	TABLA_REG_VAL(TABLA_A_MICB_2_MBHC, 0x02),
};

static const struct tabla_reg_mask_val tabla_1_x_only_reg_2_0_defaults[] = {
	TABLA_REG_VAL(TABLA_1_A_MICB_4_INT_RBIAS, 0x24),
};

static const struct tabla_reg_mask_val tabla_2_only_reg_2_0_defaults[] = {
	TABLA_REG_VAL(TABLA_2_A_MICB_4_INT_RBIAS, 0x24),
};

static void tabla_update_reg_defaults(struct snd_soc_codec *codec)
{
	u32 i;
	struct tabla *tabla_core = dev_get_drvdata(codec->dev->parent);

	for (i = 0; i < ARRAY_SIZE(tabla_1_1_reg_defaults); i++)
		snd_soc_write(codec, tabla_1_1_reg_defaults[i].reg,
				tabla_1_1_reg_defaults[i].val);

	for (i = 0; i < ARRAY_SIZE(tabla_2_0_reg_defaults); i++)
		snd_soc_write(codec, tabla_2_0_reg_defaults[i].reg,
				tabla_2_0_reg_defaults[i].val);

	if (TABLA_IS_1_X(tabla_core->version)) {
		for (i = 0; i < ARRAY_SIZE(tabla_1_x_only_reg_2_0_defaults);
		     i++)
			snd_soc_write(codec,
				      tabla_1_x_only_reg_2_0_defaults[i].reg,
				      tabla_1_x_only_reg_2_0_defaults[i].val);
	} else {
		for (i = 0; i < ARRAY_SIZE(tabla_2_only_reg_2_0_defaults); i++)
			snd_soc_write(codec,
				      tabla_2_only_reg_2_0_defaults[i].reg,
				      tabla_2_only_reg_2_0_defaults[i].val);
	}
}

static const struct tabla_reg_mask_val tabla_codec_reg_init_val[] = {
	/* Initialize current threshold to 350MA
	 * number of wait and run cycles to 4096
	 */
	{TABLA_A_RX_HPH_OCP_CTL, 0xE0, 0x60},
	{TABLA_A_RX_COM_OCP_COUNT, 0xFF, 0xFF},

	{TABLA_A_QFUSE_CTL, 0xFF, 0x03},

	/* Initialize gain registers to use register gain */
	{TABLA_A_RX_HPH_L_GAIN, 0x10, 0x10},
	{TABLA_A_RX_HPH_R_GAIN, 0x10, 0x10},
	{TABLA_A_RX_LINE_1_GAIN, 0x10, 0x10},
	{TABLA_A_RX_LINE_2_GAIN, 0x10, 0x10},
	{TABLA_A_RX_LINE_3_GAIN, 0x10, 0x10},
	{TABLA_A_RX_LINE_4_GAIN, 0x10, 0x10},

	/* Initialize mic biases to differential mode */
	{TABLA_A_MICB_1_INT_RBIAS, 0x24, 0x24},
	{TABLA_A_MICB_2_INT_RBIAS, 0x24, 0x24},
	{TABLA_A_MICB_3_INT_RBIAS, 0x24, 0x24},

	{TABLA_A_CDC_CONN_CLSG_CTL, 0x3C, 0x14},

	/* Use 16 bit sample size for TX1 to TX6 */
	{TABLA_A_CDC_CONN_TX_SB_B1_CTL, 0x30, 0x20},
	{TABLA_A_CDC_CONN_TX_SB_B2_CTL, 0x30, 0x20},
	{TABLA_A_CDC_CONN_TX_SB_B3_CTL, 0x30, 0x20},
	{TABLA_A_CDC_CONN_TX_SB_B4_CTL, 0x30, 0x20},
	{TABLA_A_CDC_CONN_TX_SB_B5_CTL, 0x30, 0x20},
	{TABLA_A_CDC_CONN_TX_SB_B6_CTL, 0x30, 0x20},

	/* Use 16 bit sample size for TX7 to TX10 */
	{TABLA_A_CDC_CONN_TX_SB_B7_CTL, 0x60, 0x40},
	{TABLA_A_CDC_CONN_TX_SB_B8_CTL, 0x60, 0x40},
	{TABLA_A_CDC_CONN_TX_SB_B9_CTL, 0x60, 0x40},
	{TABLA_A_CDC_CONN_TX_SB_B10_CTL, 0x60, 0x40},

	/* Use 16 bit sample size for RX */
	{TABLA_A_CDC_CONN_RX_SB_B1_CTL, 0xFF, 0xAA},
	{TABLA_A_CDC_CONN_RX_SB_B2_CTL, 0xFF, 0xAA},

	/*enable HPF filter for TX paths */
	{TABLA_A_CDC_TX1_MUX_CTL, 0x8, 0x0},
	{TABLA_A_CDC_TX2_MUX_CTL, 0x8, 0x0},
	{TABLA_A_CDC_TX3_MUX_CTL, 0x8, 0x0},
	{TABLA_A_CDC_TX4_MUX_CTL, 0x8, 0x0},
	{TABLA_A_CDC_TX5_MUX_CTL, 0x8, 0x0},
	{TABLA_A_CDC_TX6_MUX_CTL, 0x8, 0x0},
	{TABLA_A_CDC_TX7_MUX_CTL, 0x8, 0x0},
	{TABLA_A_CDC_TX8_MUX_CTL, 0x8, 0x0},
	{TABLA_A_CDC_TX9_MUX_CTL, 0x8, 0x0},
	{TABLA_A_CDC_TX10_MUX_CTL, 0x8, 0x0},
};

static const struct tabla_reg_mask_val tabla_1_x_codec_reg_init_val[] = {
	/* Initialize mic biases to differential mode */
	{TABLA_1_A_MICB_4_INT_RBIAS, 0x24, 0x24},
};

static const struct tabla_reg_mask_val tabla_2_higher_codec_reg_init_val[] = {
	/* Initialize mic biases to differential mode */
	{TABLA_2_A_MICB_4_INT_RBIAS, 0x24, 0x24},
};

static void tabla_codec_init_reg(struct snd_soc_codec *codec)
{
	u32 i;
	struct tabla *tabla_core = dev_get_drvdata(codec->dev->parent);

	for (i = 0; i < ARRAY_SIZE(tabla_codec_reg_init_val); i++)
		snd_soc_update_bits(codec, tabla_codec_reg_init_val[i].reg,
				tabla_codec_reg_init_val[i].mask,
				tabla_codec_reg_init_val[i].val);
	if (TABLA_IS_1_X(tabla_core->version)) {
		for (i = 0; i < ARRAY_SIZE(tabla_1_x_codec_reg_init_val); i++)
			snd_soc_update_bits(codec,
					   tabla_1_x_codec_reg_init_val[i].reg,
					   tabla_1_x_codec_reg_init_val[i].mask,
					   tabla_1_x_codec_reg_init_val[i].val);
	} else {
		for (i = 0; i < ARRAY_SIZE(tabla_2_higher_codec_reg_init_val);
		     i++)
			snd_soc_update_bits(codec,
				      tabla_2_higher_codec_reg_init_val[i].reg,
				      tabla_2_higher_codec_reg_init_val[i].mask,
				      tabla_2_higher_codec_reg_init_val[i].val);
	}
}

static void tabla_update_reg_address(struct tabla_priv *priv)
{
	struct tabla *tabla_core = dev_get_drvdata(priv->codec->dev->parent);
	struct tabla_reg_address *reg_addr = &priv->reg_addr;

	if (TABLA_IS_1_X(tabla_core->version)) {
		reg_addr->micb_4_mbhc = TABLA_1_A_MICB_4_MBHC;
		reg_addr->micb_4_int_rbias = TABLA_1_A_MICB_4_INT_RBIAS;
		reg_addr->micb_4_ctl = TABLA_1_A_MICB_4_CTL;
	} else if (TABLA_IS_2_0(tabla_core->version)) {
		reg_addr->micb_4_mbhc = TABLA_2_A_MICB_4_MBHC;
		reg_addr->micb_4_int_rbias = TABLA_2_A_MICB_4_INT_RBIAS;
		reg_addr->micb_4_ctl = TABLA_2_A_MICB_4_CTL;
	}
}

#ifdef CONFIG_DEBUG_FS
static int codec_debug_open(struct inode *inode, struct file *file)
{
	file->private_data = inode->i_private;
	return 0;
}

static ssize_t codec_debug_write(struct file *filp,
	const char __user *ubuf, size_t cnt, loff_t *ppos)
{
	char lbuf[32];
	char *buf;
	int rc;
	struct tabla_priv *tabla = filp->private_data;

	if (cnt > sizeof(lbuf) - 1)
		return -EINVAL;

	rc = copy_from_user(lbuf, ubuf, cnt);
	if (rc)
		return -EFAULT;

	lbuf[cnt] = '\0';
	buf = (char *)lbuf;
	tabla->no_mic_headset_override = (*strsep(&buf, " ") == '0') ?
					     false : true;
	return rc;
}

static ssize_t codec_mbhc_debug_read(struct file *file, char __user *buf,
				     size_t count, loff_t *pos)
{
<<<<<<< HEAD
	char buffer[768];
=======
	const int size = 768;
	char buffer[size];
>>>>>>> 57adb073
	int n = 0;
	struct tabla_priv *tabla = file->private_data;
	struct snd_soc_codec *codec = tabla->codec;
	const struct mbhc_internal_cal_data *p = &tabla->mbhc_data;
	const s16 v_ins_hu_cur = tabla_get_current_v_ins(tabla, true);
	const s16 v_ins_h_cur = tabla_get_current_v_ins(tabla, false);

<<<<<<< HEAD
	n = scnprintf(buffer, count - n, "dce_z = %x(%dmv)\n",  p->dce_z,
		     tabla_codec_sta_dce_v(codec, 1, p->dce_z));
	n += scnprintf(buffer + n, count - n, "dce_mb = %x(%dmv)\n",
		       p->dce_mb, tabla_codec_sta_dce_v(codec, 1, p->dce_mb));
	n += scnprintf(buffer + n, count - n, "sta_z = %x(%dmv)\n",
		       p->sta_z, tabla_codec_sta_dce_v(codec, 0, p->sta_z));
	n += scnprintf(buffer + n, count - n, "sta_mb = %x(%dmv)\n",
		       p->sta_mb, tabla_codec_sta_dce_v(codec, 0, p->sta_mb));
	n += scnprintf(buffer + n, count - n, "t_dce = %x\n",  p->t_dce);
	n += scnprintf(buffer + n, count - n, "t_sta = %x\n",  p->t_sta);
	n += scnprintf(buffer + n, count - n, "micb_mv = %dmv\n",
		       p->micb_mv);
	n += scnprintf(buffer + n, count - n, "v_ins_hu = %x(%dmv)%s\n",
		       p->v_ins_hu,
		       tabla_codec_sta_dce_v(codec, 0, p->v_ins_hu),
		       p->v_ins_hu == v_ins_hu_cur ? "*" : "");
	n += scnprintf(buffer + n, count - n, "v_ins_h = %x(%dmv)%s\n",
		       p->v_ins_h, tabla_codec_sta_dce_v(codec, 1, p->v_ins_h),
		       p->v_ins_h == v_ins_h_cur ? "*" : "");
	n += scnprintf(buffer + n, count - n, "adj_v_ins_hu = %x(%dmv)%s\n",
		       p->adj_v_ins_hu,
		       tabla_codec_sta_dce_v(codec, 0, p->adj_v_ins_hu),
		       p->adj_v_ins_hu == v_ins_hu_cur ? "*" : "");
	n += scnprintf(buffer + n, count - n, "adj_v_ins_h = %x(%dmv)%s\n",
		       p->adj_v_ins_h,
		       tabla_codec_sta_dce_v(codec, 1, p->adj_v_ins_h),
		       p->adj_v_ins_h == v_ins_h_cur ? "*" : "");
	n += scnprintf(buffer + n, count - n, "v_b1_hu = %x(%dmv)\n",
		       p->v_b1_hu, tabla_codec_sta_dce_v(codec, 0, p->v_b1_hu));
	n += scnprintf(buffer + n, count - n, "v_b1_h = %x(%dmv)\n",
		       p->v_b1_h, tabla_codec_sta_dce_v(codec, 1, p->v_b1_h));
	n += scnprintf(buffer + n, count - n, "v_b1_huc = %x(%dmv)\n",
		       p->v_b1_huc,
		       tabla_codec_sta_dce_v(codec, 1, p->v_b1_huc));
	n += scnprintf(buffer + n, count - n, "v_brh = %x(%dmv)\n",
		       p->v_brh, tabla_codec_sta_dce_v(codec, 1, p->v_brh));
	n += scnprintf(buffer + n, count - n, "v_brl = %x(%dmv)\n",  p->v_brl,
		       tabla_codec_sta_dce_v(codec, 0, p->v_brl));
	n += scnprintf(buffer + n, count - n, "v_no_mic = %x(%dmv)\n",
		       p->v_no_mic,
		       tabla_codec_sta_dce_v(codec, 0, p->v_no_mic));
	n += scnprintf(buffer + n, count - n, "npoll = %d\n",  p->npoll);
	n += scnprintf(buffer + n, count - n, "nbounce_wait = %d\n",
		       p->nbounce_wait);
=======
	n = scnprintf(buffer, size - n, "dce_z = %x(%dmv)\n",  p->dce_z,
		     tabla_codec_sta_dce_v(codec, 1, p->dce_z));
	n += scnprintf(buffer + n, size - n, "dce_mb = %x(%dmv)\n",
		       p->dce_mb, tabla_codec_sta_dce_v(codec, 1, p->dce_mb));
	n += scnprintf(buffer + n, size - n, "sta_z = %x(%dmv)\n",
		       p->sta_z, tabla_codec_sta_dce_v(codec, 0, p->sta_z));
	n += scnprintf(buffer + n, size - n, "sta_mb = %x(%dmv)\n",
		       p->sta_mb, tabla_codec_sta_dce_v(codec, 0, p->sta_mb));
	n += scnprintf(buffer + n, size - n, "t_dce = %x\n",  p->t_dce);
	n += scnprintf(buffer + n, size - n, "t_sta = %x\n",  p->t_sta);
	n += scnprintf(buffer + n, size - n, "micb_mv = %dmv\n",
		       p->micb_mv);
	n += scnprintf(buffer + n, size - n, "v_ins_hu = %x(%dmv)%s\n",
		       p->v_ins_hu,
		       tabla_codec_sta_dce_v(codec, 0, p->v_ins_hu),
		       p->v_ins_hu == v_ins_hu_cur ? "*" : "");
	n += scnprintf(buffer + n, size - n, "v_ins_h = %x(%dmv)%s\n",
		       p->v_ins_h, tabla_codec_sta_dce_v(codec, 1, p->v_ins_h),
		       p->v_ins_h == v_ins_h_cur ? "*" : "");
	n += scnprintf(buffer + n, size - n, "adj_v_ins_hu = %x(%dmv)%s\n",
		       p->adj_v_ins_hu,
		       tabla_codec_sta_dce_v(codec, 0, p->adj_v_ins_hu),
		       p->adj_v_ins_hu == v_ins_hu_cur ? "*" : "");
	n += scnprintf(buffer + n, size - n, "adj_v_ins_h = %x(%dmv)%s\n",
		       p->adj_v_ins_h,
		       tabla_codec_sta_dce_v(codec, 1, p->adj_v_ins_h),
		       p->adj_v_ins_h == v_ins_h_cur ? "*" : "");
	n += scnprintf(buffer + n, size - n, "v_b1_hu = %x(%dmv)\n",
		       p->v_b1_hu, tabla_codec_sta_dce_v(codec, 0, p->v_b1_hu));
	n += scnprintf(buffer + n, size - n, "v_b1_h = %x(%dmv)\n",
		       p->v_b1_h, tabla_codec_sta_dce_v(codec, 1, p->v_b1_h));
	n += scnprintf(buffer + n, size - n, "v_b1_huc = %x(%dmv)\n",
		       p->v_b1_huc,
		       tabla_codec_sta_dce_v(codec, 1, p->v_b1_huc));
	n += scnprintf(buffer + n, size - n, "v_brh = %x(%dmv)\n",
		       p->v_brh, tabla_codec_sta_dce_v(codec, 1, p->v_brh));
	n += scnprintf(buffer + n, size - n, "v_brl = %x(%dmv)\n",  p->v_brl,
		       tabla_codec_sta_dce_v(codec, 0, p->v_brl));
	n += scnprintf(buffer + n, size - n, "v_no_mic = %x(%dmv)\n",
		       p->v_no_mic,
		       tabla_codec_sta_dce_v(codec, 0, p->v_no_mic));
	n += scnprintf(buffer + n, size - n, "npoll = %d\n",  p->npoll);
	n += scnprintf(buffer + n, size - n, "nbounce_wait = %d\n",
		       p->nbounce_wait);
	n += scnprintf(buffer + n, size - n, "v_inval_ins_low = %d\n",
		       p->v_inval_ins_low);
	n += scnprintf(buffer + n, size - n, "v_inval_ins_high = %d\n",
		       p->v_inval_ins_high);
>>>>>>> 57adb073
	buffer[n] = 0;

	return simple_read_from_buffer(buf, count, pos, buffer, n);
}

static const struct file_operations codec_debug_ops = {
	.open = codec_debug_open,
	.write = codec_debug_write,
};

static const struct file_operations codec_mbhc_debug_ops = {
	.open = codec_debug_open,
	.read = codec_mbhc_debug_read,
};
#endif

static int tabla_codec_probe(struct snd_soc_codec *codec)
{
	struct tabla *control;
	struct tabla_priv *tabla;
	struct snd_soc_dapm_context *dapm = &codec->dapm;
	int ret = 0;
	int i;

	codec->control_data = dev_get_drvdata(codec->dev->parent);
	control = codec->control_data;

	tabla = kzalloc(sizeof(struct tabla_priv), GFP_KERNEL);
	if (!tabla) {
		dev_err(codec->dev, "Failed to allocate private data\n");
		return -ENOMEM;
	}

	/* Make sure mbhc micbias register addresses are zeroed out */
	memset(&tabla->mbhc_bias_regs, 0,
		sizeof(struct mbhc_micbias_regs));
	tabla->mbhc_micbias_switched = false;

	/* Make sure mbhc intenal calibration data is zeroed out */
	memset(&tabla->mbhc_data, 0,
		sizeof(struct mbhc_internal_cal_data));
	tabla->mbhc_data.t_sta_dce = DEFAULT_DCE_STA_WAIT;
	tabla->mbhc_data.t_dce = DEFAULT_DCE_WAIT;
	tabla->mbhc_data.t_sta = DEFAULT_STA_WAIT;
	snd_soc_codec_set_drvdata(codec, tabla);

	tabla->mclk_enabled = false;
	tabla->bandgap_type = TABLA_BANDGAP_OFF;
	tabla->clock_active = false;
	tabla->config_mode_active = false;
	tabla->mbhc_polling_active = false;
	tabla->mbhc_fake_ins_start = 0;
	tabla->no_mic_headset_override = false;
	tabla->hs_polling_irq_prepared = false;
	mutex_init(&tabla->cdc_resource_lock);
	tabla->codec = codec;
	tabla->mbhc_state = MBHC_STATE_NONE;
	tabla->mbhc_last_resume = 0;
	tabla->pdata = dev_get_platdata(codec->dev->parent);
	tabla->intf_type = tabla_get_intf_type();

	tabla_update_reg_address(tabla);
	tabla_update_reg_defaults(codec);
	tabla_codec_init_reg(codec);
	ret = tabla_handle_pdata(tabla);
	if (IS_ERR_VALUE(ret)) {
		pr_err("%s: bad pdata\n", __func__);
		goto err_pdata;
	}

	snd_soc_add_controls(codec, tabla_snd_controls,
			     ARRAY_SIZE(tabla_snd_controls));
	if (TABLA_IS_1_X(control->version))
		snd_soc_add_controls(codec, tabla_1_x_snd_controls,
				     ARRAY_SIZE(tabla_1_x_snd_controls));
	else
		snd_soc_add_controls(codec, tabla_2_higher_snd_controls,
				     ARRAY_SIZE(tabla_2_higher_snd_controls));

	snd_soc_dapm_new_controls(dapm, tabla_dapm_widgets,
				  ARRAY_SIZE(tabla_dapm_widgets));
	if (TABLA_IS_1_X(control->version))
		snd_soc_dapm_new_controls(dapm, tabla_1_x_dapm_widgets,
					  ARRAY_SIZE(tabla_1_x_dapm_widgets));
	else
		snd_soc_dapm_new_controls(dapm, tabla_2_higher_dapm_widgets,
				    ARRAY_SIZE(tabla_2_higher_dapm_widgets));

	if (tabla->intf_type == TABLA_INTERFACE_TYPE_I2C) {
		snd_soc_dapm_new_controls(dapm, tabla_dapm_i2s_widgets,
			ARRAY_SIZE(tabla_dapm_i2s_widgets));
		snd_soc_dapm_add_routes(dapm, audio_i2s_map,
			ARRAY_SIZE(audio_i2s_map));
	}
	snd_soc_dapm_add_routes(dapm, audio_map, ARRAY_SIZE(audio_map));

	if (TABLA_IS_1_X(control->version)) {
		snd_soc_dapm_add_routes(dapm, tabla_1_x_lineout_2_to_4_map,
				      ARRAY_SIZE(tabla_1_x_lineout_2_to_4_map));
	} else if (TABLA_IS_2_0(control->version)) {
		snd_soc_dapm_add_routes(dapm, tabla_2_x_lineout_2_to_4_map,
				      ARRAY_SIZE(tabla_2_x_lineout_2_to_4_map));
	} else  {
		pr_err("%s : ERROR.  Unsupported Tabla version 0x%2x\n",
		       __func__, control->version);
		goto err_pdata;
	}

	snd_soc_dapm_sync(dapm);

	ret = tabla_request_irq(codec->control_data, TABLA_IRQ_MBHC_INSERTION,
		tabla_hs_insert_irq, "Headset insert detect", tabla);
	if (ret) {
		pr_err("%s: Failed to request irq %d\n", __func__,
			TABLA_IRQ_MBHC_INSERTION);
		goto err_insert_irq;
	}
	tabla_disable_irq(codec->control_data, TABLA_IRQ_MBHC_INSERTION);

	ret = tabla_request_irq(codec->control_data, TABLA_IRQ_MBHC_REMOVAL,
		tabla_hs_remove_irq, "Headset remove detect", tabla);
	if (ret) {
		pr_err("%s: Failed to request irq %d\n", __func__,
			TABLA_IRQ_MBHC_REMOVAL);
		goto err_remove_irq;
	}

	ret = tabla_request_irq(codec->control_data, TABLA_IRQ_MBHC_POTENTIAL,
		tabla_dce_handler, "DC Estimation detect", tabla);
	if (ret) {
		pr_err("%s: Failed to request irq %d\n", __func__,
			TABLA_IRQ_MBHC_POTENTIAL);
		goto err_potential_irq;
	}

	ret = tabla_request_irq(codec->control_data, TABLA_IRQ_MBHC_RELEASE,
		tabla_release_handler, "Button Release detect", tabla);
	if (ret) {
		pr_err("%s: Failed to request irq %d\n", __func__,
			TABLA_IRQ_MBHC_RELEASE);
		goto err_release_irq;
	}

	ret = tabla_request_irq(codec->control_data, TABLA_IRQ_SLIMBUS,
		tabla_slimbus_irq, "SLIMBUS Slave", tabla);
	if (ret) {
		pr_err("%s: Failed to request irq %d\n", __func__,
			TABLA_IRQ_SLIMBUS);
		goto err_slimbus_irq;
	}

	for (i = 0; i < TABLA_SLIM_NUM_PORT_REG; i++)
		tabla_interface_reg_write(codec->control_data,
			TABLA_SLIM_PGD_PORT_INT_EN0 + i, 0xFF);

	ret = tabla_request_irq(codec->control_data,
		TABLA_IRQ_HPH_PA_OCPL_FAULT, tabla_hphl_ocp_irq,
		"HPH_L OCP detect", tabla);
	if (ret) {
		pr_err("%s: Failed to request irq %d\n", __func__,
			TABLA_IRQ_HPH_PA_OCPL_FAULT);
		goto err_hphl_ocp_irq;
	}
	tabla_disable_irq(codec->control_data, TABLA_IRQ_HPH_PA_OCPL_FAULT);

	ret = tabla_request_irq(codec->control_data,
		TABLA_IRQ_HPH_PA_OCPR_FAULT, tabla_hphr_ocp_irq,
		"HPH_R OCP detect", tabla);
	if (ret) {
		pr_err("%s: Failed to request irq %d\n", __func__,
			TABLA_IRQ_HPH_PA_OCPR_FAULT);
		goto err_hphr_ocp_irq;
	}
	tabla_disable_irq(codec->control_data, TABLA_IRQ_HPH_PA_OCPR_FAULT);

#ifdef CONFIG_DEBUG_FS
	if (ret == 0) {
		tabla->debugfs_poke =
		    debugfs_create_file("TRRS", S_IFREG | S_IRUGO, NULL, tabla,
					&codec_debug_ops);
		tabla->debugfs_mbhc =
		    debugfs_create_file("tabla_mbhc", S_IFREG | S_IRUGO,
					NULL, tabla, &codec_mbhc_debug_ops);
	}
#endif

	return ret;

err_hphr_ocp_irq:
	tabla_free_irq(codec->control_data, TABLA_IRQ_HPH_PA_OCPL_FAULT, tabla);
err_hphl_ocp_irq:
	tabla_free_irq(codec->control_data, TABLA_IRQ_SLIMBUS, tabla);
err_slimbus_irq:
	tabla_free_irq(codec->control_data, TABLA_IRQ_MBHC_RELEASE, tabla);
err_release_irq:
	tabla_free_irq(codec->control_data, TABLA_IRQ_MBHC_POTENTIAL, tabla);
err_potential_irq:
	tabla_free_irq(codec->control_data, TABLA_IRQ_MBHC_REMOVAL, tabla);
err_remove_irq:
	tabla_free_irq(codec->control_data, TABLA_IRQ_MBHC_INSERTION, tabla);
err_insert_irq:
err_pdata:
	mutex_destroy(&tabla->cdc_resource_lock);
	kfree(tabla);
	return ret;
}
static int tabla_codec_remove(struct snd_soc_codec *codec)
{
	struct tabla_priv *tabla = snd_soc_codec_get_drvdata(codec);
	tabla_free_irq(codec->control_data, TABLA_IRQ_SLIMBUS, tabla);
	tabla_free_irq(codec->control_data, TABLA_IRQ_MBHC_RELEASE, tabla);
	tabla_free_irq(codec->control_data, TABLA_IRQ_MBHC_POTENTIAL, tabla);
	tabla_free_irq(codec->control_data, TABLA_IRQ_MBHC_REMOVAL, tabla);
	tabla_free_irq(codec->control_data, TABLA_IRQ_MBHC_INSERTION, tabla);
	TABLA_ACQUIRE_LOCK(tabla->cdc_resource_lock);
	tabla_codec_disable_clock_block(codec);
	TABLA_RELEASE_LOCK(tabla->cdc_resource_lock);
	tabla_codec_enable_bandgap(codec, TABLA_BANDGAP_OFF);
	if (tabla->mbhc_fw)
		release_firmware(tabla->mbhc_fw);
	mutex_destroy(&tabla->cdc_resource_lock);
#ifdef CONFIG_DEBUG_FS
	debugfs_remove(tabla->debugfs_poke);
	debugfs_remove(tabla->debugfs_mbhc);
#endif
	kfree(tabla);
	return 0;
}
static struct snd_soc_codec_driver soc_codec_dev_tabla = {
	.probe	= tabla_codec_probe,
	.remove	= tabla_codec_remove,
	.read = tabla_read,
	.write = tabla_write,

	.readable_register = tabla_readable,
	.volatile_register = tabla_volatile,

	.reg_cache_size = TABLA_CACHE_SIZE,
	.reg_cache_default = tabla_reg_defaults,
	.reg_word_size = 1,
};

#ifdef CONFIG_PM
static int tabla_suspend(struct device *dev)
{
	dev_dbg(dev, "%s: system suspend\n", __func__);
	return 0;
}

static int tabla_resume(struct device *dev)
{
	struct platform_device *pdev = to_platform_device(dev);
	struct tabla_priv *tabla = platform_get_drvdata(pdev);
	dev_dbg(dev, "%s: system resume\n", __func__);
	tabla->mbhc_last_resume = jiffies;
	return 0;
}

static const struct dev_pm_ops tabla_pm_ops = {
	.suspend	= tabla_suspend,
	.resume		= tabla_resume,
};
#endif

static int __devinit tabla_probe(struct platform_device *pdev)
{
	int ret = 0;
	if (tabla_get_intf_type() == TABLA_INTERFACE_TYPE_SLIMBUS)
		ret = snd_soc_register_codec(&pdev->dev, &soc_codec_dev_tabla,
			tabla_dai, ARRAY_SIZE(tabla_dai));
	else if (tabla_get_intf_type() == TABLA_INTERFACE_TYPE_I2C)
		ret = snd_soc_register_codec(&pdev->dev, &soc_codec_dev_tabla,
			tabla_i2s_dai, ARRAY_SIZE(tabla_i2s_dai));
	return ret;
}
static int __devexit tabla_remove(struct platform_device *pdev)
{
	snd_soc_unregister_codec(&pdev->dev);
	return 0;
}
static struct platform_driver tabla_codec_driver = {
	.probe = tabla_probe,
	.remove = tabla_remove,
	.driver = {
		.name = "tabla_codec",
		.owner = THIS_MODULE,
#ifdef CONFIG_PM
		.pm = &tabla_pm_ops,
#endif
	},
};

static struct platform_driver tabla1x_codec_driver = {
	.probe = tabla_probe,
	.remove = tabla_remove,
	.driver = {
		.name = "tabla1x_codec",
		.owner = THIS_MODULE,
#ifdef CONFIG_PM
		.pm = &tabla_pm_ops,
#endif
	},
};

static int __init tabla_codec_init(void)
{
	int rtn = platform_driver_register(&tabla_codec_driver);
	if (rtn == 0) {
		rtn = platform_driver_register(&tabla1x_codec_driver);
		if (rtn != 0)
			platform_driver_unregister(&tabla_codec_driver);
	}
	return rtn;
}

static void __exit tabla_codec_exit(void)
{
	platform_driver_unregister(&tabla1x_codec_driver);
	platform_driver_unregister(&tabla_codec_driver);
}

module_init(tabla_codec_init);
module_exit(tabla_codec_exit);

MODULE_DESCRIPTION("Tabla codec driver");
MODULE_VERSION("1.0");
MODULE_LICENSE("GPL v2");<|MERGE_RESOLUTION|>--- conflicted
+++ resolved
@@ -77,12 +77,8 @@
 
 #define TABLA_MBHC_GPIO_REL_DEBOUNCE_TIME_MS 200
 
-<<<<<<< HEAD
-#define TABLA_MBHC_FAKE_INSERT_VOLT_DELTA_MV 200
-=======
 #define TABLA_MBHC_FAKE_INS_DELTA_MV 200
 #define TABLA_MBHC_FAKE_INS_DELTA_SCALED_MV 300
->>>>>>> 57adb073
 
 #define TABLA_HS_DETECT_PLUG_TIME_MS (5 * 1000)
 #define TABLA_HS_DETECT_PLUG_INERVAL_MS 100
@@ -160,11 +156,8 @@
 	s16 adj_v_hs_max;
 	u16 adj_v_ins_hu;
 	u16 adj_v_ins_h;
-<<<<<<< HEAD
-=======
 	s16 v_inval_ins_low;
 	s16 v_inval_ins_high;
->>>>>>> 57adb073
 };
 
 struct tabla_reg_address {
@@ -263,10 +256,6 @@
 	struct dentry *debugfs_mbhc;
 #endif
 };
-<<<<<<< HEAD
-
-=======
->>>>>>> 57adb073
 
 static int tabla_codec_enable_charge_pump(struct snd_soc_dapm_widget *w,
 		struct snd_kcontrol *kcontrol, int event)
@@ -1590,21 +1579,13 @@
 
 /* called under codec_resource_lock acquisition */
 static void __tabla_codec_switch_micbias(struct snd_soc_codec *codec,
-<<<<<<< HEAD
-					 int vddio_switch, bool restartpolling)
-=======
 					 int vddio_switch, bool restartpolling,
 					 bool checkpolling)
->>>>>>> 57adb073
 {
 	struct tabla_priv *tabla = snd_soc_codec_get_drvdata(codec);
 	int cfilt_k_val;
 	if (vddio_switch && !tabla->mbhc_micbias_switched &&
-<<<<<<< HEAD
-	    tabla->mbhc_polling_active) {
-=======
 	    (!checkpolling || tabla->mbhc_polling_active)) {
->>>>>>> 57adb073
 		if (restartpolling)
 			tabla_codec_pause_hs_polling(codec);
 		tabla_turn_onoff_override(codec, true);
@@ -1617,11 +1598,7 @@
 			snd_soc_update_bits(codec,
 					    tabla->mbhc_bias_regs.cfilt_val,
 					    0xFC, (cfilt_k_val << 2));
-<<<<<<< HEAD
-			usleep_range(1000, 1000);
-=======
 			usleep_range(10000, 10000);
->>>>>>> 57adb073
 			snd_soc_write(codec, TABLA_A_CDC_MBHC_VOLT_B1_CTL,
 				      tabla->mbhc_data.adj_v_ins_hu & 0xFF);
 			snd_soc_write(codec, TABLA_A_CDC_MBHC_VOLT_B2_CTL,
@@ -1644,12 +1621,8 @@
 		pr_debug("%s: VDDIO switch enabled\n", __func__);
 
 	} else if (!vddio_switch && tabla->mbhc_micbias_switched) {
-<<<<<<< HEAD
-		if (tabla->mbhc_polling_active && restartpolling)
-=======
 		if ((!checkpolling || tabla->mbhc_polling_active) &&
 		    restartpolling)
->>>>>>> 57adb073
 			tabla_codec_pause_hs_polling(codec);
 		/* Reprogram thresholds */
 		if (tabla->mbhc_data.micb_mv != VDDIO_MICBIAS_MV) {
@@ -1659,11 +1632,7 @@
 			snd_soc_update_bits(codec,
 					    tabla->mbhc_bias_regs.cfilt_val,
 					    0xFC, (cfilt_k_val << 2));
-<<<<<<< HEAD
-			usleep_range(1000, 1000);
-=======
 			usleep_range(10000, 10000);
->>>>>>> 57adb073
 			snd_soc_write(codec, TABLA_A_CDC_MBHC_VOLT_B1_CTL,
 				      tabla->mbhc_data.v_ins_hu & 0xFF);
 			snd_soc_write(codec, TABLA_A_CDC_MBHC_VOLT_B2_CTL,
@@ -1678,12 +1647,8 @@
 		snd_soc_update_bits(codec, tabla->mbhc_bias_regs.mbhc_reg,
 				    0x10, 0x00);
 
-<<<<<<< HEAD
-		if (tabla->mbhc_polling_active && restartpolling)
-=======
 		if ((!checkpolling || tabla->mbhc_polling_active) &&
 		    restartpolling)
->>>>>>> 57adb073
 			tabla_codec_start_hs_polling(codec);
 
 		tabla->mbhc_micbias_switched = false;
@@ -1694,11 +1659,7 @@
 static void tabla_codec_switch_micbias(struct snd_soc_codec *codec,
 				       int vddio_switch)
 {
-<<<<<<< HEAD
-	return __tabla_codec_switch_micbias(codec, vddio_switch, true);
-=======
 	return __tabla_codec_switch_micbias(codec, vddio_switch, true, true);
->>>>>>> 57adb073
 }
 
 static int tabla_codec_enable_micbias(struct snd_soc_dapm_widget *w,
@@ -3065,13 +3026,8 @@
 {
 	struct tabla_priv *tabla = snd_soc_codec_get_drvdata(codec);
 
-<<<<<<< HEAD
-	pr_debug("%s() mclk_enable = %u\n", __func__, mclk_enable);
-
-=======
 	pr_debug("%s: mclk_enable = %u, dapm = %d\n", __func__, mclk_enable,
 		 dapm);
->>>>>>> 57adb073
 	if (dapm)
 		TABLA_ACQUIRE_LOCK(tabla->cdc_resource_lock);
 	if (mclk_enable) {
@@ -3453,10 +3409,7 @@
 	short bias_value;
 	u8 cfilt_mode;
 
-<<<<<<< HEAD
-=======
 	pr_debug("%s: enter, mclk_enabled %d\n", __func__, tabla->mclk_enabled);
->>>>>>> 57adb073
 	if (!tabla->mbhc_cfg.calibration) {
 		pr_err("Error, no tabla calibration\n");
 		return -ENODEV;
@@ -4014,7 +3967,6 @@
 	u16 *btn_high;
 	u8 *n_ready;
 	int i;
-	int vddio_k_val, mb_k_val;
 
 	tabla = snd_soc_codec_get_drvdata(codec);
 	btn_det = TABLA_MBHC_CAL_BTN_DET_PTR(tabla->mbhc_cfg.calibration);
@@ -4038,15 +3990,6 @@
 	tabla->mbhc_data.v_ins_h =
 	    tabla_codec_v_sta_dce(codec, DCE, plug_type->v_hs_max);
 
-<<<<<<< HEAD
-	if (tabla->mbhc_data.micb_mv != VDDIO_MICBIAS_MV) {
-		vddio_k_val = tabla_find_k_value(tabla->pdata->micbias.ldoh_v,
-						 VDDIO_MICBIAS_MV);
-		mb_k_val = tabla_find_k_value(tabla->pdata->micbias.ldoh_v,
-					      tabla->mbhc_data.micb_mv);
-		tabla->mbhc_data.adj_v_hs_max =
-		    (plug_type->v_hs_max * vddio_k_val) / mb_k_val;
-=======
 	tabla->mbhc_data.v_inval_ins_low = TABLA_MBHC_FAKE_INSERT_LOW;
 	if (tabla->mbhc_cfg.gpio)
 		tabla->mbhc_data.v_inval_ins_high =
@@ -4058,15 +4001,12 @@
 	if (tabla->mbhc_data.micb_mv != VDDIO_MICBIAS_MV) {
 		tabla->mbhc_data.adj_v_hs_max =
 		    tabla_scale_v_micb_vddio(tabla, plug_type->v_hs_max, true);
->>>>>>> 57adb073
 		tabla->mbhc_data.adj_v_ins_hu =
 		    tabla_codec_v_sta_dce(codec, STA,
 					  tabla->mbhc_data.adj_v_hs_max);
 		tabla->mbhc_data.adj_v_ins_h =
 		    tabla_codec_v_sta_dce(codec, DCE,
 					  tabla->mbhc_data.adj_v_hs_max);
-<<<<<<< HEAD
-=======
 		tabla->mbhc_data.v_inval_ins_low =
 		    tabla_scale_v_micb_vddio(tabla,
 					     tabla->mbhc_data.v_inval_ins_low,
@@ -4075,7 +4015,6 @@
 		    tabla_scale_v_micb_vddio(tabla,
 					     tabla->mbhc_data.v_inval_ins_high,
 					     false);
->>>>>>> 57adb073
 	}
 
 	btn_high = tabla_mbhc_cal_btn_det_mp(btn_det, TABLA_BTN_DET_V_BTN_HIGH);
@@ -4258,13 +4197,6 @@
 	u8 mbhc_status = snd_soc_read(codec, TABLA_A_CDC_MBHC_B1_STATUS) & 0x3E;
 
 	pr_debug("%s: enter\n", __func__);
-<<<<<<< HEAD
-
-	TABLA_ACQUIRE_LOCK(priv->cdc_resource_lock);
-	if (priv->mbhc_state == MBHC_STATE_POTENTIAL_RECOVERY) {
-		pr_debug("%s: mbhc is being recovered, skip button press\n",
-			 __func__);
-=======
 
 	TABLA_ACQUIRE_LOCK(priv->cdc_resource_lock);
 	if (priv->mbhc_state == MBHC_STATE_POTENTIAL_RECOVERY) {
@@ -4278,24 +4210,12 @@
 	if (!priv->mbhc_polling_active) {
 		pr_warn("%s: mbhc polling is not active, skip button press\n",
 			__func__);
->>>>>>> 57adb073
-		goto done;
-	}
-
-	priv->mbhc_state = MBHC_STATE_POTENTIAL;
-
-<<<<<<< HEAD
-	if (!priv->mbhc_polling_active) {
-		pr_warn("%s: mbhc polling is not active, skip button press\n",
-			__func__);
 		goto done;
 	}
 
 	dce = tabla_codec_read_dce_result(codec);
 	mv = tabla_codec_sta_dce_v(codec, 1, dce);
 
-=======
->>>>>>> 57adb073
 	/* If GPIO interrupt already kicked in, ignore button press */
 	if (priv->in_gpio_handler) {
 		pr_debug("%s: GPIO State Changed, ignore button press\n",
@@ -4587,43 +4507,13 @@
 					     s32 mic_volt)
 {
 	struct tabla_priv *tabla = snd_soc_codec_get_drvdata(codec);
-<<<<<<< HEAD
-	int fake_insert_high;
 	bool invalid = false;
 	s16 v_hs_max;
 
-	if (tabla->mbhc_cfg.gpio)
-		fake_insert_high = TABLA_MBHC_FAKE_INSERT_HIGH;
-	else
-		fake_insert_high = TABLA_MBHC_FAKE_INS_HIGH_NO_GPIO;
-
-=======
-	bool invalid = false;
-	s16 v_hs_max;
-
->>>>>>> 57adb073
 	/* Perform this check only when the high voltage headphone
 	 * needs to be considered as invalid
 	 */
 	v_hs_max = tabla_get_current_v_hs_max(tabla);
-<<<<<<< HEAD
-	if (!tabla->mbhc_inval_hs_range_override && (mic_volt > v_hs_max)) {
-		invalid = true;
-	} else if (mic_volt < fake_insert_high &&
-		   (mic_volt > TABLA_MBHC_FAKE_INSERT_LOW)) {
-		invalid = true;
-	}
-	return invalid;
-}
-
-static bool tabla_is_invalid_insert_delta(struct snd_soc_codec *codec,
-					int mic_volt, int mic_volt_prev)
-{
-	int delta = abs(mic_volt - mic_volt_prev);
-	if (delta > TABLA_MBHC_FAKE_INSERT_VOLT_DELTA_MV) {
-		pr_debug("%s: volt delta %dmv\n", __func__, delta);
-		return true;
-=======
 	if (!tabla->mbhc_inval_hs_range_override && (mic_volt > v_hs_max))
 		invalid = true;
 	else if (mic_volt < tabla->mbhc_data.v_inval_ins_high &&
@@ -4672,41 +4562,6 @@
 				r = tabla_is_inval_insert_delta(codec,
 						  mic_mv[i], mic_mv[i - 1],
 						  TABLA_MBHC_FAKE_INS_DELTA_MV);
-		}
->>>>>>> 57adb073
-	}
-	return false;
-}
-
-<<<<<<< HEAD
-static bool tabla_codec_is_invalid_plug(struct snd_soc_codec *codec,
-					s32 mic_mv[MBHC_NUM_DCE_PLUG_DETECT],
-					enum tabla_mbhc_plug_type
-					    plug_type[MBHC_NUM_DCE_PLUG_DETECT])
-{
-	int i;
-	bool r = false;
-	struct tabla_priv *tabla = snd_soc_codec_get_drvdata(codec);
-	struct tabla_mbhc_plug_type_cfg *plug_type_ptr =
-		TABLA_MBHC_CAL_PLUG_TYPE_PTR(tabla->mbhc_cfg.calibration);
-	s16 v_hs_max = tabla_get_current_v_hs_max(tabla);
-
-	for (i = 0 ; i < MBHC_NUM_DCE_PLUG_DETECT && !r; i++) {
-		if (mic_mv[i] < plug_type_ptr->v_no_mic)
-			plug_type[i] = PLUG_TYPE_HEADPHONE;
-		else if (mic_mv[i] < v_hs_max)
-			plug_type[i] = PLUG_TYPE_HEADSET;
-		else if (mic_mv[i] > v_hs_max)
-			plug_type[i] = PLUG_TYPE_HIGH_HPH;
-
-		r = tabla_is_invalid_insertion_range(codec, mic_mv[i]);
-		if (!r && i > 0) {
-			if (plug_type[i-1] != plug_type[i])
-				r = true;
-			else
-				r = tabla_is_invalid_insert_delta(codec,
-								mic_mv[i],
-								mic_mv[i - 1]);
 		}
 	}
 
@@ -4744,42 +4599,6 @@
 					     MBHC_USE_HPHL_TRIGGER,
 					     false);
 	}
-=======
-	return r;
-}
-
-/* called under cdc_resource_lock acquisition */
-void tabla_find_plug_and_report(struct snd_soc_codec *codec,
-				enum tabla_mbhc_plug_type plug_type)
-{
-	struct tabla_priv *tabla = snd_soc_codec_get_drvdata(codec);
-
-	if (plug_type == PLUG_TYPE_HEADPHONE
-		&& tabla->current_plug == PLUG_TYPE_NONE) {
-		/* Nothing was reported previously
-		 * reporte a headphone
-		 */
-		tabla_codec_report_plug(codec, 1, SND_JACK_HEADPHONE);
-		tabla_codec_cleanup_hs_polling(codec);
-	} else if (plug_type == PLUG_TYPE_HEADSET) {
-		/* If Headphone was reported previously, this will
-		 * only report the mic line
-		 */
-		tabla_codec_report_plug(codec, 1, SND_JACK_HEADSET);
-		msleep(100);
-		tabla_codec_start_hs_polling(codec);
-	} else if (plug_type == PLUG_TYPE_HIGH_HPH) {
-		if (tabla->current_plug == PLUG_TYPE_NONE)
-			tabla_codec_report_plug(codec, 1, SND_JACK_HEADPHONE);
-		tabla_codec_cleanup_hs_polling(codec);
-		pr_debug("setup mic trigger for further detection\n");
-		tabla->lpi_enabled = true;
-		tabla_codec_enable_hs_detect(codec, 1,
-					     MBHC_USE_MB_TRIGGER |
-					     MBHC_USE_HPHL_TRIGGER,
-					     false);
-	}
->>>>>>> 57adb073
 }
 
 /* should be called under interrupt context that hold suspend */
@@ -4801,7 +4620,6 @@
 	if (cancel_work_sync(&tabla->hs_correct_plug_work)) {
 		pr_debug("%s: hs_correct_plug_work is canceled\n", __func__);
 		tabla_unlock_sleep(tabla->codec->control_data);
-<<<<<<< HEAD
 	}
 	TABLA_ACQUIRE_LOCK(tabla->cdc_resource_lock);
 }
@@ -4951,178 +4769,6 @@
 {
 	struct tabla_priv *tabla = snd_soc_codec_get_drvdata(codec);
 
-	if (tabla->mbhc_data.micb_mv != VDDIO_MICBIAS_MV)
-		snd_soc_update_bits(codec, TABLA_A_MBHC_HPH, 0x01, on);
-}
-
-/* called under codec_resource_lock acquisition */
-static void tabla_codec_detect_plug_type(struct snd_soc_codec *codec)
-=======
-	}
-	TABLA_ACQUIRE_LOCK(tabla->cdc_resource_lock);
-}
-
-static bool tabla_hs_gpio_level_remove(struct tabla_priv *tabla)
-{
-	return (gpio_get_value_cansleep(tabla->mbhc_cfg.gpio) !=
-		tabla->mbhc_cfg.gpio_level_insert);
-}
-
-static void tabla_hs_correct_gpio_plug(struct work_struct *work)
-{
-	struct tabla_priv *tabla;
-	struct snd_soc_codec *codec;
-	int retry = 0, i;
-	bool correction = false;
-	s32 mic_mv[MBHC_NUM_DCE_PLUG_DETECT];
-	short mb_v[MBHC_NUM_DCE_PLUG_DETECT];
-	enum tabla_mbhc_plug_type plug_type[MBHC_NUM_DCE_PLUG_DETECT];
-	unsigned long timeout;
-
-	tabla = container_of(work, struct tabla_priv, hs_correct_plug_work);
-	codec = tabla->codec;
-
-	pr_debug("%s: enter\n", __func__);
-	tabla->mbhc_cfg.mclk_cb_fn(codec, 1, false);
-
-	/* Keep override on during entire plug type correction work.
-	 *
-	 * This is okay under the assumption that any GPIO irqs which use
-	 * MBHC block cancel and sync this work so override is off again
-	 * prior to GPIO interrupt handler's MBHC block usage.
-	 * Also while this correction work is running, we can guarantee
-	 * DAPM doesn't use any MBHC block as this work only runs with
-	 * headphone detection.
-	 */
-	tabla_turn_onoff_override(codec, true);
-
-	timeout = jiffies + msecs_to_jiffies(TABLA_HS_DETECT_PLUG_TIME_MS);
-	while (!time_after(jiffies, timeout)) {
-		++retry;
-		rmb();
-		if (tabla->hs_detect_work_stop) {
-			pr_debug("%s: stop requested\n", __func__);
-			break;
-		}
-
-		msleep(TABLA_HS_DETECT_PLUG_INERVAL_MS);
-		if (tabla_hs_gpio_level_remove(tabla)) {
-			pr_debug("%s: GPIO value is low\n", __func__);
-			break;
-		}
-
-		/* can race with removal interrupt */
-		TABLA_ACQUIRE_LOCK(tabla->cdc_resource_lock);
-		for (i = 0; i < MBHC_NUM_DCE_PLUG_DETECT; i++) {
-			mb_v[i] = __tabla_codec_sta_dce(codec, 1, true, true);
-			mic_mv[i] = tabla_codec_sta_dce_v(codec, 1 , mb_v[i]);
-			pr_debug("%s : DCE run %d, mic_mv = %d(%x)\n",
-				 __func__, retry, mic_mv[i], mb_v[i]);
-		}
-		TABLA_RELEASE_LOCK(tabla->cdc_resource_lock);
-
-		if (tabla_codec_is_invalid_plug(codec, mic_mv, plug_type)) {
-			pr_debug("Invalid plug in attempt # %d\n", retry);
-			if (retry == NUM_ATTEMPTS_TO_REPORT &&
-			    tabla->current_plug == PLUG_TYPE_NONE) {
-				tabla_codec_report_plug(codec, 1,
-							SND_JACK_HEADPHONE);
-			}
-		} else if (!tabla_codec_is_invalid_plug(codec, mic_mv,
-							plug_type) &&
-			   plug_type[0] == PLUG_TYPE_HEADPHONE) {
-			pr_debug("Good headphone detected, continue polling mic\n");
-			if (tabla->current_plug == PLUG_TYPE_NONE) {
-				tabla_codec_report_plug(codec, 1,
-							SND_JACK_HEADPHONE);
-			}
-		} else {
-			TABLA_ACQUIRE_LOCK(tabla->cdc_resource_lock);
-			/* Turn off override */
-			tabla_turn_onoff_override(codec, false);
-			tabla_find_plug_and_report(codec, plug_type[0]);
-			TABLA_RELEASE_LOCK(tabla->cdc_resource_lock);
-			pr_debug("Attempt %d found correct plug %d\n", retry,
-				 plug_type[0]);
-			correction = true;
-			break;
-		}
-	}
-
-	/* Turn off override */
-	if (!correction)
-		tabla_turn_onoff_override(codec, false);
-
-	tabla->mbhc_cfg.mclk_cb_fn(codec, 0, false);
-	pr_debug("%s: leave\n", __func__);
-	/* unlock sleep */
-	tabla_unlock_sleep(tabla->codec->control_data);
-}
-
-/* called under cdc_resource_lock acquisition */
-static void tabla_codec_decide_gpio_plug(struct snd_soc_codec *codec)
->>>>>>> 57adb073
-{
-	int i;
-	struct tabla_priv *tabla = snd_soc_codec_get_drvdata(codec);
-<<<<<<< HEAD
-	const struct tabla_mbhc_plug_detect_cfg *plug_det =
-	    TABLA_MBHC_CAL_PLUG_DET_PTR(tabla->mbhc_cfg.calibration);
-	short mb_v[MBHC_NUM_DCE_PLUG_DETECT];
-	s32 mic_mv[MBHC_NUM_DCE_PLUG_DETECT];
-	enum tabla_mbhc_plug_type plug_type[MBHC_NUM_DCE_PLUG_DETECT];
-	struct tabla_mbhc_plug_type_cfg *plug_type_ptr;
-
-	/* Turn on the override,
-	 * tabla_codec_setup_hs_polling requires override on */
-	tabla_turn_onoff_override(codec, true);
-	/* Switch HPHR GND on */
-	tabla_codec_hphr_gnd_switch(codec, true);
-=======
-	short mb_v[MBHC_NUM_DCE_PLUG_DETECT];
-	s32 mic_mv[MBHC_NUM_DCE_PLUG_DETECT];
-	enum tabla_mbhc_plug_type plug_type[MBHC_NUM_DCE_PLUG_DETECT];
-	int i;
-
-	pr_debug("%s: enter\n", __func__);
-
-	tabla_turn_onoff_override(codec, true);
-	mb_v[0] = tabla_codec_setup_hs_polling(codec);
-	mic_mv[0] = tabla_codec_sta_dce_v(codec, 1, mb_v[0]);
-	pr_debug("%s: DCE run 1, mic_mv = %d\n", __func__, mic_mv[0]);
-
-	for (i = 1; i < MBHC_NUM_DCE_PLUG_DETECT; i++) {
-		mb_v[i] = __tabla_codec_sta_dce(codec, 1, true, true);
-		mic_mv[i] = tabla_codec_sta_dce_v(codec, 1 , mb_v[i]);
-		pr_debug("%s: DCE run %d, mic_mv = %d\n", __func__, i + 1,
-			 mic_mv[i]);
-	}
-	tabla_turn_onoff_override(codec, false);
-
-	if (tabla_hs_gpio_level_remove(tabla)) {
-		pr_debug("%s: GPIO value is low when determining plug\n",
-			 __func__);
-		return;
-	}
-
-	if (tabla_codec_is_invalid_plug(codec, mic_mv, plug_type)) {
-		tabla_schedule_hs_detect_plug(tabla);
-	} else if (plug_type[0] == PLUG_TYPE_HEADPHONE) {
-		tabla_codec_report_plug(codec, 1, SND_JACK_HEADPHONE);
-
-		tabla_schedule_hs_detect_plug(tabla);
-	} else {
-		pr_debug("%s: Valid plug found, determine plug type\n",
-			 __func__);
-		tabla_find_plug_and_report(codec, plug_type[0]);
-	}
-}
-
-/* called under cdc_resource_lock acquisition */
-static void tabla_codec_hphr_gnd_switch(struct snd_soc_codec *codec, bool on)
-{
-	struct tabla_priv *tabla = snd_soc_codec_get_drvdata(codec);
-
 	if (tabla->mbhc_data.micb_mv != VDDIO_MICBIAS_MV) {
 		snd_soc_update_bits(codec, TABLA_A_MBHC_HPH, 0x01, on);
 		if (on)
@@ -5151,7 +4797,6 @@
 	/* Turn on the override,
 	 * tabla_codec_setup_hs_polling requires override on */
 	tabla_turn_onoff_override(codec, true);
->>>>>>> 57adb073
 
 	if (plug_det->t_ins_complete > 20)
 		msleep(plug_det->t_ins_complete);
@@ -5160,10 +4805,6 @@
 			     plug_det->t_ins_complete * 1000);
 
 	if (tabla->mbhc_cfg.gpio) {
-<<<<<<< HEAD
-		tabla_codec_hphr_gnd_switch(codec, false);
-=======
->>>>>>> 57adb073
 		/* Turn off the override */
 		tabla_turn_onoff_override(codec, false);
 		if (tabla_hs_gpio_level_remove(tabla))
@@ -5171,55 +4812,6 @@
 				 "plug\n", __func__);
 		else
 			tabla_codec_decide_gpio_plug(codec);
-<<<<<<< HEAD
-		return;
-	}
-
-	/*
-	 * First DCE measurement,
-	 * IF this is fake, discontinue detection
-	 * and restart insertion detection
-	 */
-	mb_v[0] = tabla_codec_setup_hs_polling(codec);
-	mic_mv[0] = tabla_codec_sta_dce_v(codec, 1, mb_v[0]);
-	if (tabla_is_invalid_insertion_range(codec, mic_mv[0])) {
-		pr_debug("%s: Detect attempt 1, detected Fake\n", __func__);
-		tabla_codec_hphr_gnd_switch(codec, false);
-		tabla_turn_onoff_override(codec, false);
-		tabla_codec_cleanup_hs_polling(codec);
-		tabla_codec_enable_hs_detect(codec, 1,
-					     MBHC_USE_MB_TRIGGER |
-					     MBHC_USE_HPHL_TRIGGER,
-					     false);
-		return;
-	}
-	pr_debug("%s: DCE run 1, %x, mic_mv = %d\n", __func__, mb_v[0],
-		 mic_mv[0]);
-
-	/*
-	 * Perform two more DCE measurements,
-	 * IF any of them is fake, discontinue detection
-	 * and restart insertion detection
-	 */
-	for (i = 1; i < MBHC_NUM_DCE_PLUG_DETECT; i++) {
-		mb_v[i] = __tabla_codec_sta_dce(codec, 1, true, true);
-		mic_mv[i] = tabla_codec_sta_dce_v(codec, 1 , mb_v[i]);
-		pr_debug("%s: DCE run %d, %x, mic_mv = %d\n", __func__, i + 1,
-			 mb_v[1], mic_mv[i]);
-		if (tabla_is_invalid_insertion_range(codec, mic_mv[i])
-			|| tabla_is_invalid_insert_delta(codec, mic_mv[i],
-			   mic_mv[i - 1])) {
-			pr_debug("%s: Detect attempt %d, detected Fake\n",
-				 __func__, i + 1);
-			tabla_codec_hphr_gnd_switch(codec, false);
-			tabla_turn_onoff_override(codec, false);
-			snd_soc_update_bits(codec, TABLA_A_CDC_MBHC_B1_CTL,
-					    0x02, 0x02);
-			tabla_codec_cleanup_hs_polling(codec);
-			tabla_codec_enable_hs_detect(codec, 1,
-						     MBHC_USE_MB_TRIGGER |
-						     MBHC_USE_HPHL_TRIGGER,
-=======
 		return;
 	}
 
@@ -5250,7 +4842,6 @@
 					  mic_mv[i - 1],
 					  TABLA_MBHC_FAKE_INS_DELTA_SCALED_MV));
 			__tabla_codec_switch_micbias(tabla->codec, 0, false,
->>>>>>> 57adb073
 						     false);
 		} else {
 			if (gndswitch)
@@ -5271,10 +4862,6 @@
 			 i + 1, mb_v[i] & 0xffff, mic_mv[i], scaled, gndswitch,
 			 inval);
 	}
-<<<<<<< HEAD
-	tabla_codec_hphr_gnd_switch(codec, false);
-=======
->>>>>>> 57adb073
 	tabla_turn_onoff_override(codec, false);
 
 	plug_type_ptr =
@@ -5300,17 +4887,8 @@
 		if (i > 0 && (plug_type[i - 1] != plug_type[i])) {
 			pr_err("%s: Detect attempt %d and %d are not same",
 			       __func__, i - 1, i);
-<<<<<<< HEAD
-			tabla_codec_cleanup_hs_polling(codec);
-			tabla_codec_enable_hs_detect(codec, 1,
-						     MBHC_USE_MB_TRIGGER |
-						     MBHC_USE_HPHL_TRIGGER,
-						     false);
-			return;
-=======
 			inval = true;
 			break;
->>>>>>> 57adb073
 		}
 	}
 
@@ -5421,7 +4999,6 @@
 	bool is_mb_trigger, is_removal;
 	struct tabla_priv *priv = data;
 	struct snd_soc_codec *codec = priv->codec;
-<<<<<<< HEAD
 
 	pr_debug("%s: enter\n", __func__);
 	TABLA_ACQUIRE_LOCK(priv->cdc_resource_lock);
@@ -5442,28 +5019,6 @@
 	else
 		tabla_hs_insert_irq_nogpio(priv, is_removal, is_mb_trigger);
 
-=======
-
-	pr_debug("%s: enter\n", __func__);
-	TABLA_ACQUIRE_LOCK(priv->cdc_resource_lock);
-	tabla_disable_irq(codec->control_data, TABLA_IRQ_MBHC_INSERTION);
-
-	is_mb_trigger = !!(snd_soc_read(codec, priv->mbhc_bias_regs.mbhc_reg) &
-					0x10);
-	is_removal = !!(snd_soc_read(codec, TABLA_A_CDC_MBHC_INT_CTL) & 0x02);
-	snd_soc_update_bits(codec, TABLA_A_CDC_MBHC_INT_CTL, 0x03, 0x00);
-
-	/* Turn off both HPH and MIC line schmitt triggers */
-	snd_soc_update_bits(codec, priv->mbhc_bias_regs.mbhc_reg, 0x90, 0x00);
-	snd_soc_update_bits(codec, TABLA_A_MBHC_HPH, 0x13, 0x00);
-	snd_soc_update_bits(codec, priv->mbhc_bias_regs.ctl_reg, 0x01, 0x00);
-
-	if (priv->mbhc_cfg.gpio)
-		tabla_hs_insert_irq_gpio(priv, is_removal);
-	else
-		tabla_hs_insert_irq_nogpio(priv, is_removal, is_mb_trigger);
-
->>>>>>> 57adb073
 	TABLA_RELEASE_LOCK(priv->cdc_resource_lock);
 	return IRQ_HANDLED;
 }
@@ -5629,14 +5184,6 @@
 static irqreturn_t tabla_hs_remove_irq(int irq, void *data)
 {
 	struct tabla_priv *priv = data;
-<<<<<<< HEAD
-	const bool micbias_switched = priv->mbhc_micbias_switched;
-	pr_debug("%s: enter, removal interrupt\n", __func__);
-
-	TABLA_ACQUIRE_LOCK(priv->cdc_resource_lock);
-	if (priv->mbhc_data.micb_mv != VDDIO_MICBIAS_MV && micbias_switched)
-		__tabla_codec_switch_micbias(priv->codec, 0, false);
-=======
 	bool vddio;
 	pr_debug("%s: enter, removal interrupt\n", __func__);
 
@@ -5645,20 +5192,14 @@
 		 priv->mbhc_micbias_switched);
 	if (vddio)
 		__tabla_codec_switch_micbias(priv->codec, 0, false, true);
->>>>>>> 57adb073
 
 	if (priv->mbhc_cfg.gpio)
 		tabla_hs_remove_irq_gpio(priv);
 	else
 		tabla_hs_remove_irq_nogpio(priv);
 
-<<<<<<< HEAD
-	if (priv->mbhc_data.micb_mv != VDDIO_MICBIAS_MV && micbias_switched)
-		__tabla_codec_switch_micbias(priv->codec, 1, true);
-=======
 	if (vddio)
 		__tabla_codec_switch_micbias(priv->codec, 1, true, true);
->>>>>>> 57adb073
 	TABLA_RELEASE_LOCK(priv->cdc_resource_lock);
 
 	return IRQ_HANDLED;
@@ -6327,12 +5868,8 @@
 static ssize_t codec_mbhc_debug_read(struct file *file, char __user *buf,
 				     size_t count, loff_t *pos)
 {
-<<<<<<< HEAD
-	char buffer[768];
-=======
 	const int size = 768;
 	char buffer[size];
->>>>>>> 57adb073
 	int n = 0;
 	struct tabla_priv *tabla = file->private_data;
 	struct snd_soc_codec *codec = tabla->codec;
@@ -6340,52 +5877,6 @@
 	const s16 v_ins_hu_cur = tabla_get_current_v_ins(tabla, true);
 	const s16 v_ins_h_cur = tabla_get_current_v_ins(tabla, false);
 
-<<<<<<< HEAD
-	n = scnprintf(buffer, count - n, "dce_z = %x(%dmv)\n",  p->dce_z,
-		     tabla_codec_sta_dce_v(codec, 1, p->dce_z));
-	n += scnprintf(buffer + n, count - n, "dce_mb = %x(%dmv)\n",
-		       p->dce_mb, tabla_codec_sta_dce_v(codec, 1, p->dce_mb));
-	n += scnprintf(buffer + n, count - n, "sta_z = %x(%dmv)\n",
-		       p->sta_z, tabla_codec_sta_dce_v(codec, 0, p->sta_z));
-	n += scnprintf(buffer + n, count - n, "sta_mb = %x(%dmv)\n",
-		       p->sta_mb, tabla_codec_sta_dce_v(codec, 0, p->sta_mb));
-	n += scnprintf(buffer + n, count - n, "t_dce = %x\n",  p->t_dce);
-	n += scnprintf(buffer + n, count - n, "t_sta = %x\n",  p->t_sta);
-	n += scnprintf(buffer + n, count - n, "micb_mv = %dmv\n",
-		       p->micb_mv);
-	n += scnprintf(buffer + n, count - n, "v_ins_hu = %x(%dmv)%s\n",
-		       p->v_ins_hu,
-		       tabla_codec_sta_dce_v(codec, 0, p->v_ins_hu),
-		       p->v_ins_hu == v_ins_hu_cur ? "*" : "");
-	n += scnprintf(buffer + n, count - n, "v_ins_h = %x(%dmv)%s\n",
-		       p->v_ins_h, tabla_codec_sta_dce_v(codec, 1, p->v_ins_h),
-		       p->v_ins_h == v_ins_h_cur ? "*" : "");
-	n += scnprintf(buffer + n, count - n, "adj_v_ins_hu = %x(%dmv)%s\n",
-		       p->adj_v_ins_hu,
-		       tabla_codec_sta_dce_v(codec, 0, p->adj_v_ins_hu),
-		       p->adj_v_ins_hu == v_ins_hu_cur ? "*" : "");
-	n += scnprintf(buffer + n, count - n, "adj_v_ins_h = %x(%dmv)%s\n",
-		       p->adj_v_ins_h,
-		       tabla_codec_sta_dce_v(codec, 1, p->adj_v_ins_h),
-		       p->adj_v_ins_h == v_ins_h_cur ? "*" : "");
-	n += scnprintf(buffer + n, count - n, "v_b1_hu = %x(%dmv)\n",
-		       p->v_b1_hu, tabla_codec_sta_dce_v(codec, 0, p->v_b1_hu));
-	n += scnprintf(buffer + n, count - n, "v_b1_h = %x(%dmv)\n",
-		       p->v_b1_h, tabla_codec_sta_dce_v(codec, 1, p->v_b1_h));
-	n += scnprintf(buffer + n, count - n, "v_b1_huc = %x(%dmv)\n",
-		       p->v_b1_huc,
-		       tabla_codec_sta_dce_v(codec, 1, p->v_b1_huc));
-	n += scnprintf(buffer + n, count - n, "v_brh = %x(%dmv)\n",
-		       p->v_brh, tabla_codec_sta_dce_v(codec, 1, p->v_brh));
-	n += scnprintf(buffer + n, count - n, "v_brl = %x(%dmv)\n",  p->v_brl,
-		       tabla_codec_sta_dce_v(codec, 0, p->v_brl));
-	n += scnprintf(buffer + n, count - n, "v_no_mic = %x(%dmv)\n",
-		       p->v_no_mic,
-		       tabla_codec_sta_dce_v(codec, 0, p->v_no_mic));
-	n += scnprintf(buffer + n, count - n, "npoll = %d\n",  p->npoll);
-	n += scnprintf(buffer + n, count - n, "nbounce_wait = %d\n",
-		       p->nbounce_wait);
-=======
 	n = scnprintf(buffer, size - n, "dce_z = %x(%dmv)\n",  p->dce_z,
 		     tabla_codec_sta_dce_v(codec, 1, p->dce_z));
 	n += scnprintf(buffer + n, size - n, "dce_mb = %x(%dmv)\n",
@@ -6434,7 +5925,6 @@
 		       p->v_inval_ins_low);
 	n += scnprintf(buffer + n, size - n, "v_inval_ins_high = %d\n",
 		       p->v_inval_ins_high);
->>>>>>> 57adb073
 	buffer[n] = 0;
 
 	return simple_read_from_buffer(buf, count, pos, buffer, n);
