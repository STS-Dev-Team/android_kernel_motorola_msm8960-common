--- conflicted
+++ resolved
@@ -2100,7 +2100,6 @@
 	  This allows for analysis of the caches in case cache corruption is
 	  suspected.
 
-<<<<<<< HEAD
 config HOB_SHARED_RAM_MMI
 	depends on ARCH_MSM
 	default n
@@ -2108,7 +2107,7 @@
 	help
 	  Provide mechanism to access hob storage shared memory on apps processor.
 	  HOB or the HandOver Block is the staging area for Phasing Data.
-=======
+
 config MSM_DCVS
 	bool "Use MSM DCVS for CPU/GPU Frequency control"
 	depends on MSM_SCM
@@ -2117,6 +2116,5 @@
 	  The DCVS manager allows idle driver to feed the idle information to the
 	  algorithm and the algorithm returns a frequency for the core which is
 	  passed to the frequency change driver.
->>>>>>> 8fc44fa4
 
 endif