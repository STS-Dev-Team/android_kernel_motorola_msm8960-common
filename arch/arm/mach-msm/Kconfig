if ARCH_MSM

menu "MSM SoC Type"

config ARCH_MSM7X01A
	bool "MSM7x00A / MSM7x01A"
	select ARCH_MSM_ARM11
	select MSM_VIC
	select CPU_V6
	select MSM_REMOTE_SPINLOCK_SWP

config ARCH_MSM7X25
	bool "MSM7x25"
	select ARCH_MSM_ARM11
	select MSM_VIC
	select CPU_V6
	select MSM_REMOTE_SPINLOCK_SWP
	select MULTI_IRQ_HANDLER

config ARCH_MSM7X27
	bool "MSM7x27"
	select ARCH_MSM_ARM11 if MSM_SOC_REV_NONE
	select ARCH_HAS_BARRIERS if MSM_SOC_REV_NONE
	select ARCH_MSM_CORTEX_A5 if MSM_SOC_REV_A
	select MSM_VIC
	select CPU_V6 if MSM_SOC_REV_NONE
	select CPU_V7 if MSM_SOC_REV_A
	select MSM_REMOTE_SPINLOCK_SWP if MSM_SOC_REV_NONE
	select MSM_GPIOMUX
	select REGULATOR
	select MULTI_IRQ_HANDLER
	select MSM_PROC_COMM_REGULATOR

config ARCH_MSM7X30
	bool "MSM7x30"
	select ARCH_MSM_SCORPION
	select MSM_VIC
	select CPU_V7
	select MSM_REMOTE_SPINLOCK_DEKKERS
	select ARCH_SPARSEMEM_ENABLE
	select ARCH_HAS_HOLES_MEMORYMODEL
	select MEMORY_HOTPLUG
	select MEMORY_HOTREMOVE
	select MIGRATION
	select ARCH_MEMORY_PROBE
	select ARCH_MEMORY_REMOVE
	select MSM_GPIOMUX
	select RESERVE_FIRST_PAGE
	select MSM_DALRPC
	select MSM_SPM_V1
	select REGULATOR
	select MSM_PROC_COMM_REGULATOR
	select MULTI_IRQ_HANDLER

config ARCH_QSD8X50
	bool "QSD8X50"
	select ARCH_MSM_SCORPION
	select MSM_VIC
	select CPU_V7
	select MSM_REMOTE_SPINLOCK_LDREX
	select CPU_USE_DOMAINS
	select EMULATE_DOMAIN_MANAGER_V7
	select MSM_GPIOMUX
	select MSM_DALRPC

config ARCH_MSM8X60
	bool "MSM8X60"
	select ARCH_MSM_SCORPIONMP
	select SMP_PARALLEL_START if SMP
	select ARM_GIC
	select CPU_V7
	select MSM_REMOTE_SPINLOCK_LDREX
	select ARCH_REQUIRE_GPIOLIB
	select MSM_ADM3
	select REGULATOR
	select MSM_V2_TLMM
	select MSM_PIL
	select MSM_SCM
	select ARCH_HAS_CPU_IDLE_WAIT
	select MSM_DIRECT_SCLK_ACCESS
	select MSM_RPM
	select MSM_XO
	select MSM_GPIOMUX
	select MSM_BUS_SCALING
	select MSM_SECURE_IO
	select MSM_DALRPC
	select MSM_QDSP6_APR
	select MSM_NATIVE_RESTART
	select ARCH_INLINE_SPIN_TRYLOCK
	select ARCH_INLINE_SPIN_TRYLOCK_BH
	select ARCH_INLINE_SPIN_LOCK
	select ARCH_INLINE_SPIN_LOCK_BH
	select ARCH_INLINE_SPIN_LOCK_IRQ
	select ARCH_INLINE_SPIN_LOCK_IRQSAVE
	select ARCH_INLINE_SPIN_UNLOCK
	select ARCH_INLINE_SPIN_UNLOCK_BH
	select ARCH_INLINE_SPIN_UNLOCK_IRQ
	select ARCH_INLINE_SPIN_UNLOCK_IRQRESTORE
	select ARCH_INLINE_READ_TRYLOCK
	select ARCH_INLINE_READ_LOCK
	select ARCH_INLINE_READ_LOCK_BH
	select ARCH_INLINE_READ_LOCK_IRQ
	select ARCH_INLINE_READ_LOCK_IRQSAVE
	select ARCH_INLINE_READ_UNLOCK
	select ARCH_INLINE_READ_UNLOCK_BH
	select ARCH_INLINE_READ_UNLOCK_IRQ
	select ARCH_INLINE_READ_UNLOCK_IRQRESTORE
	select ARCH_INLINE_WRITE_TRYLOCK
	select ARCH_INLINE_WRITE_LOCK
	select ARCH_INLINE_WRITE_LOCK_BH
	select ARCH_INLINE_WRITE_LOCK_IRQ
	select ARCH_INLINE_WRITE_LOCK_IRQSAVE
	select ARCH_INLINE_WRITE_UNLOCK
	select ARCH_INLINE_WRITE_UNLOCK_BH
	select ARCH_INLINE_WRITE_UNLOCK_IRQRESTORE
	select CPU_HAS_L2_PMU
	select MSM_SPM_V1

config ARCH_MSM8960
	bool "MSM8960"
	select ARCH_MSM_KRAITMP
	select ARM_GIC
	select CPU_V7
	select MSM_V2_TLMM
	select MSM_GPIOMUX
	select MSM_SCM if SMP
	select MSM_DIRECT_SCLK_ACCESS
	select REGULATOR
	select MSM_RPM
	select MSM_XO
	select MSM_QDSP6_APR
	select MSM_PIL
	select MSM_AUDIO_QDSP6 if SND_SOC
	select CPU_HAS_L2_PMU
	select MSM_SPM_V2
	select HAS_QDSS
	select MSM_L2_SPM
	select MSM_NATIVE_RESTART
	select DONT_MAP_HOLE_AFTER_MEMBANK0
	select MSM_REMOTE_SPINLOCK_SFPB
	select ARCH_POPULATES_NODE_MAP
	select ARCH_SPARSEMEM_ENABLE
	select ARCH_HAS_HOLES_MEMORYMODEL
	select MEMORY_HOTPLUG
	select MEMORY_HOTREMOVE
	select MIGRATION
	select ARCH_MEMORY_PROBE
	select ARCH_MEMORY_REMOVE
	select DONT_RESERVE_FROM_MOVABLE_ZONE

config ARCH_MSM8930
	bool "MSM8930"
	select ARCH_MSM_KRAITMP
	select ARM_GIC
	select CPU_V7
	select MSM_V2_TLMM
	select MSM_GPIOMUX
	select MSM_SCM if SMP
	select MSM_DIRECT_SCLK_ACCESS
	select REGULATOR
	select MSM_RPM
	select MSM_XO
	select MSM_QDSP6_APR
	select MSM_PIL
	select MSM_AUDIO_QDSP6 if SND_SOC
	select CPU_HAS_L2_PMU
	select MSM_SPM_V2
	select MSM_L2_SPM
	select MSM_NATIVE_RESTART
	select DONT_MAP_HOLE_AFTER_MEMBANK0
	select MSM_REMOTE_SPINLOCK_SFPB
	select ARCH_POPULATES_NODE_MAP
	select ARCH_SPARSEMEM_ENABLE
	select ARCH_HAS_HOLES_MEMORYMODEL
	select MEMORY_HOTPLUG
	select MEMORY_HOTREMOVE
	select MIGRATION
	select ARCH_MEMORY_PROBE
	select ARCH_MEMORY_REMOVE
	select DONT_RESERVE_FROM_MOVABLE_ZONE
	select MSM_ULTRASOUND

config ARCH_APQ8064
	bool "APQ8064"
	select ARCH_MSM_KRAITMP
	select MACH_APQ8064_SIM if !MACH_APQ8064_RUMI3
	select MSM_V2_TLMM
	select ARM_GIC
	select CPU_V7
	select MSM_SCM if SMP
	select MSM_GPIOMUX
	select MSM_REMOTE_SPINLOCK_SFPB

config ARCH_MSMCOPPER
	bool "MSM Copper"
	select ARCH_MSM_KRAITMP
	select MSM_V2_TLMM
	select ARM_GIC
	select CPU_V7
	select MSM_SCM if SMP
	select MSM_GPIOMUX

config ARCH_FSM9XXX
	bool "FSM9XXX"
	select ARCH_MSM_SCORPION
	select MSM_VIC
	select CPU_V7
	select MSM_REMOTE_SPINLOCK_LDREX
	select FSM9XXX_TLMM

config ARCH_MSM9615
	bool "MSM9615"
	select ARM_GIC
	select ARCH_MSM_CORTEX_A5
	select CPU_V7
	select MSM_V2_TLMM
	select MSM_GPIOMUX
	select MSM_RPM
	select MSM_SPM_V2
	select MSM_NATIVE_RESTART
endmenu

choice
	prompt "MSM SoC Revision"
	default MSM_SOC_REV_NONE
config MSM_SOC_REV_NONE
	bool "N/A"
	select EMULATE_DOMAIN_MANAGER_V7 if ARCH_QSD8X50
	select VERIFY_PERMISSION_FAULT if ARCH_QSD8X50
config MSM_SOC_REV_A
	bool "Rev. A"
	select ARCH_MSM7X27A if ARCH_MSM7X27
endchoice

config MSM_KRAIT_TBB_ABORT_HANDLER
	bool "Krait TBB/TBH data abort handler"
	depends on ARCH_MSM_KRAIT
	depends on ARM_THUMB
	help
	  Certain early samples of the Krait processor may generate data
	  aborts for TBB / TBH instructions that fail their condition code
	  checks. Enabling this option will ignore these erroneous data aborts,
	  at the expense of a very small performance penalty.

	  If unsure, say N.

config  ARCH_MSM_ARM11
	bool

config  ARCH_MSM_SCORPION
	bool

config  ARCH_MSM_KRAIT
	bool

config  MSM_SMP
	bool

config  ARCH_MSM_SCORPIONMP
	select ARCH_MSM_SCORPION
	select MSM_SMP
	bool

config  ARCH_MSM_KRAITMP
	select ARCH_MSM_KRAIT
	select MSM_SMP
	bool

config  ARCH_MSM_CORTEX_A5
	bool
	select HAVE_HW_BRKPT_RESERVED_RW_ACCESS

config ARCH_MSM7X27A
	bool
	select MSM_DALRPC
	select MSM_PROC_COMM_REGULATOR
	select MULTI_IRQ_HANDLER

config  MSM_VIC
	bool

config MSM_RPM
	bool "Resource Power Manager"
	select MSM_MPM

config MSM_MPM
	bool "Modem Power Manager"

config MSM_XO
	bool

config MSM_REMOTE_SPINLOCK_DEKKERS
	bool
config MSM_REMOTE_SPINLOCK_SWP
	bool
config MSM_REMOTE_SPINLOCK_LDREX
	bool
config MSM_REMOTE_SPINLOCK_SFPB
	bool
config MSM_ADM3
	bool

menu "MSM Board Selection"

config MACH_HALIBUT
	depends on ARCH_MSM7X01A
	depends on MSM_STACKED_MEMORY
	default y
	bool "Halibut Board (QCT SURF7201A)"
	help
	  Support for the Qualcomm SURF7201A eval board.

config MACH_MSM7201A_SURF
	depends on ARCH_MSM7X01A
	depends on MSM_STACKED_MEMORY
	default y
	bool "MSM7201A SURF"
	help
	  Support for the Qualcomm MSM7201A SURF eval board.

config MACH_MSM7201A_FFA
	depends on ARCH_MSM7X01A
	depends on MSM_STACKED_MEMORY
	default y
	bool "MSM7201A FFA"
	help
	  Support for the Qualcomm MSM7201A FFA eval board.

config MACH_TROUT
	depends on ARCH_MSM7X01A
	depends on MSM_STACKED_MEMORY
	default y
	bool "Trout"

config MACH_MSM7X27_SURF
	depends on ARCH_MSM7X27
	depends on !MSM_STACKED_MEMORY
	default y
	bool "MSM7x27 SURF"
	help
	  Support for the Qualcomm MSM7x27 SURF eval board.

config MACH_MSM7X27_FFA
	depends on ARCH_MSM7X27
	depends on !MSM_STACKED_MEMORY
	default y
	bool "MSM7x27 FFA"
	help
	  Support for the Qualcomm MSM7x27 FFA eval board.

config MACH_MSM7X27A_RUMI3
        depends on ARCH_MSM7X27A
        depends on !MSM_STACKED_MEMORY
        default y
        bool "MSM7x27A RUMI3"
        help
          Support for the Qualcomm MSM7x27A RUMI3 Emulation Platform.

config MACH_MSM7X27A_SURF
        depends on ARCH_MSM7X27A
        depends on !MSM_STACKED_MEMORY
        default y
        bool "MSM7x27A SURF"
        help
          Support for the Qualcomm MSM7x27A SURF.

config MACH_MSM7X27A_FFA
        depends on ARCH_MSM7X27A
        depends on !MSM_STACKED_MEMORY
        default y
        bool "MSM7x27A FFA"
        help
          Support for the Qualcomm MSM7x27A FFA.

config MACH_MSM7625A_SURF
        depends on ARCH_MSM7X27A
        depends on !MSM_STACKED_MEMORY
        default y
        bool "MSM7625A SURF"
        help
          Support for the Qualcomm MSM7625A SURF.

config MACH_MSM7625A_FFA
        depends on ARCH_MSM7X27A
        depends on !MSM_STACKED_MEMORY
        default y
        bool "MSM7625A FFA"
        help
          Support for the Qualcomm MSM7625A FFA.

config MACH_MSM7627A_QRD1
        depends on ARCH_MSM7X27A
        depends on !MSM_STACKED_MEMORY
        default y
        bool "MSM7627A QRD1"
        help
          Support for the Qualcomm MSM7627A Refrence Design.

config MACH_MSM7X30_SURF
       depends on ARCH_MSM7X30
       depends on !MSM_STACKED_MEMORY
       default y
       bool "MSM7x30 SURF"
       help
         Support for the Qualcomm MSM7x30 SURF eval board.

config MACH_MSM7X30_FFA
       depends on ARCH_MSM7X30
       depends on !MSM_STACKED_MEMORY
       default y
       bool "MSM7x30 FFA"
       help
         Support for the Qualcomm MSM7x30 FFA eval board.

config MACH_MSM7X30_FLUID
       depends on ARCH_MSM7X30
       depends on !MSM_STACKED_MEMORY
       default y
       bool "MSM7x30 FLUID"
       help
         Support for the Qualcomm MSM7x30 FLUID eval board.

config MACH_SAPPHIRE
	depends on ARCH_MSM7X01A
	default n
	bool "Sapphire"

config MACH_QSD8X50_SURF
	depends on ARCH_QSD8X50
	depends on MSM_SOC_REV_NONE
	depends on MSM_STACKED_MEMORY
	default y
	bool "QSD8x50 SURF"
	help
	  Support for the Qualcomm QSD8x50 SURF eval board.

config MACH_QSD8X50_FFA
	depends on ARCH_QSD8X50
	depends on MSM_SOC_REV_NONE
	depends on MSM_STACKED_MEMORY
	default y
	bool "QSD8x50 FFA"
	help
	  Support for the Qualcomm QSD8x50 FFA eval board.

config MACH_MSM7X25_SURF
	depends on ARCH_MSM7X25
	depends on !MSM_STACKED_MEMORY
	default y
	bool "MSM7x25 SURF"
	help
	  Support for the Qualcomm MSM7x25 SURF eval board.

config MACH_MSM7X25_FFA
	depends on ARCH_MSM7X25
	depends on !MSM_STACKED_MEMORY
	default y
	bool "MSM7x25 FFA"
	help
	  Support for the Qualcomm MSM7x25 FFA eval board.

config MACH_MSM8X55_SURF
       depends on ARCH_MSM7X30
       depends on !MSM_STACKED_MEMORY
       default y
       bool "MSM8X55 SURF"
       help
         Support for the Qualcomm MSM8x55 SURF eval board.

config MACH_MSM8X55_FFA
       depends on ARCH_MSM7X30
       depends on !MSM_STACKED_MEMORY
       default y
       bool "MSM8X55 FFA"
       help
         Support for the Qualcomm MSM8x55 FFA eval board.

config MACH_MSM8X55_SVLTE_FFA
       depends on ARCH_MSM7X30
       depends on !MSM_STACKED_MEMORY
       default y
       bool "MSM8X55 SVLTE FFA"
       help
         Support for the Qualcomm MSM8x55 SVLTE FFA eval board.

config MACH_MSM8X55_SVLTE_SURF
       depends on ARCH_MSM7X30
       depends on !MSM_STACKED_MEMORY
       default y
       bool "MSM8X55 SVLTE SURF"
       help
         Support for the Qualcomm MSM8x55 SVLTE SURF eval board.

config MACH_MSM8X60_RUMI3
	depends on ARCH_MSM8X60
	default n
	bool "MSM8x60 RUMI3"
	help
	  Support for the Qualcomm MSM8x60 RUMI3 emulator.

config MACH_MSM8X60_SIM
	depends on ARCH_MSM8X60
	default n
	bool "MSM8x60 Simulator"
	help
	  Support for the Qualcomm MSM8x60 simulator.

config MACH_MSM8X60_SURF
	depends on ARCH_MSM8X60
	default n
	bool "MSM8x60 SURF"
	help
	  Support for the Qualcomm MSM8x60 SURF eval board.

config MACH_MSM8X60_FFA
	depends on ARCH_MSM8X60
	default n
	bool "MSM8x60 FFA"
	help
	  Support for the Qualcomm MSM8x60 FFA eval board.

config MACH_MSM8X60_FLUID
	depends on ARCH_MSM8X60
	default n
	bool "MSM8x60 FLUID"
	help
	  Support for the Qualcomm MSM8x60 FLUID platform. The FLUID is an
	  8x60 target which has a form factor that is much closer to that
	  of a phone than other targets. It also has a new display and
	  touchscreen controller.

config MACH_MSM8X60_FUSION
	depends on ARCH_MSM8X60
	default n
	bool "MSM8x60 FUSION"
	help
	  Support for the Qualcomm MSM8x60 Fusion SURF device.

config MACH_MSM8X60_FUSN_FFA
	depends on ARCH_MSM8X60
	default n
	bool "MSM8x60 FUSN FFA"
	help
	  Support for the Qualcomm MSM8x60 Fusion FFA device.

config MACH_MSM8X60_DRAGON
	depends on ARCH_MSM8X60
	default n
	bool "MSM8x60 DRAGON"
	help
	  Support for the Qualcomm MSM8x60 Dragon board.

config MACH_MSM8960_SIM
	depends on ARCH_MSM8960
	bool "MSM8960 Simulator"
	help
	  Support for the Qualcomm MSM8960 simulator.

config MACH_MSM8960_RUMI3
	depends on ARCH_MSM8960
	bool "MSM8960 RUMI3"
	help
	  Support for the Qualcomm MSM8960 RUMI3 emulator.

config MACH_MSM8960_CDP
	depends on ARCH_MSM8960
	bool "MSM8960 CDP"
	help
	  Support for the Qualcomm MSM8960 CDP device.

config MACH_MSM8960_MTP
	depends on ARCH_MSM8960
	bool "MSM8960 MTP"
	help
	  Support for the Qualcomm MSM8960 MTP device.

config MACH_MSM8960_FLUID
	depends on ARCH_MSM8960
	bool "MSM8960 FLUID"
	help
	  Support for the Qualcomm MSM8960 FLUID device.

config MACH_MSM8960_LIQUID
	depends on ARCH_MSM8960
	bool "MSM8960 LIQUID"
	help
	  Support for the Qualcomm MSM8960 LIQUID device.

config MACH_MSM8930_CDP
	depends on ARCH_MSM8930
	bool "MSM8930 CDP"
	help
	  Support for the Qualcomm MSM8930 CDP device.

config MACH_MSM8930_MTP
	depends on ARCH_MSM8930
	bool "MSM8930 MTP"
	help
	  Support for the Qualcomm MSM8930 MTP device.

config MACH_MSM8930_FLUID
	depends on ARCH_MSM8930
	bool "MSM8930 FLUID"
	help
	  Support for the Qualcomm MSM8930 FLUID device.

config MACH_MSM9615_CDP
	depends on ARCH_MSM9615
	bool "MSM9615 CDP"
	help
	  Support for the Qualcomm MSM9615 CDP device.

config MACH_MSM9615_MTP
	depends on ARCH_MSM9615
	bool "MSM9615 MTP"
	help
	  Support for the Qualcomm MSM9615 MTP device.

config MACH_MSM8960_MMI
	depends on ARCH_MSM8960
	bool "MSM8960 MMI"
	help
	  Support for Motorola Mobility MSM8960 devices.

config MSM_USE_TSIF1
	depends on ARCH_MSM8X60
	bool "MSM8x60 use TSIF1"
	help
	  Selects TSIF1 core to be used rather than TSIF0.
	  The two TSIF cores share the same DM configuration
	  so they cannot be used simultaneously.

config MACH_APQ8064_SIM
	depends on ARCH_APQ8064
	bool "APQ8064 Simulator"
	help
	  Support for the Qualcomm APQ8064 simulator.

config MACH_APQ8064_RUMI3
	depends on ARCH_APQ8064
	bool "APQ8064 RUMI3"
	help
	  Support for the Qualcomm APQ8064 RUMI3 emulator.

config MACH_FSM9XXX_SURF
	depends on ARCH_FSM9XXX
	depends on !MSM_STACKED_MEMORY
	default y
	bool "FSM9XXX SURF"
	help
	  Support for the Qualcomm FSM9xxx femtocell
	  chipset based SURF evaluation board and
	  FFA board.

endmenu

config MSM_STACKED_MEMORY
	bool "Stacked Memory"
	default y
	help
	  This option is used to indicate the presence of on-die stacked
	  memory.  When present this memory bank is used for a high speed
	  shared memory interface.  When not present regular RAM is used.

config PHYS_OFFSET
	hex
	default "0x40800000" if ARCH_MSM9615
	default "0x80200000" if ARCH_APQ8064
	default "0x80200000" if ARCH_MSM8960
	default "0x80200000" if ARCH_MSM8930
	default "0x80200000" if ARCH_MSMCOPPER
	default "0x10000000" if ARCH_FSM9XXX
	default "0x00200000" if !MSM_STACKED_MEMORY
	default "0x00000000" if ARCH_QSD8X50 && MSM_SOC_REV_A
	default "0x20000000" if ARCH_QSD8X50
	default "0x40200000" if ARCH_MSM8X60
	default "0x10000000"

config KERNEL_PMEM_EBI_REGION
	bool "Enable in-kernel PMEM region for EBI"
	default y if ARCH_MSM8X60
	depends on ANDROID_PMEM && (ARCH_MSM8X60 || ARCH_MSM8960)
	help
	   Enable the in-kernel PMEM allocator to use EBI memory.

config KERNEL_PMEM_SMI_REGION
	bool "Enable in-kernel PMEM region for SMI"
	default y if ARCH_MSM8X60
	depends on ANDROID_PMEM && ((ARCH_QSD8X50 && !PMEM_GPU0) || (ARCH_MSM8X60 && !VCM))
	help
	   Enable the in-kernel PMEM allocator to use SMI memory.

config PMEM_GPU0
	bool "Enable PMEM GPU0 region"
	default y
	depends on ARCH_QSD8X50 && ANDROID_PMEM
	help
	  Enable the PMEM GPU0 device on SMI Memory.

config MSM_AMSS_VERSION
	int
	default 6210 if MSM_AMSS_VERSION_6210
	default 6220 if MSM_AMSS_VERSION_6220
	default 6225 if MSM_AMSS_VERSION_6225

choice
	prompt "AMSS modem firmware version"

	default MSM_AMSS_VERSION_6225

	config MSM_AMSS_VERSION_6210
		bool "6.2.10"

	config MSM_AMSS_VERSION_6220
		bool "6.2.20"

	config MSM_AMSS_VERSION_6225
		bool "6.2.20 + New ADSP"
endchoice

config MSM_DEBUG_UART
	int
	default 1 if MSM_DEBUG_UART1
	default 2 if MSM_DEBUG_UART2
	default 3 if MSM_DEBUG_UART3

choice
	prompt "Debug UART"

	default MSM_DEBUG_UART_NONE

	config MSM_DEBUG_UART_NONE
		bool "None"

	config MSM_DEBUG_UART1
		bool "UART1"

	config MSM_DEBUG_UART2
		bool "UART2"

	config MSM_DEBUG_UART3
		bool "UART3"
endchoice

choice
	prompt "Default Timer"
	default MSM7X00A_USE_GP_TIMER

	config MSM7X00A_USE_GP_TIMER
		bool "GP Timer"
	help
	  Low resolution timer that allows power collapse from idle.

	config MSM7X00A_USE_DG_TIMER
		bool "DG Timer"
	help
	  High resolution timer.
endchoice

choice
	prompt "Suspend sleep mode"
	default MSM7X00A_SLEEP_MODE_POWER_COLLAPSE_SUSPEND
	help
	  Allows overriding the sleep mode used. Leave at power
	  collapse suspend unless the arm9 image has problems.

	config MSM7X00A_SLEEP_MODE_POWER_COLLAPSE_SUSPEND
		bool "Power collapse suspend"
	help
	  Lowest sleep state. Returns through reset vector.

	config MSM7X00A_SLEEP_MODE_POWER_COLLAPSE
		bool "Power collapse"
	help
	  Sleep state that returns through reset vector.

	config MSM7X00A_SLEEP_MODE_APPS_SLEEP
		bool "Apps Sleep"

	config MSM7X00A_SLEEP_MODE_RAMP_DOWN_AND_WAIT_FOR_INTERRUPT
		bool "Ramp down cpu clock and wait for interrupt"

	config MSM7X00A_SLEEP_WAIT_FOR_INTERRUPT
		bool "Wait for interrupt"
endchoice

config MSM7X00A_SLEEP_MODE
	int
	default 0 if MSM7X00A_SLEEP_MODE_POWER_COLLAPSE_SUSPEND
	default 1 if MSM7X00A_SLEEP_MODE_POWER_COLLAPSE
	default 2 if MSM7X00A_SLEEP_MODE_APPS_SLEEP
	default 3 if MSM7X00A_SLEEP_MODE_RAMP_DOWN_AND_WAIT_FOR_INTERRUPT
	default 4 if MSM7X00A_SLEEP_WAIT_FOR_INTERRUPT

choice
	prompt "Idle sleep mode"
	default MSM7X00A_IDLE_SLEEP_MODE_POWER_COLLAPSE
	help
	  Allows overriding the sleep mode used from idle. Leave at power
	  collapse suspend unless the arm9 image has problems.

	config MSM7X00A_IDLE_SLEEP_MODE_POWER_COLLAPSE_SUSPEND
		bool "Power collapse suspend"
	help
	  Lowest sleep state. Returns through reset vector.

	config MSM7X00A_IDLE_SLEEP_MODE_POWER_COLLAPSE
		bool "Power collapse"
	help
	  Sleep state that returns through reset vector.

	config MSM7X00A_IDLE_SLEEP_MODE_APPS_SLEEP
		bool "Apps Sleep"

	config MSM7X00A_IDLE_SLEEP_MODE_RAMP_DOWN_AND_WAIT_FOR_INTERRUPT
		bool "Ramp down cpu clock and wait for interrupt"

	config MSM7X00A_IDLE_SLEEP_WAIT_FOR_INTERRUPT
		bool "Wait for interrupt"
endchoice

config MSM7X00A_IDLE_SLEEP_MODE
	int
	default 0 if MSM7X00A_IDLE_SLEEP_MODE_POWER_COLLAPSE_SUSPEND
	default 1 if MSM7X00A_IDLE_SLEEP_MODE_POWER_COLLAPSE
	default 2 if MSM7X00A_IDLE_SLEEP_MODE_APPS_SLEEP
	default 3 if MSM7X00A_IDLE_SLEEP_MODE_RAMP_DOWN_AND_WAIT_FOR_INTERRUPT
	default 4 if MSM7X00A_IDLE_SLEEP_WAIT_FOR_INTERRUPT

config MSM7X00A_IDLE_SLEEP_MIN_TIME
	int "Minimum idle time before sleep"
	default 20000000
	help
	  Minimum idle time in nanoseconds before entering low power mode.

config MSM7X00A_IDLE_SPIN_TIME
	int "Idle spin time before cpu ramp down"
	default 80000
	help
	  Spin time in nanoseconds before ramping down cpu clock and entering
	  any low power state.

menuconfig MSM_IDLE_STATS
	bool "Collect idle statistics"
	default y
	help
	  Collect idle statistics and export them in proc/msm_pm_stats.

if MSM_IDLE_STATS

config MSM_IDLE_STATS_FIRST_BUCKET
	int "First bucket time"
	default 62500
	help
	  Upper time limit in nanoseconds of first bucket.

config MSM_IDLE_STATS_BUCKET_SHIFT
	int "Bucket shift"
	default 2

config MSM_IDLE_STATS_BUCKET_COUNT
	int "Bucket count"
	default 10

config MSM_SUSPEND_STATS_FIRST_BUCKET
	int "First bucket time for suspend"
	default 1000000000
	help
	  Upper time limit in nanoseconds of first bucket of the
	  histogram.  This is for collecting statistics on suspend.

endif # MSM_IDLE_STATS

config CPU_HAS_L2_PMU
	bool "L2CC PMU Support"
	help
	 Select this if the L2 cache controller has a Performance Monitoring Unit.

config HTC_HEADSET
	tristate "HTC 2 Wire detection driver"
	default n
	help
	 Provides support for detecting HTC 2 wire devices, such as wired
	 headset, on the trout platform. Can be used with the msm serial
	 debugger, but not with serial console.

config TROUT_BATTCHG
	depends on MACH_TROUT && POWER_SUPPLY
	default y
	bool "Trout battery / charger driver"

config HTC_PWRSINK
	depends on MSM_SMD
	default n
	bool "HTC Power Sink Driver"

config QSD_SVS
	bool "QSD Static Voltage Scaling"
	depends on (MACH_QSD8X50_SURF || MACH_QSD8X50_FFA)
	default y
	select TPS65023
	help
	  Enables static voltage scaling using the TPS65023 PMIC.

config QSD_PMIC_DEFAULT_DCDC1
	int "PMIC default output voltage"
	depends on (MACH_QSD8X50_SURF || MACH_QSD8X50_FFA)
	default 1250
	help
	  This is the PMIC voltage at Linux kernel boot.

config MSM_FIQ_SUPPORT
	default y
	bool "Enable installation of an FIQ handler."

config MSM_SERIAL_DEBUGGER
	select MSM_FIQ_SUPPORT
	select KERNEL_DEBUGGER_CORE
	default n
	bool "FIQ Mode Serial Debugger"
	help
	  The FIQ serial debugger can accept commands even when the
	  kernel is unresponsive due to being stuck with interrupts
	  disabled.  Depends on the kernel debugger core in drivers/misc.

config MSM_SERIAL_DEBUGGER_CONSOLE
	depends on MSM_SERIAL_DEBUGGER
	default n
	bool "Console on FIQ Serial Debugger port"
	help
	  Enables a console so that printk messages are displayed on
	  the debugger serial port as the occur.

config MSM_PROC_COMM
	default y
	bool "Proc-Comm RPC Interface"
	help
	  Enables a lightweight communications interface to the
	  baseband processor.

config MSM_SMD
	bool "MSM Shared Memory Driver (SMD)"
	help
	  Support for the shared memory interface between the apps
	  processor and the baseband processor.  Provides access to
	  the "shared heap", as well as virtual serial channels
	  used to communicate with various services on the baseband
	  processor.

choice
	prompt "MSM Shared memory interface version"
	depends on MSM_SMD
	default MSM_SMD_PKG3 if ARCH_MSM_ARM11
	default MSM_SMD_PKG4 if ARCH_MSM_SCORPION

	config MSM_SMD_PKG3
	  bool
	    prompt "Package 3"

	config MSM_SMD_PKG4
	  bool
	    prompt "Package 4"
endchoice

config MSM_RPC_SDIO_XPRT
	depends on MSM_SDIO_AL
	default y
	bool "MSM SDIO XPRT Layer"
	help
	  SDIO Transport Layer for RPC Rouer

config MSM_RPC_SDIO_DEBUG
	depends on MSM_RPC_SDIO_XPRT
	default y
	bool "MSM SDIO XPRT debug support"
	help
	  Support for debugging SDIO XPRT

config MSM_SMD_DEBUG
	depends on MSM_SMD
	default y
	bool "MSM SMD debug support"
	help
	  Support for debugging the SMD for communication
	  between the ARM9 and ARM11

config MSM_SDIO_AL
	depends on ((ARCH_MSM7X30 || MACH_MSM8X60_FUSN_FFA || MACH_TYPE_MSM8X60_FUSION) && HAS_WAKELOCK)
	default y
	tristate "SDIO-Abstraction-Layer"
	help
	  Support MSM<->MDM Communication over SDIO bus.
	  MDM SDIO-Client should have pipes support.

config MSM_SDIO_DMUX
	bool "SDIO Data Mux Driver"
	depends on MSM_SDIO_AL
	default n
	help
	  Support Muxed Data Channels over SDIO interface.

config MSM_BAM_DMUX
	bool "BAM Data Mux Driver"
	depends on SPS
	default n
	help
	  Support Muxed Data Channels over BAM interface.
	  BAM has a limited number of pipes.  This driver
	  provides a means to support more logical channels
	  via muxing than BAM could without muxing.

config MSM_N_WAY_SMD
	depends on (MSM_SMD && !(ARCH_MSM7X01A))
	default y
	bool "MSM N-WAY SMD support"
	help
	  Supports APPS-QDSP SMD communication along with
	  normal APPS-MODEM SMD communication.

config MSM_N_WAY_SMSM
	depends on (MSM_SMD && !(ARCH_MSM7X01A))
	default y
	bool "MSM N-WAY SMSM support"
	help
	  Supports APPS-QDSP SMSM communication along with
	  normal APPS-MODEM SMSM communication.

config MSM_RESET_MODEM
	tristate "Reset Modem Driver"
	depends on MSM_SMD
	default m
	help
	  Allows the user to reset the modem through a device node.

config MSM_SMD_LOGGING
	depends on MSM_SMD
	default y
	bool "MSM Shared Memory Logger"
	help
	  This option exposes the shared memory logger at /dev/smem_log
	  and a debugfs node named smem_log.

	  If in doubt, say yes.

config MSM_SMD_NMEA
	bool "NMEA GPS Driver"
	depends on MSM_SMD
	default y
	help
	  Enable this to support the NMEA GPS device.

	  If in doubt, say yes.

config MSM_SDIO_TTY
	bool "SDIO TTY Driver"
	depends on MSM_SDIO_AL
	default n
	help
	  Provides a TTY driver SDIO TTY
	  This driver can be used by user space
	  applications for passing data through the
	  SDIO interface.

config MSM_SMD_TTY
	bool "SMD TTY Driver"
	depends on MSM_SMD
	default y
	help
	  Provides TTY interfaces to interact with the modem.

	  If in doubt, say yes.

config MSM_SMD_QMI
	bool "SMD QMI Driver"
	depends on MSM_SMD
	default y
	help
	  Manages network data connections.

	  If in doubt, say yes.

config MSM_SMD_PKT
	bool "SMD Packet Driver"
	depends on MSM_SMD
	default y
	help
	  Provides a binary SMD non-muxed packet port interface.

	  If in doubt, say yes.

config MSM_SDIO_CMUX
	bool "SDIO CMUX Driver"
	depends on MSM_SDIO_AL
	default n
	help
	  Provides a Muxed port interface over SDIO QMI

config MSM_DSPS
	bool "Sensors DSPS driver"
	depends on (MSM_PIL && (ARCH_MSM8X60 || ARCH_MSM8960))
	default n
	help
	  Provides user-space interface to the sensors manager
	  to turn on/off the Sensors Processor system clocks.
	  It is the DSPS responsibility to turn on/off the sensors
	  themself.
	  The number of clocks and their name may vary between targets.
	  It also triggers the PIL to load the DSPS firmware.

config MSM_SDIO_CTL
	bool "SDIO CTL Driver"
	depends on MSM_SDIO_CMUX
	default n
	help
	  Provides a binary SDIO control port interface.

config MSM_ONCRPCROUTER
	depends on MSM_SMD
	default n
	bool "MSM ONCRPC router support"
	help
	  Support for the MSM ONCRPC router for communication between
	  the ARM9 and ARM11

config MSM_IPC_ROUTER
	depends on NET
	default n
	bool "MSM IPC Router support"
	help
	  Support for the MSM IPC Router for communication between
	  the APPs and the MODEM

config MSM_IPC_ROUTER_SMD_XPRT
	depends on MSM_SMD
	depends on MSM_IPC_ROUTER
	default n
	bool "MSM SMD XPRT Layer"
	help
	  SMD Transport Layer for IPC Router

config MSM_ONCRPCROUTER_DEBUG
	depends on MSM_ONCRPCROUTER
	default y
	bool "MSM debug ONCRPC router support"
	help
	  Support for debugging the ONCRPC router for communication
	  between the ARM9 and ARM11

config MSM_RPC_LOOPBACK_XPRT
	depends on MSM_ONCRPCROUTER
	default n
	bool "MSM RPC local routing support"
	help
	  Support for routing RPC messages between APPS clients
	  and APPS servers.  Helps in testing APPS RPC framework.

config MSM_RPCSERVER_TIME_REMOTE
	depends on MSM_ONCRPCROUTER && RTC_HCTOSYS
	default y
	bool "Time remote RPC server"
	help
	  The time remote server receives notification of time bases and
	  reports these events to registered callback functions.

config MSM_RPCSERVER_WATCHDOG
	depends on MSM_ONCRPCROUTER
	default y
	bool "Watchdog RPC server"
	help
	  The dog_keepalive server handles watchdog events.

config MSM_RPC_WATCHDOG
	depends on MSM_ONCRPCROUTER
	default n
	bool "Watchdog RPC client"
	help
	  The dog_keepalive client module.

config MSM_RPC_PING
	depends on MSM_ONCRPCROUTER && DEBUG_FS
	default m
	bool "MSM rpc ping"
	help
	  Implements MSM rpc ping test module.

config MSM_RPC_PROC_COMM_TEST
	depends on DEBUG_FS && MSM_PROC_COMM
	default m
	bool "MSM rpc proc comm test"
	help
	  Implements MSM rpc proc comm test module.

config MSM_RPC_OEM_RAPI
	depends on MSM_ONCRPCROUTER
	default m
	bool "MSM oem rapi"
	help
	  Implements MSM oem rapi client module.

config MSM_RPCSERVER_HANDSET
	depends on MSM_ONCRPCROUTER
	default y
	bool "Handset events RPC server"
	help
	  Support for receiving handset events like headset detect,
	  headset switch and clamshell state.

config MSM_RMT_STORAGE_CLIENT
	depends on (ARCH_MSM && MSM_ONCRPCROUTER)
	default n
	bool "Remote Storage RPC client"
	help
	  Provide RPC mechanism for remote processors to access storage
	  device on apps processor.

config MSM_RMT_STORAGE_CLIENT_STATS
	depends on (MSM_RMT_STORAGE_CLIENT && DEBUG_FS)
	default n
	bool "Remote storage RPC client performance statistics"
	help
	  Collects performance statistics and shows this information
	  through a debugfs file rmt_storage_stats.

config MSM_SDIO_SMEM
        depends on MSM_SDIO_AL
        default n
        bool "SDIO SMEM for remote storage"
        help
          Copies data from remote MDM9K memory to local MSM8x60
	  memory. Used by remote storage client to shadow
	  MDM9K filesystem.

config MSM_DALRPC
	bool "DAL RPC support"
	depends on ARCH_MSM_SCORPION || ARCH_MSM_KRAIT
	default y
	help
	  Supports RPC calls to DAL devices on remote processor cores.

config MSM_DALRPC_TEST
	tristate "DAL RPC test module"
	depends on (MSM_DALRPC && DEBUG_FS)
	default m
	help
	  Exercises DAL RPC calls to QDSP6.

if CPU_FREQ_MSM

config MSM_CPU_FREQ_SET_MIN_MAX
	bool "Set Min/Max CPU frequencies."
	default n
	help
	  Allow setting min and max CPU frequencies. Sysfs can be used
	  to override these values.

config MSM_CPU_FREQ_MAX
	int "Max CPU Frequency"
	depends on MSM_CPU_FREQ_SET_MIN_MAX
	default 384000

config MSM_CPU_FREQ_MIN
	int "Min CPU Frequency"
	depends on MSM_CPU_FREQ_SET_MIN_MAX
	default 245760

endif # CPU_FREQ_MSM

config MSM_CPU_AVS
	bool "Enable software controlled Adaptive Voltage Scaling (AVS)"
	depends on (ARCH_MSM_SCORPION && QSD_SVS)
	depends on ARCH_QSD8X50
	default n
	select MSM_AVS_HW
	help
	  This enables the s/w control of Adaptive Voltage Scaling feature
	  in Qualcomm ARMv7 CPUs. It adjusts the voltage for each frequency
	  based on feedback from three ring oscillators in the CPU.

config MSM_AVS_HW
	bool "Enable Adaptive Voltage Scaling (AVS)"
	default n
	help
	  Enable AVS hardware to fine tune voltage at each frequency. The
	  AVS hardware blocks associated with each Qualcomm ARMv7 cores can
	  fine tune the voltages based on the feedback from the ring
	  oscillators.

config MSM_HW3D
	tristate "MSM Hardware 3D Register Driver"
	depends on ANDROID_PMEM
	default y
	help
	  Provides access to registers needed by the userspace OpenGL|ES
	  library.

config MSM_ADSP
	depends on (ARCH_MSM7X01A || ARCH_MSM7X25 || ARCH_MSM7X27)
	tristate "MSM ADSP driver"
	depends on ANDROID_PMEM
	default y
	help
	  Provides access to registers needed by the userspace aDSP library.

config ADSP_RPC_VER
	hex
	default 0x30002 if (ARCH_MSM7X27 || (ARCH_MSM7X25 && AMSS_7X25_VERSION_2009))
	default 0x30001 if (ARCH_MSM7X01A || (ARCH_MSM7X25 && AMSS_7X25_VERSION_2008))
	depends on MSM_ADSP
	help
	 Select proper ADSP RPC version
choice
	prompt "ADSP RPC version"

	default AMSS_7X25_VERSION_2009

	config AMSS_7X25_VERSION_2009
		bool "2.0.09"

	config AMSS_7X25_VERSION_2008
		bool "2.0.08"
endchoice

config MSM7KV2_AUDIO
	bool "MSM7K v2 audio"
	depends on (ARCH_MSM7X30 && ANDROID_PMEM)
	default y
	help
	  Enables QDSP5V2-based audio drivers for audio playbacks and
	  voice call.

config MSM_ADSP_REPORT_EVENTS
	bool "Report modem events from the DSP"
	default y
	depends on (MSM_ADSP || MSM7KV2_AUDIO)
	help
	  Normally, only messages from the aDSP are reported to userspace.
	  With this option, we report events from the aDSP as well.

config MSM_QDSP6
	tristate "QDSP6 support"
	depends on ARCH_QSD8X50 && ANDROID_PMEM
	default y
	help
	  Enable support for qdsp6. This provides audio and video functionality.

config MSM8X60_AUDIO
	tristate "MSM8X60 audio support"
	depends on ARCH_MSM8X60 && ANDROID_PMEM
	default y
	help
	  Enable support for qdsp6v2. This provides audio functionality.

config MSM8X60_FTM_AUDIO_DEVICES
	bool "MSM8X60 audio factory test mode support"
	depends on MSM8X60_AUDIO
	help
	  Enable support audio factory test mode devices.  This is used
	  in a production line environment.

config RTAC
	bool "MSM8K real-time audio calibration support"
	default y
	help
	  Enable support for rtac. This enables calibration during
	  audio operation

config MSM7X27A_AUDIO
	bool "MSM7X27A audio support"
	depends on ARCH_MSM7X27A && MSM_ADSP
	default n
	help
	  Enable support for 7x27a. This provides audio functionality.

config MSM_PROC_COMM_REGULATOR
	bool
	depends on MSM_PROC_COMM && REGULATOR
	help
	  Enable regulator framework support for regulators managed by PMLIB
	  on the modem, and controlled through proccomm calls.

config MSM_VREG_SWITCH_INVERTED
	bool "Reverse vreg switch polarity"
	default n
	help
	  Reverses the enable and disable for vreg switch.

config MSM_DMA_TEST
	tristate "MSM DMA test module"
	default m
	help
	  Intended to be compiled as a module.  Provides a device node
	  and ioctls for testing the MSM dma system.

config WIFI_CONTROL_FUNC
	bool "Enable WiFi control function abstraction"
	help
	  Enables Power/Reset/Carddetect function abstraction

config WIFI_MEM_PREALLOC
	depends on WIFI_CONTROL_FUNC
	bool "Preallocate memory for WiFi buffers"
	help
	  Preallocates memory buffers for WiFi driver

config QSD_AUDIO
	bool "QSD audio"
	depends on ARCH_MSM_SCORPION && MSM_DALRPC && ANDROID_PMEM && !MSM_SMP
	default y
	help
	  Provides PCM, MP3, and AAC audio playback.

config AUDIO_AAC_PLUS
	depends on (MSM_ADSP || QSD_AUDIO || MSM7KV2_AUDIO)
	bool "AAC+ Audio"
	default y
	help
	  Provides AAC+ decoding

config AUDIO_ENHANCED_AAC_PLUS
	depends on AUDIO_AAC_PLUS
	bool "Enhanced AAC+ Audio"
	default y
	help
	  Provides Enhanced AAC+ decoding

config SURF_FFA_GPIO_KEYPAD
	bool "MSM SURF/FFA GPIO keypad"
	depends on INPUT_GPIO = "y"
	default y
	help
	  Select if the GPIO keypad is attached.

config MSM_SLEEP_TIME_OVERRIDE
	bool "Allow overriding suspend/sleep time with PM module parameter"
	default y
	help
	  Enable the module parameter sleep_time_override. Specified
	  in units of seconds, it overwrites the normal sleep time of
	  suspend. The feature is required for automated power management
	  testing.

config MSM_MEMORY_LOW_POWER_MODE
	bool "Control the low power modes of memory"
	default n
	help
	  The application processor controls whether memory should enter
	  which low power mode.

choice
	prompt "Default Memory Low Power Mode during Idle"
	depends on MSM_MEMORY_LOW_POWER_MODE
	default MSM_MEMORY_LOW_POWER_MODE_IDLE_ACTIVE
	help
	  Selects the default low power mode of the memory during idle
	  sleep.

	config MSM_MEMORY_LOW_POWER_MODE_IDLE_ACTIVE
		bool "Memory active"

	config MSM_MEMORY_LOW_POWER_MODE_IDLE_RETENTION
		bool "Memory in retention"

	config MSM_MEMORY_LOW_POWER_MODE_IDLE_DEEP_POWER_DOWN
		bool "Memory in deep power down"
endchoice

choice
	prompt "Default Memory Low Power Mode during Suspend"
	depends on MSM_MEMORY_LOW_POWER_MODE
	default MSM_MEMORY_LOW_POWER_MODE_SUSPEND_ACTIVE
	help
	  Selects the default low power mode of the memory during suspend
	  sleep.

	config MSM_MEMORY_LOW_POWER_MODE_SUSPEND_ACTIVE
		bool "Memory active"

	config MSM_MEMORY_LOW_POWER_MODE_SUSPEND_RETENTION
		bool "Memory in retention"

	config MSM_MEMORY_LOW_POWER_MODE_SUSPEND_DEEP_POWER_DOWN
		bool "Memory in deep power down"
endchoice

choice
	prompt "Power management timeout action"
	default MSM_PM_TIMEOUT_HALT
	help
	  Selects the Application Processor's action when Power Management
	  times out waiting for Modem's handshake.

	config MSM_PM_TIMEOUT_HALT
		bool "Halt the Application Processor"

	config MSM_PM_TIMEOUT_RESET_MODEM
		bool "Reset the Modem Processor"

	config MSM_PM_TIMEOUT_RESET_CHIP
		bool "Reset the entire chip"
endchoice

config MSM_IDLE_WAIT_ON_MODEM
	int "Wait for Modem to become ready for idle power collapse"
	default 0
	help
	  If Modem is not ready to handle Application Processor's request
	  for idle power collapse, wait the number of microseconds in case
	  Modem becomes ready soon.

config MSM_PIL
	bool "Peripheral image loading"
	select FW_LOADER
	depends on (ARCH_MSM8X60 || ARCH_MSM8960)
	default n
	help
	  Some peripherals need to be loaded into memory before they can be
	  brought out of reset.

	  Say yes to support these devices.

config MSM_SCM
	bool "Secure Channel Manager (SCM) support"
	default n

config MSM_SUBSYSTEM_RESTART
	bool "MSM Subsystem Restart Driver"
	depends on (ARCH_MSM8X60 || ARCH_MSM8960)
	default n
	help
	  This option enables the MSM subsystem restart driver, which provides
	  a framework to handle subsystem crashes.

config MSM_SYSMON_COMM
	bool "MSM System Monitor communication support"
	depends on MSM_SMD && MSM_SUBSYSTEM_RESTART
	default y
	help
	  This option adds support for MSM System Monitor library, which
	  provides an API that may be used for notifying subsystems within
	  the SoC about other subsystems' power-up/down state-changes.

config MSM_MODEM_8960
	bool "MSM 8960 Modem driver"
	depends on (ARCH_MSM8960)
	help
	 This option enables the modem driver for the MSM8960, which monitors
	 modem hardware watchdog interrupt lines and plugs into the subsystem
	 restart and PIL drivers.

config MSM_LPASS_8960
	tristate "MSM 8960 Lpass driver"
	depends on (ARCH_MSM8960)
	help
	 This option enables the lpass driver for the MSM8960, which monitors
	 lpass hardware watchdog interrupt lines and plugs into the subsystem
	 restart and PIL drivers.

config MSM_WCNSS_SSR_8960
	tristate "MSM 8960 WCNSS restart module"
	depends on (ARCH_MSM8960)
	help
	 This option enables the WCNSS restart module for MSM8960, which
	 monitors WCNSS hardware watchdog interrupt lines and plugs WCNSS
	 into the subsystem restart framework.

config SCORPION_Uni_45nm_BUG
	bool "Scorpion Uni 45nm(SC45U): Workaround for ICIMVAU and BPIMVA"
	depends on ARCH_MSM7X30 || (ARCH_QSD8X50 && MSM_SOC_REV_A)
	default y
	help
	  Invalidating the Instruction Cache by Modified Virtual Address to PoU and
	  invalidating the Branch Predictor Array by Modified Virtual Address can
	  create invalid entries in the TLB with the wrong ASID values on Scorpion
	  Uniprocessor 45nm (SC45U) cores. This option enables the recommended software
	  workaround for Scorpion Uniprocessor 45nm cores.

	  This bug is not applicable to any ScorpionMP or Scorpion Uni 65nm(SC65U) cores.

config MSM_BUSPM_DEV
	tristate "MSM Bus Performance Monitor Kernel Module"
	depends on (ARCH_MSM8X60 || ARCH_MSM8960)
	default m
	help
	  This kernel module is used to mmap() hardware registers for the
	  performance monitors, counters, etc. The module can also be used to
	  allocate physical memory which is used by bus performance hardware to
	  dump performance data.

config MSM_RPM_LOG
	tristate "MSM Resource Power Manager Log Driver"
	depends on DEBUG_FS
	depends on MSM_RPM
	default n
	help
	  This option enables a driver which can read from a circular buffer
	  of messages produced by the RPM. These messages provide diagnostic
	  information about RPM operation. The driver outputs the messages
	  via a debugfs node.

config MSM_RPM_STATS_LOG
	tristate "MSM Resource Power Manager Stat Driver"
	depends on DEBUG_FS
<<<<<<< HEAD
	depends on ARCH_MSM8X60 || ARCH_MSM8960
=======
	depends on MSM_RPM
>>>>>>> 3c36baec
	default n
	  help
	  This option enables a driver which reads RPM messages from a shared
	  memory location. These messages provide statistical information about
	  the low power modes that RPM enters. The drivers outputs the message
	  via a debugfs node.

config MSM_IOMMU
	bool "MSM IOMMU Support"
	depends on ARCH_MSM8X60 || ARCH_MSM8960 || ARCH_APQ8064
	select IOMMU_API
	default n
	help
	  Support for the IOMMUs found on certain Qualcomm SOCs.
	  These IOMMUs allow virtualization of the address space used by most
	  cores within the multimedia subsystem.

	  If unsure, say N here.

config IOMMU_PGTABLES_L2
	bool "Allow SMMU page tables in the L2 cache (Experimental)"
	depends on MSM_IOMMU=y
	depends on MMU
	depends on CPU_DCACHE_DISABLE=n
	depends on SMP
	default y
	help
	 Improves TLB miss latency at the expense of potential L2 pollution.
	 However, with large multimedia buffers, the TLB should mostly contain
	 section mappings and TLB misses should be quite infrequent.
	 Most people can probably say Y here.

config MSM_DIRECT_SCLK_ACCESS
	bool "Direct access to the SCLK timer"
	default n

config IOMMU_API
       bool

config MSM_GPIOMUX
	bool

config MSM_V2_TLMM
       bool

config FSM9XXX_TLMM
	bool

config MSM_SECURE_IO
	bool

config MSM_NATIVE_RESTART
	bool

config MSM_BUS_SCALING
	bool "Bus scaling driver"
	default n

config MSM_BUS_RPM_MULTI_TIER_ENABLED
	bool "RPM Multi-tiering Configuration"
	depends on MSM_BUS_SCALING

config MSM_WATCHDOG
	bool "MSM Watchdog Support"
	depends on ARCH_MSM8X60 || ARCH_MSM8960 || ARCH_MSM9615
	help
		This enables the watchdog as is present on 8x60. Currently we use
		core 0's watchdog, and reset the entire SoC if it times out. It does
		not run during the bootup process, so it will not catch any early
		lockups.

config MSM_DLOAD_MODE
	bool "Enable download mode on crashes"
	depends on ARCH_MSM8X60 || ARCH_MSM8960 || ARCH_MSM9615
	default n
	help
		This makes the SoC enter download mode when it resets
		due to a kernel panic. Note that this doesn't by itself
		make the kernel reboot on a kernel panic - that must be
		enabled via another mechanism.

config HAS_QDSS
	bool "QDSS Present"
	help
	 Select this if the chip has Qualcomm Debug Subsystem implemented.

config MSM_DEBUG_ACROSS_PC
	bool "Debug support across power collapse"
	help
	  Enables debug state to be saved and restored across power collapse.

config MSM_JTAG_V7
	depends on CPU_V7 && !HAS_QDSS
	default y if DEBUG_KERNEL
	bool "JTAG debug support"
	select MSM_DEBUG_ACROSS_PC
	help
          Add additional support for JTAG kernel debugging.

config MSM_TRACE_ACROSS_PC
	bool "Trace support across power collapse"
	help
	  Enables trace state to be saved and restored across power collapse.

config MSM_ETM
	tristate "Enable MSM ETM and ETB"
	depends on ARCH_MSM8X60 && !HAS_QDSS
	select MSM_TRACE_ACROSS_PC
	help
	  Enables embedded trace collection on Qualcomm v7 CPUs.

config MSM_QDSS
	bool "Qualcomm Debug Subsystem"
	depends on HAS_QDSS
	select MSM_DEBUG_ACROSS_PC
	select MSM_TRACE_ACROSS_PC
	help
	  Enables support for Qualcomm Debug Subsystem.

config MSM_SLEEP_STATS
	bool "Enable exporting of MSM sleep stats to userspace"
	depends on CPU_IDLE
	default n

config MSM_STANDALONE_POWER_COLLAPSE
       bool "Enable standalone power collapse"
       default n

config MSM_GSBI9_UART
	bool "Enable GSBI9 UART device"
	default n
	help
	  This enables GSBI9 configured into UART.

config MSM_SHARED_GPIO_FOR_UART2DM
	bool "Use shared GPIOs into UART mode"
	depends on (ARCH_MSM7X27A && !MMC_MSM_SDC3_8_BIT_SUPPORT && !MMC_MSM_SDC4_SUPPORT)
	help
	  This option configures GPIO muxed with SDC4/MMC3
	  8-bit mode into UART mode. It is used for serial
	  console on UART2DM. Say Y if you want to have
	  serial console on UART2DM.

config MSM_SHOW_RESUME_IRQ
	bool "Enable logging of interrupts that could have caused resume"
	depends on (ARCH_MSM8X60 || ARCH_MSM8960 || ARCH_MSMCOPPER)
	default n
	help
		This option logs wake up interrupts that have triggered just before
		the resume loop unrolls. Say Y if you want to debug why the system
		resumed.

config BT_MSM_PINTEST
	tristate "MSM Bluetooth Pin Connectivity Test"
	depends on ((ARCH_MSM8X60 || ARCH_MSM7X27A) && DEBUG_FS)
        default n
	help
	  Bluetooth MSM Pin Connectivity test module.
	  This driver provides support for verifying the MSM to BT pin
	  connectivity.

config MSM_FAKE_BATTERY
		depends on POWER_SUPPLY
		default n
		bool "MSM Fake Battery"
		help
		 Enables MSM fake battery driver.

config MSM_QDSP6_APR
	bool "Audio QDSP6 APR support"
	depends on MSM_SMD
	default n
	help
	  Enable APR IPC protocol support between
	  application processor and QDSP6. APR is
	  used by audio driver to configure QDSP6's
	  ASM, ADM and AFE.


config MSM_AUDIO_QDSP6
        bool "QDSP6 HW Audio support"
        select SND_SOC_MSM_QDSP6_INTF
        default n
        help
          Enable HW audio support in QDSP6.
          QDSP6 can support HW encoder & decoder and audio processing

config MSM_ULTRASOUND
	bool "MSM ultrasound support"
	depends on MSM_AUDIO_QDSP6
	help
	  Enable support for qdsp6/ultrasound.

config MSM_RPC_VIBRATOR
	bool "RPC based MSM Vibrator Support"
	depends on MSM_ONCRPCROUTER
	help
	  Enable the vibrator support on MSM over RPC. The vibrator
	  is connected on the PMIC. Say Y if you want to enable this
	  feature.

config PM8XXX_RPC_VIBRATOR
	bool "RPC based Vibrator on PM8xxx PMICs"
	depends on MSM_RPC_VIBRATOR
	help
	  Enable the vibrator support on MSM over RPC. The vibrator
	  is connected on the PM8XXX PMIC. Say Y if you want to enable
	  this feature.

config MSM_SPM_V1
	bool "Driver support for SPM Version 1"
	help
	  Enables the support for Version 1 of the SPM driver. SPM hardware is
	  used to manage the processor power during sleep. The driver allows
	  configuring SPM to allow different power modes.

config MSM_SPM_V2
	bool "Driver support for SPM Version 2"
	help
	  Enables the support for Version 2 of the SPM driver. SPM hardware is
	  used to manage the processor power during sleep. The driver allows
	  configuring SPM to allow different power modes.

config MSM_L2_SPM
	bool "SPM support for L2 cache"
	depends on MSM_SPM_V2
	help
	  Enable SPM driver support for L2 cache. Some MSM chipsets allow
	  control of L2 cache low power mode with a Subsystem Power manager.
	  Enabling this driver allows configuring L2 SPM for low power modes
	  on supported chipsets.

config MSM_MULTIMEDIA_USE_ION
	bool "Multimedia suport using Ion"
	depends on ION_MSM
	help
	  Enable support for multimedia drivers using Ion for buffer management
	  instead of pmem. Selecting this may also involve userspace
	  dependencies as well.

endif<|MERGE_RESOLUTION|>--- conflicted
+++ resolved
@@ -1600,11 +1600,7 @@
 config MSM_RPM_STATS_LOG
 	tristate "MSM Resource Power Manager Stat Driver"
 	depends on DEBUG_FS
-<<<<<<< HEAD
-	depends on ARCH_MSM8X60 || ARCH_MSM8960
-=======
 	depends on MSM_RPM
->>>>>>> 3c36baec
 	default n
 	  help
 	  This option enables a driver which reads RPM messages from a shared
