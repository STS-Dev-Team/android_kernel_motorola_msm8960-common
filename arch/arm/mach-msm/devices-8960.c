--- conflicted
+++ resolved
@@ -959,19 +959,11 @@
 	.id = -1,
 };
 
-<<<<<<< HEAD
-=======
 struct platform_device msm_pil_vidc = {
 	.name = "pil_vidc",
 	.id = -1,
 };
 
-struct platform_device msm_device_smd = {
-	.name		= "msm_smd",
-	.id		= -1,
-};
-
->>>>>>> 0dc6c4e7
 struct platform_device msm_device_bam_dmux = {
 	.name		= "BAM_RMNT",
 	.id		= -1,
