/* arch/arm/mach-msm/include/mach/board.h
 *
 * Copyright (C) 2007 Google, Inc.
 * Copyright (c) 2008-2012, Code Aurora Forum. All rights reserved.
 * Author: Brian Swetland <swetland@google.com>
 *
 * This software is licensed under the terms of the GNU General Public
 * License version 2, as published by the Free Software Foundation, and
 * may be copied, distributed, and modified under those terms.
 *
 * This program is distributed in the hope that it will be useful,
 * but WITHOUT ANY WARRANTY; without even the implied warranty of
 * MERCHANTABILITY or FITNESS FOR A PARTICULAR PURPOSE.  See the
 * GNU General Public License for more details.
 *
 */

#ifndef __ASM_ARCH_MSM_BOARD_H
#define __ASM_ARCH_MSM_BOARD_H

#include <linux/types.h>
#include <linux/input.h>
#include <linux/usb.h>
#include <linux/leds-pmic8058.h>
#include <linux/clkdev.h>
#include <linux/of_platform.h>
#include <linux/msm_ssbi.h>
#include <mach/msm_bus.h>

struct msm_camera_io_ext {
	uint32_t mdcphy;
	uint32_t mdcsz;
	uint32_t appphy;
	uint32_t appsz;
	uint32_t camifpadphy;
	uint32_t camifpadsz;
	uint32_t csiphy;
	uint32_t csisz;
	uint32_t csiirq;
	uint32_t csiphyphy;
	uint32_t csiphysz;
	uint32_t csiphyirq;
	uint32_t ispifphy;
	uint32_t ispifsz;
	uint32_t ispifirq;
};

struct msm_camera_io_clk {
	uint32_t mclk_clk_rate;
	uint32_t vfe_clk_rate;
};

struct msm_cam_expander_info {
	struct i2c_board_info const *board_info;
	int bus_id;
};

struct msm_camera_device_platform_data {
	int (*camera_gpio_on) (void);
	void (*camera_gpio_off)(void);
	struct msm_camera_io_ext ioext;
	struct msm_camera_io_clk ioclk;
	uint8_t csid_core;
	uint8_t is_csiphy;
	uint8_t is_csic;
	uint8_t is_csid;
	uint8_t is_ispif;
	uint8_t is_vpe;
	struct msm_bus_scale_pdata *cam_bus_scale_table;
};
enum msm_camera_csi_data_format {
	CSI_8BIT,
	CSI_10BIT,
	CSI_12BIT,
};
struct msm_camera_csi_params {
	enum msm_camera_csi_data_format data_format;
	uint8_t lane_cnt;
	uint8_t lane_assign;
	uint8_t settle_cnt;
	uint8_t dpcm_scheme;
};

#ifdef CONFIG_SENSORS_MT9T013
struct msm_camera_legacy_device_platform_data {
	int sensor_reset;
	int sensor_pwd;
	int vcm_pwd;
	void (*config_gpio_on) (void);
	void (*config_gpio_off)(void);
};
#endif

#define MSM_CAMERA_FLASH_NONE 0
#define MSM_CAMERA_FLASH_LED  1

#define MSM_CAMERA_FLASH_SRC_PMIC (0x00000001<<0)
#define MSM_CAMERA_FLASH_SRC_PWM  (0x00000001<<1)
#define MSM_CAMERA_FLASH_SRC_CURRENT_DRIVER	(0x00000001<<2)
#define MSM_CAMERA_FLASH_SRC_EXT     (0x00000001<<3)
#define MSM_CAMERA_FLASH_SRC_LED (0x00000001<<3)

struct msm_camera_sensor_flash_pmic {
	uint8_t num_of_src;
	uint32_t low_current;
	uint32_t high_current;
	enum pmic8058_leds led_src_1;
	enum pmic8058_leds led_src_2;
	int (*pmic_set_current)(enum pmic8058_leds id, unsigned mA);
};

struct msm_camera_sensor_flash_pwm {
	uint32_t freq;
	uint32_t max_load;
	uint32_t low_load;
	uint32_t high_load;
	uint32_t channel;
};

struct pmic8058_leds_platform_data;
struct msm_camera_sensor_flash_current_driver {
	uint32_t low_current;
	uint32_t high_current;
	const struct pmic8058_leds_platform_data *driver_channel;
};

struct msm_camera_sensor_flash_external {
	uint32_t led_en;
	uint32_t led_flash_en;
	struct msm_cam_expander_info *expander_info;
};

struct msm_camera_sensor_flash_led {
	const char *led_name;
	const int led_name_len;
};

struct msm_camera_sensor_flash_src {
	int flash_sr_type;

	union {
		struct msm_camera_sensor_flash_pmic pmic_src;
		struct msm_camera_sensor_flash_pwm pwm_src;
		struct msm_camera_sensor_flash_current_driver
			current_driver_src;
		struct msm_camera_sensor_flash_external
			ext_driver_src;
		struct msm_camera_sensor_flash_led led_src;
	} _fsrc;
};

struct msm_camera_sensor_flash_data {
	int flash_type;
	struct msm_camera_sensor_flash_src *flash_src;
};

struct msm_camera_sensor_strobe_flash_data {
	uint8_t flash_trigger;
	uint8_t flash_charge; /* pin for charge */
	uint8_t flash_charge_done;
	uint32_t flash_recharge_duration;
	uint32_t irq;
	spinlock_t spin_lock;
	spinlock_t timer_lock;
	int state;
};

enum msm_camera_type {
	BACK_CAMERA_2D,
	FRONT_CAMERA_2D,
	BACK_CAMERA_3D,
	BACK_CAMERA_INT_3D,
};

struct msm8960_privacy_light_cfg {
	unsigned mpp;
};

struct msm_camera_sensor_platform_info {
	int mount_angle;
	int use_cam_vana;
	int use_cam_vio;
	int use_cam_vdig;
	int use_cam_vaf;
	int sensor_reset_enable;
	int sensor_reset;
	int sensor_pwd;
	int analog_en;
	bool ana_en_inv;
	int digital_en;
	bool dig_en_inv;
	char *reg_1p2;
	char *reg_1p8;
	char *reg_2p8;
	int vcm_pwd;
	int vcm_enable;
	int privacy_light;
	void *privacy_light_info;
};

struct msm_camera_gpio_conf {
	void *cam_gpiomux_conf_tbl;
	uint8_t cam_gpiomux_conf_tbl_size;
	uint16_t *cam_gpio_tbl;
	uint8_t cam_gpio_tbl_size;
};

struct msm_actuator_info {
	struct i2c_board_info const *board_info;
	int bus_id;
	int vcm_pwd;
	int vcm_enable;
};

struct msm_camera_sensor_info {
	const char *sensor_name;
	int use_cam_vana;
	int use_cam_vio;
	int use_cam_vdig;
	int use_cam_vaf;
	int sensor_reset_enable;
	int sensor_reset;
	int sensor_pwd;
	int vcm_pwd;
	int vcm_enable;
	int mclk;
	int flash_type;
	struct msm_camera_sensor_platform_info *sensor_platform_info;
	struct msm_camera_device_platform_data *pdata;
	struct resource *resource;
	uint8_t num_resources;
	struct msm_camera_sensor_flash_data *flash_data;
	int csi_if;
	struct msm_camera_csi_params csi_params;
	struct msm_camera_sensor_strobe_flash_data *strobe_flash_data;
	char *eeprom_data;
	struct msm_camera_gpio_conf *gpio_conf;
	enum msm_camera_type camera_type;
	struct msm_actuator_info *actuator_info;
};

struct msm_camera_board_info {
	struct i2c_board_info *board_info;
	uint8_t num_i2c_board_info;
};

int msm_get_cam_resources(struct msm_camera_sensor_info *);

struct clk_lookup;

struct snd_endpoint {
	int id;
	const char *name;
};

struct msm_snd_endpoints {
	struct snd_endpoint *endpoints;
	unsigned num;
};

#define MSM_MAX_DEC_CNT 14
/* 7k target ADSP information */
/* Bit 23:0, for codec identification like mp3, wav etc *
 * Bit 27:24, for mode identification like tunnel, non tunnel*
 * bit 31:28, for operation support like DM, DMA */
enum msm_adspdec_concurrency {
	MSM_ADSP_CODEC_WAV = 0,
	MSM_ADSP_CODEC_ADPCM = 1,
	MSM_ADSP_CODEC_MP3 = 2,
	MSM_ADSP_CODEC_REALAUDIO = 3,
	MSM_ADSP_CODEC_WMA = 4,
	MSM_ADSP_CODEC_AAC = 5,
	MSM_ADSP_CODEC_RESERVED = 6,
	MSM_ADSP_CODEC_MIDI = 7,
	MSM_ADSP_CODEC_YADPCM = 8,
	MSM_ADSP_CODEC_QCELP = 9,
	MSM_ADSP_CODEC_AMRNB = 10,
	MSM_ADSP_CODEC_AMRWB = 11,
	MSM_ADSP_CODEC_EVRC = 12,
	MSM_ADSP_CODEC_WMAPRO = 13,
	MSM_ADSP_MODE_TUNNEL = 24,
	MSM_ADSP_MODE_NONTUNNEL = 25,
	MSM_ADSP_MODE_LP = 26,
	MSM_ADSP_OP_DMA = 28,
	MSM_ADSP_OP_DM = 29,
};

struct msm_adspdec_info {
	const char *module_name;
	unsigned module_queueid;
	int module_decid; /* objid */
	unsigned nr_codec_support;
};

/* Carries information about number codec
 * supported if same codec or different codecs
 */
struct dec_instance_table {
	uint8_t max_instances_same_dec;
	uint8_t max_instances_diff_dec;
};

struct msm_adspdec_database {
	unsigned num_dec;
	unsigned num_concurrency_support;
	unsigned int *dec_concurrency_table; /* Bit masked entry to *
					      *	represents codec, mode etc */
	struct msm_adspdec_info  *dec_info_list;
	struct dec_instance_table *dec_instance_list;
};

enum msm_mdp_hw_revision {
	MDP_REV_20 = 1,
	MDP_REV_22,
	MDP_REV_30,
	MDP_REV_303,
	MDP_REV_31,
	MDP_REV_40,
	MDP_REV_41,
	MDP_REV_42,
};

struct msm_panel_common_pdata {
	uintptr_t hw_revision_addr;
	int gpio;
	int (*backlight_level)(int level, int max, int min);
	int (*pmic_backlight)(int level);
	int (*panel_num)(void);
	void (*panel_config_gpio)(int);
	int (*vga_switch)(int select_vga);
	int *gpio_num;
	int mdp_core_clk_rate;
	unsigned num_mdp_clk;
	int *mdp_core_clk_table;
#ifdef CONFIG_MSM_BUS_SCALING
	struct msm_bus_scale_pdata *mdp_bus_scale_table;
#endif
	int mdp_rev;
	u32 ov0_wb_size;  /* overlay0 writeback size */
	u32 ov1_wb_size;  /* overlay1 writeback size */
	u32 mem_hid;
};



struct lcdc_platform_data {
	int (*lcdc_gpio_config)(int on);
	int (*lcdc_power_save)(int);
	unsigned int (*lcdc_get_clk)(void);
#ifdef CONFIG_MSM_BUS_SCALING
	struct msm_bus_scale_pdata *bus_scale_table;
#endif
};

struct tvenc_platform_data {
	int poll;
	int (*pm_vid_en)(int on);
#ifdef CONFIG_MSM_BUS_SCALING
	struct msm_bus_scale_pdata *bus_scale_table;
#endif
};

struct mddi_platform_data {
	int (*mddi_power_save)(int on);
	int (*mddi_sel_clk)(u32 *clk_rate);
	int (*mddi_client_power)(u32 client_id);
};

struct mipi_dsi_platform_data {
	int vsync_gpio;
	int (*dsi_power_save)(int on);
	int (*dsi_client_reset)(void);
	int (*get_lane_config)(void);
	void (*dsi_pwm_cfg)(void);
	int target_type;
};

enum mipi_dsi_3d_ctrl {
	FPGA_EBI2_INTF,
	FPGA_SPI_INTF,
};

/* DSI PHY configuration */
struct mipi_dsi_phy_ctrl {
	uint32_t regulator[5];
	uint32_t timing[12];
	uint32_t ctrl[4];
	uint32_t strength[4];
	uint32_t pll[21];
};

struct mipi_dsi_panel_platform_data {
	int fpga_ctrl_mode;
	int fpga_3d_config_addr;
	int *gpio;
	struct mipi_dsi_phy_ctrl *phy_ctrl_settings;
};

#define PANEL_NAME_MAX_LEN 50
struct msm_fb_platform_data {
	int (*detect_client)(const char *name);
	int mddi_prescan;
	int (*allow_set_offset)(void);
<<<<<<< HEAD
	u32 fb_xpad;
	u32 fb_ypad;
=======
	char prim_panel_name[PANEL_NAME_MAX_LEN];
	char ext_panel_name[PANEL_NAME_MAX_LEN];
>>>>>>> 31ef23fd
};

struct msm_hdmi_platform_data {
	int irq;
	int (*cable_detect)(int insert);
	int (*comm_power)(int on, int show);
	int (*enable_5v)(int on);
	int (*core_power)(int on, int show);
	int (*cec_power)(int on);
	int (*init_irq)(void);
	bool (*check_hdcp_hw_support)(void);
#ifdef CONFIG_DEBUG_FS
	void (*test)(int en);
#endif
};

struct msm_i2c_platform_data {
	int clk_freq;
	uint32_t rmutex;
	const char *rsl_id;
	uint32_t pm_lat;
	int pri_clk;
	int pri_dat;
	int aux_clk;
	int aux_dat;
	int src_clk_rate;
	int use_gsbi_shared_mode;
	void (*msm_i2c_config_gpio)(int iface, int config_type);
};

struct msm_i2c_ssbi_platform_data {
	const char *rsl_id;
	enum msm_ssbi_controller_type controller_type;
};

struct msm_vidc_platform_data {
	int memtype;
	u32 enable_ion;
	int disable_dmx;
	int disable_fullhd;
#ifdef CONFIG_MSM_BUS_SCALING
	struct msm_bus_scale_pdata *vidc_bus_client_pdata;
#endif
};

#if defined(CONFIG_USB_PEHCI_HCD) || defined(CONFIG_USB_PEHCI_HCD_MODULE)
struct isp1763_platform_data {
	unsigned reset_gpio;
	int (*setup_gpio)(int enable);
};
#endif
/* common init routines for use by arch/arm/mach-msm/board-*.c */

#ifdef CONFIG_OF_DEVICE
void msm_copper_init(struct of_dev_auxdata **);
#endif
void msm_add_devices(void);
void msm_copper_add_devices(void);
void msm_map_common_io(void);
void msm_map_qsd8x50_io(void);
void msm_map_msm8x60_io(void);
void msm_map_msm8960_io(void);
void msm_map_msm8930_io(void);
void msm_map_apq8064_io(void);
void msm_map_msm7x30_io(void);
void msm_map_fsm9xxx_io(void);
void msm_map_copper_io(void);
void msm_init_irq(void);
void msm_copper_init_irq(void);
void vic_handle_irq(struct pt_regs *regs);
void msm_copper_reserve(void);
void msm_copper_very_early(void);

struct mmc_platform_data;
int msm_add_sdcc(unsigned int controller,
		struct mmc_platform_data *plat);

struct msm_usb_host_platform_data;
int msm_add_host(unsigned int host,
		struct msm_usb_host_platform_data *plat);
#if defined(CONFIG_USB_FUNCTION_MSM_HSUSB) \
	|| defined(CONFIG_USB_MSM_72K) || defined(CONFIG_USB_MSM_72K_MODULE)
void msm_hsusb_set_vbus_state(int online);
#else
static inline void msm_hsusb_set_vbus_state(int online) {}
#endif

void msm_snddev_init(void);
void msm_snddev_init_timpani(void);
void msm_snddev_poweramp_on(void);
void msm_snddev_poweramp_off(void);
void msm_snddev_hsed_voltage_on(void);
void msm_snddev_hsed_voltage_off(void);
void msm_snddev_tx_route_config(void);
void msm_snddev_tx_route_deconfig(void);

extern unsigned int msm_shared_ram_phys; /* defined in arch/arm/mach-msm/io.c */


#endif<|MERGE_RESOLUTION|>--- conflicted
+++ resolved
@@ -401,13 +401,10 @@
 	int (*detect_client)(const char *name);
 	int mddi_prescan;
 	int (*allow_set_offset)(void);
-<<<<<<< HEAD
 	u32 fb_xpad;
 	u32 fb_ypad;
-=======
 	char prim_panel_name[PANEL_NAME_MAX_LEN];
 	char ext_panel_name[PANEL_NAME_MAX_LEN];
->>>>>>> 31ef23fd
 };
 
 struct msm_hdmi_platform_data {
