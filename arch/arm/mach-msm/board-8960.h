--- conflicted
+++ resolved
@@ -20,14 +20,11 @@
 #include <mach/irqs.h>
 #include <mach/msm_spi.h>
 #include <mach/rpm-regulator.h>
-<<<<<<< HEAD
 #include <linux/spi/spi.h>
 #include <mach/board.h>
 #include <linux/leds.h>
 #include <mach/mdm2.h>
-=======
 #include <mach/msm_memtypes.h>
->>>>>>> ffc09b84
 
 /* Macros assume PMIC GPIOs and MPPs start at 1 */
 #define PM8921_GPIO_BASE		NR_GPIO_IRQS
