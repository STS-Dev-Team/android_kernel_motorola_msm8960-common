/* Copyright (c) 2011-2012, Code Aurora Forum. All rights reserved.
 *
 * This program is free software; you can redistribute it and/or modify
 * it under the terms of the GNU General Public License version 2 and
 * only version 2 as published by the Free Software Foundation.
 *
 * This program is distributed in the hope that it will be useful,
 * but WITHOUT ANY WARRANTY; without even the implied warranty of
 * MERCHANTABILITY or FITNESS FOR A PARTICULAR PURPOSE.  See the
 * GNU General Public License for more details.
 *
 */
#include <linux/kernel.h>
#include <linux/platform_device.h>
#include <linux/io.h>
#include <linux/irq.h>
#include <linux/i2c.h>
#include <linux/i2c/sx150x.h>
#include <linux/i2c/isl9519.h>
#include <linux/gpio.h>
#include <linux/msm_ssbi.h>
#include <linux/regulator/gpio-regulator.h>
#include <linux/mfd/pm8xxx/pm8921.h>
#include <linux/mfd/pm8xxx/pm8xxx-adc.h>
#include <linux/regulator/consumer.h>
#include <linux/spi/spi.h>
#include <linux/slimbus/slimbus.h>
#include <linux/bootmem.h>
#include <linux/msm_kgsl.h>
#ifdef CONFIG_ANDROID_PMEM
#include <linux/android_pmem.h>
#endif
#include <linux/cyttsp.h>
#include <linux/dma-mapping.h>
#include <linux/platform_data/qcom_crypto_device.h>
#include <linux/platform_data/qcom_wcnss_device.h>
#include <linux/leds.h>
#include <linux/leds-pm8xxx.h>
#include <linux/i2c/atmel_mxt_ts.h>
#include <linux/msm_tsens.h>
#include <linux/ks8851.h>
#include <linux/i2c/isa1200.h>
#include <linux/memory.h>
#include <linux/memblock.h>

#include <asm/mach-types.h>
#include <asm/mach/arch.h>
#include <asm/setup.h>
#include <asm/hardware/gic.h>
#include <asm/mach/mmc.h>

#include <mach/board.h>
#include <mach/msm_iomap.h>
#include <mach/msm_spi.h>
#ifdef CONFIG_USB_MSM_OTG_72K
#include <mach/msm_hsusb.h>
#else
#include <linux/usb/msm_hsusb.h>
#endif
#include <linux/usb/android.h>
#include <mach/usbdiag.h>
#include <mach/socinfo.h>
#include <mach/rpm.h>
#include <mach/gpio.h>
#include <mach/gpiomux.h>
#include <mach/msm_bus_board.h>
#include <mach/msm_memtypes.h>
#include <mach/dma.h>
#include <mach/msm_dsps.h>
#include <mach/msm_xo.h>
#include <mach/restart.h>

#ifdef CONFIG_WCD9310_CODEC
#include <linux/slimbus/slimbus.h>
#include <linux/mfd/wcd9310/core.h>
#include <linux/mfd/wcd9310/pdata.h>
#endif

#include <linux/ion.h>
#include <mach/ion.h>
#include <mach/mdm2.h>
#include <mach/mdm-peripheral.h>
#include <mach/msm_rtb.h>
#include <mach/msm_cache_dump.h>
#include <mach/scm.h>

#include <linux/fmem.h>

#include "timer.h"
#include "devices.h"
#include "devices-msm8x60.h"
#include "spm.h"
#include "board-8960.h"
#include "pm.h"
#include <mach/cpuidle.h>
#include "rpm_resources.h"
#include "mpm.h"
#include "acpuclock.h"
#include "rpm_log.h"
#include "smd_private.h"
#include "pm-boot.h"
#include "msm_watchdog.h"

static struct platform_device msm_fm_platform_init = {
	.name = "iris_fm",
	.id   = -1,
};

#define KS8851_RST_GPIO		89
#define KS8851_IRQ_GPIO		90
#define HAP_SHIFT_LVL_OE_GPIO	47

#if defined(CONFIG_GPIO_SX150X) || defined(CONFIG_GPIO_SX150X_MODULE)

struct sx150x_platform_data msm8960_sx150x_data[] = {
	[SX150X_CAM] = {
		.gpio_base         = GPIO_CAM_EXPANDER_BASE,
		.oscio_is_gpo      = false,
		.io_pullup_ena     = 0x0,
		.io_pulldn_ena     = 0xc0,
		.io_open_drain_ena = 0x0,
		.irq_summary       = -1,
	},
	[SX150X_LIQUID] = {
		.gpio_base         = GPIO_LIQUID_EXPANDER_BASE,
		.oscio_is_gpo      = false,
		.io_pullup_ena     = 0x0c08,
		.io_pulldn_ena     = 0x4060,
		.io_open_drain_ena = 0x000c,
		.io_polarity       = 0,
		.irq_summary       = -1,
	},
};

#endif

#define MSM_PMEM_ADSP_SIZE         0x7800000
#define MSM_PMEM_AUDIO_SIZE        0x2B4000
#define MSM_PMEM_SIZE 0x2800000 /* 40 Mbytes */
#define MSM_LIQUID_PMEM_SIZE 0x4000000 /* 64 Mbytes */
#define MSM_HDMI_PRIM_PMEM_SIZE 0x4000000 /* 64 Mbytes */

#ifdef CONFIG_MSM_MULTIMEDIA_USE_ION
#define MSM_PMEM_KERNEL_EBI1_SIZE  0x280000
#define MSM_ION_SF_SIZE		MSM_PMEM_SIZE
#define MSM_ION_MM_FW_SIZE	0x200000
#define MSM_ION_MM_SIZE		MSM_PMEM_ADSP_SIZE
#define MSM_ION_QSECOM_SIZE	0x600000 /* (6MB) */
#define MSM_ION_MFC_SIZE	SZ_8K
#define MSM_ION_AUDIO_SIZE	MSM_PMEM_AUDIO_SIZE
#define MSM_ION_HEAP_NUM	8
#define MSM_LIQUID_ION_MM_SIZE (MSM_ION_MM_SIZE + 0x600000)
#define MSM_LIQUID_ION_SF_SIZE MSM_LIQUID_PMEM_SIZE
#define MSM_HDMI_PRIM_ION_SF_SIZE MSM_HDMI_PRIM_PMEM_SIZE

#define MSM8960_FIXED_AREA_START 0xb0000000
#define MAX_FIXED_AREA_SIZE	0x10000000
#define MSM_MM_FW_SIZE		0x280000
#define MSM8960_FW_START	(MSM8960_FIXED_AREA_START - MSM_MM_FW_SIZE)

static unsigned msm_ion_sf_size = MSM_ION_SF_SIZE;
#else
#define MSM_PMEM_KERNEL_EBI1_SIZE  0x110C000
#define MSM_ION_HEAP_NUM	1
#endif

#ifdef CONFIG_KERNEL_PMEM_EBI_REGION
static unsigned pmem_kernel_ebi1_size = MSM_PMEM_KERNEL_EBI1_SIZE;
static int __init pmem_kernel_ebi1_size_setup(char *p)
{
	pmem_kernel_ebi1_size = memparse(p, NULL);
	return 0;
}
early_param("pmem_kernel_ebi1_size", pmem_kernel_ebi1_size_setup);
#endif

#ifdef CONFIG_ANDROID_PMEM
static unsigned pmem_size = MSM_PMEM_SIZE;
static unsigned pmem_param_set;
static int __init pmem_size_setup(char *p)
{
	pmem_size = memparse(p, NULL);
	pmem_param_set = 1;
	return 0;
}
early_param("pmem_size", pmem_size_setup);

static unsigned pmem_adsp_size = MSM_PMEM_ADSP_SIZE;

static int __init pmem_adsp_size_setup(char *p)
{
	pmem_adsp_size = memparse(p, NULL);
	return 0;
}
early_param("pmem_adsp_size", pmem_adsp_size_setup);

static unsigned pmem_audio_size = MSM_PMEM_AUDIO_SIZE;

static int __init pmem_audio_size_setup(char *p)
{
	pmem_audio_size = memparse(p, NULL);
	return 0;
}
early_param("pmem_audio_size", pmem_audio_size_setup);
#endif

#ifdef CONFIG_ANDROID_PMEM
#ifndef CONFIG_MSM_MULTIMEDIA_USE_ION
static struct android_pmem_platform_data android_pmem_pdata = {
	.name = "pmem",
	.allocator_type = PMEM_ALLOCATORTYPE_ALLORNOTHING,
	.cached = 1,
	.memory_type = MEMTYPE_EBI1,
};

static struct platform_device android_pmem_device = {
	.name = "android_pmem",
	.id = 0,
	.dev = {.platform_data = &android_pmem_pdata},
};

static struct android_pmem_platform_data android_pmem_adsp_pdata = {
	.name = "pmem_adsp",
	.allocator_type = PMEM_ALLOCATORTYPE_BITMAP,
	.cached = 0,
	.memory_type = MEMTYPE_EBI1,
};
static struct platform_device android_pmem_adsp_device = {
	.name = "android_pmem",
	.id = 2,
	.dev = { .platform_data = &android_pmem_adsp_pdata },
};
#endif

static struct android_pmem_platform_data android_pmem_audio_pdata = {
	.name = "pmem_audio",
	.allocator_type = PMEM_ALLOCATORTYPE_BITMAP,
	.cached = 0,
	.memory_type = MEMTYPE_EBI1,
};

static struct platform_device android_pmem_audio_device = {
	.name = "android_pmem",
	.id = 4,
	.dev = { .platform_data = &android_pmem_audio_pdata },
};
#endif

struct fmem_platform_data fmem_pdata = {
};

#define DSP_RAM_BASE_8960 0x8da00000
#define DSP_RAM_SIZE_8960 0x1800000
static int dspcrashd_pdata_8960 = 0xDEADDEAD;

static struct resource resources_dspcrashd_8960[] = {
	{
		.name   = "msm_dspcrashd",
		.start  = DSP_RAM_BASE_8960,
		.end    = DSP_RAM_BASE_8960 + DSP_RAM_SIZE_8960,
		.flags  = IORESOURCE_DMA,
	},
};

static struct platform_device msm_device_dspcrashd_8960 = {
	.name           = "msm_dspcrashd",
	.num_resources  = ARRAY_SIZE(resources_dspcrashd_8960),
	.resource       = resources_dspcrashd_8960,
	.dev = { .platform_data = &dspcrashd_pdata_8960 },
};

static struct memtype_reserve msm8960_reserve_table[] __initdata = {
	[MEMTYPE_SMI] = {
	},
	[MEMTYPE_EBI0] = {
		.flags	=	MEMTYPE_FLAGS_1M_ALIGN,
	},
	[MEMTYPE_EBI1] = {
		.flags	=	MEMTYPE_FLAGS_1M_ALIGN,
	},
};

#if defined(CONFIG_MSM_RTB)
static struct msm_rtb_platform_data msm_rtb_pdata = {
	.size = SZ_1M,
};

static int __init msm_rtb_set_buffer_size(char *p)
{
	int s;

	s = memparse(p, NULL);
	msm_rtb_pdata.size = ALIGN(s, SZ_4K);
	return 0;
}
early_param("msm_rtb_size", msm_rtb_set_buffer_size);


static struct platform_device msm_rtb_device = {
	.name           = "msm_rtb",
	.id             = -1,
	.dev            = {
		.platform_data = &msm_rtb_pdata,
	},
};
#endif

static void __init reserve_rtb_memory(void)
{
#if defined(CONFIG_MSM_RTB)
	msm8960_reserve_table[MEMTYPE_EBI1].size += msm_rtb_pdata.size;
#endif
}

static void __init size_pmem_devices(void)
{
#ifdef CONFIG_ANDROID_PMEM
#ifndef CONFIG_MSM_MULTIMEDIA_USE_ION
	android_pmem_adsp_pdata.size = pmem_adsp_size;

	if (!pmem_param_set) {
		if (machine_is_msm8960_liquid())
			pmem_size = MSM_LIQUID_PMEM_SIZE;
		if (hdmi_is_primary)
			pmem_size = MSM_HDMI_PRIM_PMEM_SIZE;
	}

	android_pmem_pdata.size = pmem_size;
#endif
	android_pmem_audio_pdata.size = MSM_PMEM_AUDIO_SIZE;
#endif
}

static void __init reserve_memory_for(struct android_pmem_platform_data *p)
{
	msm8960_reserve_table[p->memory_type].size += p->size;
}

static void __init reserve_pmem_memory(void)
{
#ifdef CONFIG_ANDROID_PMEM
#ifndef CONFIG_MSM_MULTIMEDIA_USE_ION
	reserve_memory_for(&android_pmem_adsp_pdata);
	reserve_memory_for(&android_pmem_pdata);
#endif
	reserve_memory_for(&android_pmem_audio_pdata);
	msm8960_reserve_table[MEMTYPE_EBI1].size += pmem_kernel_ebi1_size;
#endif
}

static int msm8960_paddr_to_memtype(unsigned int paddr)
{
	return MEMTYPE_EBI1;
}

#define FMEM_ENABLED 1

#ifdef CONFIG_ION_MSM
#ifdef CONFIG_MSM_MULTIMEDIA_USE_ION
static struct ion_cp_heap_pdata cp_mm_ion_pdata = {
	.permission_type = IPT_TYPE_MM_CARVEOUT,
	.align = PAGE_SIZE,
	.reusable = FMEM_ENABLED,
	.mem_is_fmem = FMEM_ENABLED,
	.fixed_position = FIXED_MIDDLE,
};

static struct ion_cp_heap_pdata cp_mfc_ion_pdata = {
	.permission_type = IPT_TYPE_MFC_SHAREDMEM,
	.align = PAGE_SIZE,
	.reusable = 0,
	.mem_is_fmem = FMEM_ENABLED,
	.fixed_position = FIXED_HIGH,
};

static struct ion_co_heap_pdata co_ion_pdata = {
	.adjacent_mem_id = INVALID_HEAP_ID,
	.align = PAGE_SIZE,
	.mem_is_fmem = 0,
};

static struct ion_co_heap_pdata fw_co_ion_pdata = {
	.adjacent_mem_id = ION_CP_MM_HEAP_ID,
	.align = SZ_128K,
	.mem_is_fmem = FMEM_ENABLED,
	.fixed_position = FIXED_LOW,
};
#endif

/**
 * These heaps are listed in the order they will be allocated. Due to
 * video hardware restrictions and content protection the FW heap has to
 * be allocated adjacent (below) the MM heap and the MFC heap has to be
 * allocated after the MM heap to ensure MFC heap is not more than 256MB
 * away from the base address of the FW heap.
 * However, the order of FW heap and MM heap doesn't matter since these
 * two heaps are taken care of by separate code to ensure they are adjacent
 * to each other.
 * Don't swap the order unless you know what you are doing!
 */
static struct ion_platform_data ion_pdata = {
	.nr = MSM_ION_HEAP_NUM,
	.heaps = {
		{
			.id	= ION_SYSTEM_HEAP_ID,
			.type	= ION_HEAP_TYPE_SYSTEM,
			.name	= ION_VMALLOC_HEAP_NAME,
		},
#ifdef CONFIG_MSM_MULTIMEDIA_USE_ION
		{
			.id	= ION_CP_MM_HEAP_ID,
			.type	= ION_HEAP_TYPE_CP,
			.name	= ION_MM_HEAP_NAME,
			.size	= MSM_ION_MM_SIZE,
			.memory_type = ION_EBI_TYPE,
			.extra_data = (void *) &cp_mm_ion_pdata,
		},
		{
			.id	= ION_MM_FIRMWARE_HEAP_ID,
			.type	= ION_HEAP_TYPE_CARVEOUT,
			.name	= ION_MM_FIRMWARE_HEAP_NAME,
			.size	= MSM_ION_MM_FW_SIZE,
			.memory_type = ION_EBI_TYPE,
			.extra_data = (void *) &fw_co_ion_pdata,
		},
		{
			.id	= ION_CP_MFC_HEAP_ID,
			.type	= ION_HEAP_TYPE_CP,
			.name	= ION_MFC_HEAP_NAME,
			.size	= MSM_ION_MFC_SIZE,
			.memory_type = ION_EBI_TYPE,
			.extra_data = (void *) &cp_mfc_ion_pdata,
		},
		{
			.id	= ION_SF_HEAP_ID,
			.type	= ION_HEAP_TYPE_CARVEOUT,
			.name	= ION_SF_HEAP_NAME,
			.size	= MSM_ION_SF_SIZE,
			.memory_type = ION_EBI_TYPE,
			.extra_data = (void *) &co_ion_pdata,
		},
		{
			.id	= ION_IOMMU_HEAP_ID,
			.type	= ION_HEAP_TYPE_IOMMU,
			.name	= ION_IOMMU_HEAP_NAME,
		},
		{
			.id	= ION_QSECOM_HEAP_ID,
			.type	= ION_HEAP_TYPE_CARVEOUT,
			.name	= ION_QSECOM_HEAP_NAME,
			.size	= MSM_ION_QSECOM_SIZE,
			.memory_type = ION_EBI_TYPE,
			.extra_data = (void *) &co_ion_pdata,
		},
		{
			.id	= ION_AUDIO_HEAP_ID,
			.type	= ION_HEAP_TYPE_CARVEOUT,
			.name	= ION_AUDIO_HEAP_NAME,
			.size	= MSM_ION_AUDIO_SIZE,
			.memory_type = ION_EBI_TYPE,
			.extra_data = (void *) &co_ion_pdata,
		},
#endif
	}
};

static struct platform_device ion_dev = {
	.name = "ion-msm",
	.id = 1,
	.dev = { .platform_data = &ion_pdata },
};
#endif

struct platform_device fmem_device = {
	.name = "fmem",
	.id = 1,
	.dev = { .platform_data = &fmem_pdata },
};

static void __init adjust_mem_for_liquid(void)
{
	unsigned int i;

	if (!pmem_param_set) {
		if (machine_is_msm8960_liquid())
			msm_ion_sf_size = MSM_LIQUID_ION_SF_SIZE;

		if (hdmi_is_primary)
			msm_ion_sf_size = MSM_HDMI_PRIM_ION_SF_SIZE;

		if (machine_is_msm8960_liquid() || hdmi_is_primary) {
			for (i = 0; i < ion_pdata.nr; i++) {
				if (ion_pdata.heaps[i].id == ION_SF_HEAP_ID) {
					ion_pdata.heaps[i].size =
						msm_ion_sf_size;
					pr_debug("msm_ion_sf_size 0x%x\n",
						msm_ion_sf_size);
					break;
				}
			}
		}
	}
}

static void __init reserve_mem_for_ion(enum ion_memory_types mem_type,
				      unsigned long size)
{
	msm8960_reserve_table[mem_type].size += size;
}

static void __init msm8960_reserve_fixed_area(unsigned long fixed_area_size)
{
#if defined(CONFIG_ION_MSM) && defined(CONFIG_MSM_MULTIMEDIA_USE_ION)
	int ret;

	if (fixed_area_size > MAX_FIXED_AREA_SIZE)
		panic("fixed area size is larger than %dM\n",
			MAX_FIXED_AREA_SIZE >> 20);

	reserve_info->fixed_area_size = fixed_area_size;
	reserve_info->fixed_area_start = MSM8960_FW_START;

	ret = memblock_remove(reserve_info->fixed_area_start,
		reserve_info->fixed_area_size);
	BUG_ON(ret);
#endif
}

/**
 * Reserve memory for ION and calculate amount of reusable memory for fmem.
 * We only reserve memory for heaps that are not reusable. However, we only
 * support one reusable heap at the moment so we ignore the reusable flag for
 * other than the first heap with reusable flag set. Also handle special case
 * for video heaps (MM,FW, and MFC). Video requires heaps MM and MFC to be
 * at a higher address than FW in addition to not more than 256MB away from the
 * base address of the firmware. This means that if MM is reusable the other
 * two heaps must be allocated in the same region as FW. This is handled by the
 * mem_is_fmem flag in the platform data. In addition the MM heap must be
 * adjacent to the FW heap for content protection purposes.
 */
static void __init reserve_ion_memory(void)
{
#if defined(CONFIG_ION_MSM) && defined(CONFIG_MSM_MULTIMEDIA_USE_ION)
	unsigned int i;
	unsigned int reusable_count = 0;
	unsigned int fixed_size = 0;
	unsigned int fixed_low_size, fixed_middle_size, fixed_high_size;
	unsigned long fixed_low_start, fixed_middle_start, fixed_high_start;

	adjust_mem_for_liquid();
	fmem_pdata.size = 0;
	fmem_pdata.reserved_size_low = 0;
	fmem_pdata.reserved_size_high = 0;
	fixed_low_size = 0;
	fixed_middle_size = 0;
	fixed_high_size = 0;

	/* We only support 1 reusable heap. Check if more than one heap
	 * is specified as reusable and set as non-reusable if found.
	 */
	for (i = 0; i < ion_pdata.nr; ++i) {
		const struct ion_platform_heap *heap = &(ion_pdata.heaps[i]);

		if (heap->type == ION_HEAP_TYPE_CP && heap->extra_data) {
			struct ion_cp_heap_pdata *data = heap->extra_data;

			reusable_count += (data->reusable) ? 1 : 0;

			if (data->reusable && reusable_count > 1) {
				pr_err("%s: Too many heaps specified as "
					"reusable. Heap %s was not configured "
					"as reusable.\n", __func__, heap->name);
				data->reusable = 0;
			}
		}
	}

	for (i = 0; i < ion_pdata.nr; ++i) {
		const struct ion_platform_heap *heap = &(ion_pdata.heaps[i]);

		if (heap->extra_data) {
			int fixed_position = NOT_FIXED;
			int mem_is_fmem = 0;

			switch (heap->type) {
			case ION_HEAP_TYPE_CP:
				mem_is_fmem = ((struct ion_cp_heap_pdata *)
					heap->extra_data)->mem_is_fmem;
				fixed_position = ((struct ion_cp_heap_pdata *)
					heap->extra_data)->fixed_position;
				break;
			case ION_HEAP_TYPE_CARVEOUT:
				mem_is_fmem = ((struct ion_co_heap_pdata *)
					heap->extra_data)->mem_is_fmem;
				fixed_position = ((struct ion_co_heap_pdata *)
					heap->extra_data)->fixed_position;
				break;
			default:
				break;
			}

			if (fixed_position != NOT_FIXED)
				fixed_size += heap->size;
			else
				reserve_mem_for_ion(MEMTYPE_EBI1, heap->size);

			if (fixed_position == FIXED_LOW)
				fixed_low_size += heap->size;
			else if (fixed_position == FIXED_MIDDLE)
				fixed_middle_size += heap->size;
			else if (fixed_position == FIXED_HIGH)
				fixed_high_size += heap->size;

			if (mem_is_fmem)
				fmem_pdata.size += heap->size;
		}
	}

	if (!fixed_size)
		return;

	if (fmem_pdata.size) {
		fmem_pdata.reserved_size_low = fixed_low_size;
		fmem_pdata.reserved_size_high = fixed_high_size;
	}

	msm8960_reserve_fixed_area(fixed_size + MSM_MM_FW_SIZE);

	fixed_low_start = MSM8960_FIXED_AREA_START;
	fixed_middle_start = fixed_low_start + fixed_low_size;
	fixed_high_start = fixed_middle_start + fixed_middle_size;

	for (i = 0; i < ion_pdata.nr; ++i) {
		struct ion_platform_heap *heap = &(ion_pdata.heaps[i]);

		if (heap->extra_data) {
			int fixed_position = NOT_FIXED;

			switch (heap->type) {
			case ION_HEAP_TYPE_CP:
				fixed_position = ((struct ion_cp_heap_pdata *)
					heap->extra_data)->fixed_position;
				break;
			case ION_HEAP_TYPE_CARVEOUT:
				fixed_position = ((struct ion_co_heap_pdata *)
					heap->extra_data)->fixed_position;
				break;
			default:
				break;
			}

			switch (fixed_position) {
			case FIXED_LOW:
				heap->base = fixed_low_start;
				break;
			case FIXED_MIDDLE:
				heap->base = fixed_middle_start;
				break;
			case FIXED_HIGH:
				heap->base = fixed_high_start;
				break;
			default:
				break;
			}
		}
	}
#endif
}

static void __init reserve_mdp_memory(void)
{
	msm8960_mdp_writeback(msm8960_reserve_table);
}

#if defined(CONFIG_MSM_CACHE_DUMP)
static struct msm_cache_dump_platform_data msm_cache_dump_pdata = {
	.l2_size = L2_BUFFER_SIZE,
};

static struct platform_device msm_cache_dump_device = {
	.name           = "msm_cache_dump",
	.id             = -1,
	.dev            = {
		.platform_data = &msm_cache_dump_pdata,
	},
};

#endif

static void reserve_cache_dump_memory(void)
{
#ifdef CONFIG_MSM_CACHE_DUMP
	unsigned int spare;
	unsigned int l1_size;
	unsigned int total;
	int ret;

	ret = scm_call(L1C_SERVICE_ID, L1C_BUFFER_GET_SIZE_COMMAND_ID, &spare,
		sizeof(spare), &l1_size, sizeof(l1_size));

	if (ret)
		/* Fall back to something reasonable here */
		l1_size = L1_BUFFER_SIZE;

	total = l1_size + L2_BUFFER_SIZE;

	msm8960_reserve_table[MEMTYPE_EBI1].size += total;
	msm_cache_dump_pdata.l1_size = l1_size;
#endif
}

static void __init msm8960_calculate_reserve_sizes(void)
{
	size_pmem_devices();
	reserve_pmem_memory();
	reserve_ion_memory();
	reserve_mdp_memory();
	reserve_rtb_memory();
	reserve_cache_dump_memory();
}

static struct reserve_info msm8960_reserve_info __initdata = {
	.memtype_reserve_table = msm8960_reserve_table,
	.calculate_reserve_sizes = msm8960_calculate_reserve_sizes,
	.reserve_fixed_area = msm8960_reserve_fixed_area,
	.paddr_to_memtype = msm8960_paddr_to_memtype,
};

static int msm8960_memory_bank_size(void)
{
	return 1<<29;
}

static void __init locate_unstable_memory(void)
{
	struct membank *mb = &meminfo.bank[meminfo.nr_banks - 1];
	unsigned long bank_size;
	unsigned long low, high;

	bank_size = msm8960_memory_bank_size();
	low = meminfo.bank[0].start;
	high = mb->start + mb->size;

	/* Check if 32 bit overflow occured */
	if (high < mb->start)
		high = ~0UL;

	low &= ~(bank_size - 1);

	if (high - low <= bank_size)
		return;

	msm8960_reserve_info.bank_size = bank_size;
#ifdef CONFIG_ENABLE_DMM
	msm8960_reserve_info.low_unstable_address = mb->start -
					MIN_MEMORY_BLOCK_SIZE + mb->size;
	msm8960_reserve_info.max_unstable_size = MIN_MEMORY_BLOCK_SIZE;
	pr_info("low unstable address %lx max size %lx bank size %lx\n",
		msm8960_reserve_info.low_unstable_address,
		msm8960_reserve_info.max_unstable_size,
		msm8960_reserve_info.bank_size);
#else
	msm8960_reserve_info.low_unstable_address = 0;
	msm8960_reserve_info.max_unstable_size = 0;
#endif
}

static void __init place_movable_zone(void)
{
#ifdef CONFIG_ENABLE_DMM
	movable_reserved_start = msm8960_reserve_info.low_unstable_address;
	movable_reserved_size = msm8960_reserve_info.max_unstable_size;
	pr_info("movable zone start %lx size %lx\n",
		movable_reserved_start, movable_reserved_size);
#endif
}

static void __init msm8960_early_memory(void)
{
	reserve_info = &msm8960_reserve_info;
	locate_unstable_memory();
	place_movable_zone();
}

static char prim_panel_name[PANEL_NAME_MAX_LEN];
static char ext_panel_name[PANEL_NAME_MAX_LEN];
static int __init prim_display_setup(char *param)
{
	if (strnlen(param, PANEL_NAME_MAX_LEN))
		strlcpy(prim_panel_name, param, PANEL_NAME_MAX_LEN);
	return 0;
}
early_param("prim_display", prim_display_setup);

static int __init ext_display_setup(char *param)
{
	if (strnlen(param, PANEL_NAME_MAX_LEN))
		strlcpy(ext_panel_name, param, PANEL_NAME_MAX_LEN);
	return 0;
}
early_param("ext_display", ext_display_setup);

static void __init msm8960_reserve(void)
{
	msm8960_set_display_params(prim_panel_name, ext_panel_name);
	msm_reserve();
	if (fmem_pdata.size) {
#if defined(CONFIG_ION_MSM) && defined(CONFIG_MSM_MULTIMEDIA_USE_ION)
		fmem_pdata.phys = reserve_info->fixed_area_start +
			MSM_MM_FW_SIZE;
		pr_info("mm fw at %lx (fixed) size %x\n",
			reserve_info->fixed_area_start, MSM_MM_FW_SIZE);
		pr_info("fmem start %lx (fixed) size %lx\n",
			fmem_pdata.phys, fmem_pdata.size);
#else
		fmem_pdata.phys = reserve_memory_for_fmem(fmem_pdata.size);
#endif
	}
}

static int msm8960_change_memory_power(u64 start, u64 size,
	int change_type)
{
	return soc_change_memory_power(start, size, change_type);
}

static void __init msm8960_allocate_memory_regions(void)
{
	msm8960_allocate_fb_region();
}

#ifdef CONFIG_WCD9310_CODEC

#define TABLA_INTERRUPT_BASE (NR_MSM_IRQS + NR_GPIO_IRQS + NR_PM8921_IRQS)

#define TABLA_CFILT_MV 2700

/* Micbias setting is based on 8660 CDP/MTP/FLUID requirement
 * 4 micbiases are used to power various analog and digital
 * microphones operating at 1800 mV. Technically, all micbiases
 * can source from single cfilter since all microphones operate
 * at the same voltage level. The arrangement below is to make
 * sure all cfilters are exercised. LDO_H regulator ouput level
 * does not need to be as high as 2.85V. It is choosen for
 * microphone sensitivity purpose.
 */
static struct tabla_pdata tabla_platform_data = {
	.slimbus_slave_device = {
		.name = "tabla-slave",
		.e_addr = {0, 0, 0x10, 0, 0x17, 2},
	},
	.irq = MSM_GPIO_TO_INT(62),
	.irq_base = TABLA_INTERRUPT_BASE,
	.num_irqs = NR_TABLA_IRQS,
	.reset_gpio = PM8921_GPIO_PM_TO_SYS(34),
	.micbias = {
		.ldoh_v = TABLA_LDOH_2P85_V,
<<<<<<< HEAD
		.cfilt1_mv = TABLA_CFILT_MV,
		.cfilt2_mv = TABLA_CFILT_MV,
		.cfilt3_mv = TABLA_CFILT_MV,
=======
		.cfilt1_mv = 1800,
		.cfilt2_mv = 2700,
		.cfilt3_mv = 1800,
>>>>>>> 57adb073
		.bias1_cfilt_sel = TABLA_CFILT1_SEL,
		.bias2_cfilt_sel = TABLA_CFILT2_SEL,
		.bias3_cfilt_sel = TABLA_CFILT3_SEL,
		.bias4_cfilt_sel = TABLA_CFILT3_SEL,
	},
	.regulator = {
	{
		.name = "CDC_VDD_CP",
		.min_uV = 1800000,
		.max_uV = 1800000,
		.optimum_uA = WCD9XXX_CDC_VDDA_CP_CUR_MAX,
	},
	{
		.name = "CDC_VDDA_RX",
		.min_uV = 1800000,
		.max_uV = 1800000,
		.optimum_uA = WCD9XXX_CDC_VDDA_RX_CUR_MAX,
	},
	{
		.name = "CDC_VDDA_TX",
		.min_uV = 1800000,
		.max_uV = 1800000,
		.optimum_uA = WCD9XXX_CDC_VDDA_TX_CUR_MAX,
	},
	{
		.name = "VDDIO_CDC",
		.min_uV = 1800000,
		.max_uV = 1800000,
		.optimum_uA = WCD9XXX_VDDIO_CDC_CUR_MAX,
	},
	{
		.name = "VDDD_CDC_D",
		.min_uV = 1225000,
		.max_uV = 1225000,
		.optimum_uA = WCD9XXX_VDDD_CDC_D_CUR_MAX,
	},
	{
		.name = "CDC_VDDA_A_1P2V",
		.min_uV = 1225000,
		.max_uV = 1225000,
		.optimum_uA = WCD9XXX_VDDD_CDC_A_CUR_MAX,
	},
	},
};

static struct slim_device msm_slim_tabla = {
	.name = "tabla-slim",
	.e_addr = {0, 1, 0x10, 0, 0x17, 2},
	.dev = {
		.platform_data = &tabla_platform_data,
	},
};

static struct tabla_pdata tabla20_platform_data = {
	.slimbus_slave_device = {
		.name = "tabla-slave",
		.e_addr = {0, 0, 0x60, 0, 0x17, 2},
	},
	.irq = MSM_GPIO_TO_INT(62),
	.irq_base = TABLA_INTERRUPT_BASE,
	.num_irqs = NR_TABLA_IRQS,
	.reset_gpio = PM8921_GPIO_PM_TO_SYS(34),
	.micbias = {
		.ldoh_v = TABLA_LDOH_2P85_V,
<<<<<<< HEAD
		.cfilt1_mv = TABLA_CFILT_MV,
		.cfilt2_mv = TABLA_CFILT_MV,
		.cfilt3_mv = TABLA_CFILT_MV,
=======
		.cfilt1_mv = 1800,
		.cfilt2_mv = 2700,
		.cfilt3_mv = 1800,
>>>>>>> 57adb073
		.bias1_cfilt_sel = TABLA_CFILT1_SEL,
		.bias2_cfilt_sel = TABLA_CFILT2_SEL,
		.bias3_cfilt_sel = TABLA_CFILT3_SEL,
		.bias4_cfilt_sel = TABLA_CFILT3_SEL,
	},
	.regulator = {
	{
		.name = "CDC_VDD_CP",
		.min_uV = 1800000,
		.max_uV = 1800000,
		.optimum_uA = WCD9XXX_CDC_VDDA_CP_CUR_MAX,
	},
	{
		.name = "CDC_VDDA_RX",
		.min_uV = 1800000,
		.max_uV = 1800000,
		.optimum_uA = WCD9XXX_CDC_VDDA_RX_CUR_MAX,
	},
	{
		.name = "CDC_VDDA_TX",
		.min_uV = 1800000,
		.max_uV = 1800000,
		.optimum_uA = WCD9XXX_CDC_VDDA_TX_CUR_MAX,
	},
	{
		.name = "VDDIO_CDC",
		.min_uV = 1800000,
		.max_uV = 1800000,
		.optimum_uA = WCD9XXX_VDDIO_CDC_CUR_MAX,
	},
	{
		.name = "VDDD_CDC_D",
		.min_uV = 1225000,
		.max_uV = 1225000,
		.optimum_uA = WCD9XXX_VDDD_CDC_D_CUR_MAX,
	},
	{
		.name = "CDC_VDDA_A_1P2V",
		.min_uV = 1225000,
		.max_uV = 1225000,
		.optimum_uA = WCD9XXX_VDDD_CDC_A_CUR_MAX,
	},
	},
};

static struct slim_device msm_slim_tabla20 = {
	.name = "tabla2x-slim",
	.e_addr = {0, 1, 0x60, 0, 0x17, 2},
	.dev = {
		.platform_data = &tabla20_platform_data,
	},
};
#endif

static struct slim_boardinfo msm_slim_devices[] = {
#ifdef CONFIG_WCD9310_CODEC
	{
		.bus_num = 1,
		.slim_slave = &msm_slim_tabla,
	},
	{
		.bus_num = 1,
		.slim_slave = &msm_slim_tabla20,
	},
#endif
	/* add more slimbus slaves as needed */
};

#define MSM_WCNSS_PHYS	0x03000000
#define MSM_WCNSS_SIZE	0x280000

static struct resource resources_wcnss_wlan[] = {
	{
		.start	= RIVA_APPS_WLAN_RX_DATA_AVAIL_IRQ,
		.end	= RIVA_APPS_WLAN_RX_DATA_AVAIL_IRQ,
		.name	= "wcnss_wlanrx_irq",
		.flags	= IORESOURCE_IRQ,
	},
	{
		.start	= RIVA_APPS_WLAN_DATA_XFER_DONE_IRQ,
		.end	= RIVA_APPS_WLAN_DATA_XFER_DONE_IRQ,
		.name	= "wcnss_wlantx_irq",
		.flags	= IORESOURCE_IRQ,
	},
	{
		.start	= MSM_WCNSS_PHYS,
		.end	= MSM_WCNSS_PHYS + MSM_WCNSS_SIZE - 1,
		.name	= "wcnss_mmio",
		.flags	= IORESOURCE_MEM,
	},
	{
		.start	= 84,
		.end	= 88,
		.name	= "wcnss_gpios_5wire",
		.flags	= IORESOURCE_IO,
	},
};

static struct qcom_wcnss_opts qcom_wcnss_pdata = {
	.has_48mhz_xo	= 1,
};

static struct platform_device msm_device_wcnss_wlan = {
	.name		= "wcnss_wlan",
	.id		= 0,
	.num_resources	= ARRAY_SIZE(resources_wcnss_wlan),
	.resource	= resources_wcnss_wlan,
	.dev		= {.platform_data = &qcom_wcnss_pdata},
};

#if defined(CONFIG_CRYPTO_DEV_QCRYPTO) || \
		defined(CONFIG_CRYPTO_DEV_QCRYPTO_MODULE) || \
		defined(CONFIG_CRYPTO_DEV_QCEDEV) || \
		defined(CONFIG_CRYPTO_DEV_QCEDEV_MODULE)

#define QCE_SIZE		0x10000
#define QCE_0_BASE		0x18500000

#define QCE_HW_KEY_SUPPORT	0
#define QCE_SHA_HMAC_SUPPORT	1
#define QCE_SHARE_CE_RESOURCE	1
#define QCE_CE_SHARED		0

/* Begin Bus scaling definitions */
static struct msm_bus_vectors crypto_hw_init_vectors[] = {
	{
		.src = MSM_BUS_MASTER_ADM_PORT0,
		.dst = MSM_BUS_SLAVE_EBI_CH0,
		.ab = 0,
		.ib = 0,
	},
	{
		.src = MSM_BUS_MASTER_ADM_PORT1,
		.dst = MSM_BUS_SLAVE_GSBI1_UART,
		.ab = 0,
		.ib = 0,
	},
};

static struct msm_bus_vectors crypto_hw_active_vectors[] = {
	{
		.src = MSM_BUS_MASTER_ADM_PORT0,
		.dst = MSM_BUS_SLAVE_EBI_CH0,
		.ab = 70000000UL,
		.ib = 70000000UL,
	},
	{
		.src = MSM_BUS_MASTER_ADM_PORT1,
		.dst = MSM_BUS_SLAVE_GSBI1_UART,
		.ab = 2480000000UL,
		.ib = 2480000000UL,
	},
};

static struct msm_bus_paths crypto_hw_bus_scale_usecases[] = {
	{
		ARRAY_SIZE(crypto_hw_init_vectors),
		crypto_hw_init_vectors,
	},
	{
		ARRAY_SIZE(crypto_hw_active_vectors),
		crypto_hw_active_vectors,
	},
};

static struct msm_bus_scale_pdata crypto_hw_bus_scale_pdata = {
		crypto_hw_bus_scale_usecases,
		ARRAY_SIZE(crypto_hw_bus_scale_usecases),
		.name = "cryptohw",
};
/* End Bus Scaling Definitions*/

static struct resource qcrypto_resources[] = {
	[0] = {
		.start = QCE_0_BASE,
		.end = QCE_0_BASE + QCE_SIZE - 1,
		.flags = IORESOURCE_MEM,
	},
	[1] = {
		.name = "crypto_channels",
		.start = DMOV_CE_IN_CHAN,
		.end = DMOV_CE_OUT_CHAN,
		.flags = IORESOURCE_DMA,
	},
	[2] = {
		.name = "crypto_crci_in",
		.start = DMOV_CE_IN_CRCI,
		.end = DMOV_CE_IN_CRCI,
		.flags = IORESOURCE_DMA,
	},
	[3] = {
		.name = "crypto_crci_out",
		.start = DMOV_CE_OUT_CRCI,
		.end = DMOV_CE_OUT_CRCI,
		.flags = IORESOURCE_DMA,
	},
};

static struct resource qcedev_resources[] = {
	[0] = {
		.start = QCE_0_BASE,
		.end = QCE_0_BASE + QCE_SIZE - 1,
		.flags = IORESOURCE_MEM,
	},
	[1] = {
		.name = "crypto_channels",
		.start = DMOV_CE_IN_CHAN,
		.end = DMOV_CE_OUT_CHAN,
		.flags = IORESOURCE_DMA,
	},
	[2] = {
		.name = "crypto_crci_in",
		.start = DMOV_CE_IN_CRCI,
		.end = DMOV_CE_IN_CRCI,
		.flags = IORESOURCE_DMA,
	},
	[3] = {
		.name = "crypto_crci_out",
		.start = DMOV_CE_OUT_CRCI,
		.end = DMOV_CE_OUT_CRCI,
		.flags = IORESOURCE_DMA,
	},
};

#endif

#if defined(CONFIG_CRYPTO_DEV_QCRYPTO) || \
		defined(CONFIG_CRYPTO_DEV_QCRYPTO_MODULE)

static struct msm_ce_hw_support qcrypto_ce_hw_suppport = {
	.ce_shared = QCE_CE_SHARED,
	.shared_ce_resource = QCE_SHARE_CE_RESOURCE,
	.hw_key_support = QCE_HW_KEY_SUPPORT,
	.sha_hmac = QCE_SHA_HMAC_SUPPORT,
	.bus_scale_table = &crypto_hw_bus_scale_pdata,
};

static struct platform_device qcrypto_device = {
	.name		= "qcrypto",
	.id		= 0,
	.num_resources	= ARRAY_SIZE(qcrypto_resources),
	.resource	= qcrypto_resources,
	.dev		= {
		.coherent_dma_mask = DMA_BIT_MASK(32),
		.platform_data = &qcrypto_ce_hw_suppport,
	},
};
#endif

#if defined(CONFIG_CRYPTO_DEV_QCEDEV) || \
		defined(CONFIG_CRYPTO_DEV_QCEDEV_MODULE)

static struct msm_ce_hw_support qcedev_ce_hw_suppport = {
	.ce_shared = QCE_CE_SHARED,
	.shared_ce_resource = QCE_SHARE_CE_RESOURCE,
	.hw_key_support = QCE_HW_KEY_SUPPORT,
	.sha_hmac = QCE_SHA_HMAC_SUPPORT,
	.bus_scale_table = &crypto_hw_bus_scale_pdata,
};

static struct platform_device qcedev_device = {
	.name		= "qce",
	.id		= 0,
	.num_resources	= ARRAY_SIZE(qcedev_resources),
	.resource	= qcedev_resources,
	.dev		= {
		.coherent_dma_mask = DMA_BIT_MASK(32),
		.platform_data = &qcedev_ce_hw_suppport,
	},
};
#endif

#define MDM2AP_ERRFATAL			70
#define AP2MDM_ERRFATAL			95
#define MDM2AP_STATUS			69
#define AP2MDM_STATUS			94
#define AP2MDM_PMIC_RESET_N		80
#define AP2MDM_KPDPWR_N			81

static struct resource mdm_resources[] = {
	{
		.start	= MDM2AP_ERRFATAL,
		.end	= MDM2AP_ERRFATAL,
		.name	= "MDM2AP_ERRFATAL",
		.flags	= IORESOURCE_IO,
	},
	{
		.start	= AP2MDM_ERRFATAL,
		.end	= AP2MDM_ERRFATAL,
		.name	= "AP2MDM_ERRFATAL",
		.flags	= IORESOURCE_IO,
	},
	{
		.start	= MDM2AP_STATUS,
		.end	= MDM2AP_STATUS,
		.name	= "MDM2AP_STATUS",
		.flags	= IORESOURCE_IO,
	},
	{
		.start	= AP2MDM_STATUS,
		.end	= AP2MDM_STATUS,
		.name	= "AP2MDM_STATUS",
		.flags	= IORESOURCE_IO,
	},
	{
		.start	= AP2MDM_PMIC_RESET_N,
		.end	= AP2MDM_PMIC_RESET_N,
		.name	= "AP2MDM_PMIC_RESET_N",
		.flags	= IORESOURCE_IO,
	},
	{
		.start	= AP2MDM_KPDPWR_N,
		.end	= AP2MDM_KPDPWR_N,
		.name	= "AP2MDM_KPDPWR_N",
		.flags	= IORESOURCE_IO,
	},
};

static struct mdm_platform_data mdm_platform_data = {
	.mdm_version = "2.5",
};

static struct platform_device mdm_device = {
	.name		= "mdm2_modem",
	.id		= -1,
	.num_resources	= ARRAY_SIZE(mdm_resources),
	.resource	= mdm_resources,
	.dev		= {
		.platform_data = &mdm_platform_data,
	},
};

static struct platform_device *mdm_devices[] __initdata = {
	&mdm_device,
};

#define MSM_SHARED_RAM_PHYS 0x80000000

static void __init msm8960_map_io(void)
{
	msm_shared_ram_phys = MSM_SHARED_RAM_PHYS;
	msm_map_msm8960_io();

	if (socinfo_init() < 0)
		pr_err("socinfo_init() failed!\n");
}

static void __init msm8960_init_irq(void)
{
	msm_mpm_irq_extn_init();
	gic_init(0, GIC_PPI_START, MSM_QGIC_DIST_BASE,
						(void *)MSM_QGIC_CPU_BASE);

	/* Edge trigger PPIs except AVS_SVICINT and AVS_SVICINTSWDONE */
	writel_relaxed(0xFFFFD7FF, MSM_QGIC_DIST_BASE + GIC_DIST_CONFIG + 4);

	writel_relaxed(0x0000FFFF, MSM_QGIC_DIST_BASE + GIC_DIST_ENABLE_SET);
	mb();
}

static void __init msm8960_init_buses(void)
{
#ifdef CONFIG_MSM_BUS_SCALING
	msm_bus_rpm_set_mt_mask();
	msm_bus_8960_apps_fabric_pdata.rpm_enabled = 1;
	msm_bus_8960_sys_fabric_pdata.rpm_enabled = 1;
	msm_bus_8960_mm_fabric_pdata.rpm_enabled = 1;
	msm_bus_apps_fabric.dev.platform_data =
		&msm_bus_8960_apps_fabric_pdata;
	msm_bus_sys_fabric.dev.platform_data = &msm_bus_8960_sys_fabric_pdata;
	msm_bus_mm_fabric.dev.platform_data = &msm_bus_8960_mm_fabric_pdata;
	msm_bus_sys_fpb.dev.platform_data = &msm_bus_8960_sys_fpb_pdata;
	msm_bus_cpss_fpb.dev.platform_data = &msm_bus_8960_cpss_fpb_pdata;
#endif
}

static struct msm_spi_platform_data msm8960_qup_spi_gsbi1_pdata = {
	.max_clock_speed = 15060000,
};

#ifdef CONFIG_USB_MSM_OTG_72K
static struct msm_otg_platform_data msm_otg_pdata;
#else
static int wr_phy_init_seq[] = {
	0x44, 0x80, /* set VBUS valid threshold
			and disconnect valid threshold */
	0x38, 0x81, /* update DC voltage level */
	0x14, 0x82, /* set preemphasis and rise/fall time */
	0x13, 0x83, /* set source impedance adjusment */
	-1};

static int liquid_v1_phy_init_seq[] = {
	0x44, 0x80,/* set VBUS valid threshold
			and disconnect valid threshold */
	0x3C, 0x81,/* update DC voltage level */
	0x18, 0x82,/* set preemphasis and rise/fall time */
	0x23, 0x83,/* set source impedance sdjusment */
	-1};

#ifdef CONFIG_MSM_BUS_SCALING
/* Bandwidth requests (zero) if no vote placed */
static struct msm_bus_vectors usb_init_vectors[] = {
	{
		.src = MSM_BUS_MASTER_SPS,
		.dst = MSM_BUS_SLAVE_EBI_CH0,
		.ab = 0,
		.ib = 0,
	},
};

/* Bus bandwidth requests in Bytes/sec */
static struct msm_bus_vectors usb_max_vectors[] = {
	{
		.src = MSM_BUS_MASTER_SPS,
		.dst = MSM_BUS_SLAVE_EBI_CH0,
		.ab = 60000000,		/* At least 480Mbps on bus. */
		.ib = 960000000,	/* MAX bursts rate */
	},
};

static struct msm_bus_paths usb_bus_scale_usecases[] = {
	{
		ARRAY_SIZE(usb_init_vectors),
		usb_init_vectors,
	},
	{
		ARRAY_SIZE(usb_max_vectors),
		usb_max_vectors,
	},
};

static struct msm_bus_scale_pdata usb_bus_scale_pdata = {
	usb_bus_scale_usecases,
	ARRAY_SIZE(usb_bus_scale_usecases),
	.name = "usb",
};
#endif

static struct msm_otg_platform_data msm_otg_pdata = {
	.mode			= USB_OTG,
	.otg_control		= OTG_PMIC_CONTROL,
	.phy_type		= SNPS_28NM_INTEGRATED_PHY,
	.pmic_id_irq		= PM8921_USB_ID_IN_IRQ(PM8921_IRQ_BASE),
	.power_budget		= 750,
#ifdef CONFIG_MSM_BUS_SCALING
	.bus_scale_table	= &usb_bus_scale_pdata,
#endif
};
#endif

#ifdef CONFIG_USB_EHCI_MSM_HSIC
#define HSIC_HUB_RESET_GPIO	91
static struct msm_hsic_host_platform_data msm_hsic_pdata = {
	.strobe		= 150,
	.data		= 151,
};
#else
static struct msm_hsic_host_platform_data msm_hsic_pdata;
#endif

#define PID_MAGIC_ID		0x71432909
#define SERIAL_NUM_MAGIC_ID	0x61945374
#define SERIAL_NUMBER_LENGTH	127
#define DLOAD_USB_BASE_ADD	0x2A03F0C8

struct magic_num_struct {
	uint32_t pid;
	uint32_t serial_num;
};

struct dload_struct {
	uint32_t	reserved1;
	uint32_t	reserved2;
	uint32_t	reserved3;
	uint16_t	reserved4;
	uint16_t	pid;
	char		serial_number[SERIAL_NUMBER_LENGTH];
	uint16_t	reserved5;
	struct magic_num_struct magic_struct;
};

static int usb_diag_update_pid_and_serial_num(uint32_t pid, const char *snum)
{
	struct dload_struct __iomem *dload = 0;

	dload = ioremap(DLOAD_USB_BASE_ADD, sizeof(*dload));
	if (!dload) {
		pr_err("%s: cannot remap I/O memory region: %08x\n",
					__func__, DLOAD_USB_BASE_ADD);
		return -ENXIO;
	}

	pr_debug("%s: dload:%p pid:%x serial_num:%s\n",
				__func__, dload, pid, snum);
	/* update pid */
	dload->magic_struct.pid = PID_MAGIC_ID;
	dload->pid = pid;

	/* update serial number */
	dload->magic_struct.serial_num = 0;
	if (!snum) {
		memset(dload->serial_number, 0, SERIAL_NUMBER_LENGTH);
		goto out;
	}

	dload->magic_struct.serial_num = SERIAL_NUM_MAGIC_ID;
	strlcpy(dload->serial_number, snum, SERIAL_NUMBER_LENGTH);
out:
	iounmap(dload);
	return 0;
}

static struct android_usb_platform_data android_usb_pdata = {
	.update_pid_and_serial_num = usb_diag_update_pid_and_serial_num,
};

static struct platform_device android_usb_device = {
	.name	= "android_usb",
	.id	= -1,
	.dev	= {
		.platform_data = &android_usb_pdata,
	},
};

static uint8_t spm_wfi_cmd_sequence[] __initdata = {
			0x03, 0x0f,
};

static uint8_t spm_power_collapse_without_rpm[] __initdata = {
			0x00, 0x24, 0x54, 0x10,
			0x09, 0x03, 0x01,
			0x10, 0x54, 0x30, 0x0C,
			0x24, 0x30, 0x0f,
};

static uint8_t spm_power_collapse_with_rpm[] __initdata = {
			0x00, 0x24, 0x54, 0x10,
			0x09, 0x07, 0x01, 0x0B,
			0x10, 0x54, 0x30, 0x0C,
			0x24, 0x30, 0x0f,
};

static struct msm_spm_seq_entry msm_spm_seq_list[] __initdata = {
	[0] = {
		.mode = MSM_SPM_MODE_CLOCK_GATING,
		.notify_rpm = false,
		.cmd = spm_wfi_cmd_sequence,
	},
	[1] = {
		.mode = MSM_SPM_MODE_POWER_COLLAPSE,
		.notify_rpm = false,
		.cmd = spm_power_collapse_without_rpm,
	},
	[2] = {
		.mode = MSM_SPM_MODE_POWER_COLLAPSE,
		.notify_rpm = true,
		.cmd = spm_power_collapse_with_rpm,
	},
};

static struct msm_spm_platform_data msm_spm_data[] __initdata = {
	[0] = {
		.reg_base_addr = MSM_SAW0_BASE,
		.reg_init_values[MSM_SPM_REG_SAW2_CFG] = 0x1F,
#if defined(CONFIG_MSM_AVS_HW)
		.reg_init_values[MSM_SPM_REG_SAW2_AVS_CTL] = 0x00,
		.reg_init_values[MSM_SPM_REG_SAW2_AVS_HYSTERESIS] = 0x00,
#endif
		.reg_init_values[MSM_SPM_REG_SAW2_SPM_CTL] = 0x01,
		.reg_init_values[MSM_SPM_REG_SAW2_PMIC_DLY] = 0x02020204,
		.reg_init_values[MSM_SPM_REG_SAW2_PMIC_DATA_0] = 0x0060009C,
		.reg_init_values[MSM_SPM_REG_SAW2_PMIC_DATA_1] = 0x0000001C,
		.vctl_timeout_us = 50,
		.num_modes = ARRAY_SIZE(msm_spm_seq_list),
		.modes = msm_spm_seq_list,
	},
	[1] = {
		.reg_base_addr = MSM_SAW1_BASE,
		.reg_init_values[MSM_SPM_REG_SAW2_CFG] = 0x1F,
#if defined(CONFIG_MSM_AVS_HW)
		.reg_init_values[MSM_SPM_REG_SAW2_AVS_CTL] = 0x00,
		.reg_init_values[MSM_SPM_REG_SAW2_AVS_HYSTERESIS] = 0x00,
#endif
		.reg_init_values[MSM_SPM_REG_SAW2_SPM_CTL] = 0x01,
		.reg_init_values[MSM_SPM_REG_SAW2_PMIC_DLY] = 0x02020204,
		.reg_init_values[MSM_SPM_REG_SAW2_PMIC_DATA_0] = 0x0060009C,
		.reg_init_values[MSM_SPM_REG_SAW2_PMIC_DATA_1] = 0x0000001C,
		.vctl_timeout_us = 50,
		.num_modes = ARRAY_SIZE(msm_spm_seq_list),
		.modes = msm_spm_seq_list,
	},
};

static uint8_t l2_spm_wfi_cmd_sequence[] __initdata = {
			0x00, 0x20, 0x03, 0x20,
			0x00, 0x0f,
};

static uint8_t l2_spm_gdhs_cmd_sequence[] __initdata = {
			0x00, 0x20, 0x34, 0x64,
			0x48, 0x07, 0x48, 0x20,
			0x50, 0x64, 0x04, 0x34,
			0x50, 0x0f,
};
static uint8_t l2_spm_power_off_cmd_sequence[] __initdata = {
			0x00, 0x10, 0x34, 0x64,
			0x48, 0x07, 0x48, 0x10,
			0x50, 0x64, 0x04, 0x34,
			0x50, 0x0F,
};

static struct msm_spm_seq_entry msm_spm_l2_seq_list[] __initdata = {
	[0] = {
		.mode = MSM_SPM_L2_MODE_RETENTION,
		.notify_rpm = false,
		.cmd = l2_spm_wfi_cmd_sequence,
	},
	[1] = {
		.mode = MSM_SPM_L2_MODE_GDHS,
		.notify_rpm = true,
		.cmd = l2_spm_gdhs_cmd_sequence,
	},
	[2] = {
		.mode = MSM_SPM_L2_MODE_POWER_COLLAPSE,
		.notify_rpm = true,
		.cmd = l2_spm_power_off_cmd_sequence,
	},
};

static struct msm_spm_platform_data msm_spm_l2_data[] __initdata = {
	[0] = {
		.reg_base_addr = MSM_SAW_L2_BASE,
		.reg_init_values[MSM_SPM_REG_SAW2_SPM_CTL] = 0x00,
		.reg_init_values[MSM_SPM_REG_SAW2_PMIC_DLY] = 0x02020204,
		.reg_init_values[MSM_SPM_REG_SAW2_PMIC_DATA_0] = 0x00A000AE,
		.reg_init_values[MSM_SPM_REG_SAW2_PMIC_DATA_1] = 0x00A00020,
		.modes = msm_spm_l2_seq_list,
		.num_modes = ARRAY_SIZE(msm_spm_l2_seq_list),
	},
};

#define PM_HAP_EN_GPIO		PM8921_GPIO_PM_TO_SYS(33)
#define PM_HAP_LEN_GPIO		PM8921_GPIO_PM_TO_SYS(20)

static struct msm_xo_voter *xo_handle_d1;

static int isa1200_power(int on)
{
	int rc = 0;

	gpio_set_value(HAP_SHIFT_LVL_OE_GPIO, !!on);

	rc = on ? msm_xo_mode_vote(xo_handle_d1, MSM_XO_MODE_ON) :
			msm_xo_mode_vote(xo_handle_d1, MSM_XO_MODE_OFF);
	if (rc < 0) {
		pr_err("%s: failed to %svote for TCXO D1 buffer%d\n",
				__func__, on ? "" : "de-", rc);
		goto err_xo_vote;
	}

	return 0;

err_xo_vote:
	gpio_set_value(HAP_SHIFT_LVL_OE_GPIO, !on);
	return rc;
}

static int isa1200_dev_setup(bool enable)
{
	int rc = 0;

	struct pm_gpio hap_gpio_config = {
		.direction      = PM_GPIO_DIR_OUT,
		.pull           = PM_GPIO_PULL_NO,
		.out_strength   = PM_GPIO_STRENGTH_HIGH,
		.function       = PM_GPIO_FUNC_NORMAL,
		.inv_int_pol    = 0,
		.vin_sel        = 2,
		.output_buffer  = PM_GPIO_OUT_BUF_CMOS,
		.output_value   = 0,
	};

	if (enable == true) {
		rc = pm8xxx_gpio_config(PM_HAP_EN_GPIO, &hap_gpio_config);
		if (rc) {
			pr_err("%s: pm8921 gpio %d config failed(%d)\n",
					__func__, PM_HAP_EN_GPIO, rc);
			return rc;
		}

		rc = pm8xxx_gpio_config(PM_HAP_LEN_GPIO, &hap_gpio_config);
		if (rc) {
			pr_err("%s: pm8921 gpio %d config failed(%d)\n",
					__func__, PM_HAP_LEN_GPIO, rc);
			return rc;
		}

		rc = gpio_request(HAP_SHIFT_LVL_OE_GPIO, "hap_shft_lvl_oe");
		if (rc) {
			pr_err("%s: unable to request gpio %d (%d)\n",
					__func__, HAP_SHIFT_LVL_OE_GPIO, rc);
			return rc;
		}

		rc = gpio_direction_output(HAP_SHIFT_LVL_OE_GPIO, 0);
		if (rc) {
			pr_err("%s: Unable to set direction\n", __func__);
			goto free_gpio;
		}

		xo_handle_d1 = msm_xo_get(MSM_XO_TCXO_D1, "isa1200");
		if (IS_ERR(xo_handle_d1)) {
			rc = PTR_ERR(xo_handle_d1);
			pr_err("%s: failed to get the handle for D1(%d)\n",
							__func__, rc);
			goto gpio_set_dir;
		}
	} else {
		gpio_free(HAP_SHIFT_LVL_OE_GPIO);

		msm_xo_put(xo_handle_d1);
	}

	return 0;

gpio_set_dir:
	gpio_set_value(HAP_SHIFT_LVL_OE_GPIO, 0);
free_gpio:
	gpio_free(HAP_SHIFT_LVL_OE_GPIO);
	return rc;
}

static struct isa1200_regulator isa1200_reg_data[] = {
	{
		.name = "vcc_i2c",
		.min_uV = ISA_I2C_VTG_MIN_UV,
		.max_uV = ISA_I2C_VTG_MAX_UV,
		.load_uA = ISA_I2C_CURR_UA,
	},
};

static struct isa1200_platform_data isa1200_1_pdata = {
	.name = "vibrator",
	.dev_setup = isa1200_dev_setup,
	.power_on = isa1200_power,
	.hap_en_gpio = PM_HAP_EN_GPIO,
	.hap_len_gpio = PM_HAP_LEN_GPIO,
	.max_timeout = 15000,
	.mode_ctrl = PWM_GEN_MODE,
	.pwm_fd = {
		.pwm_div = 256,
	},
	.is_erm = false,
	.smart_en = true,
	.ext_clk_en = true,
	.chip_en = 1,
	.regulator_info = isa1200_reg_data,
	.num_regulators = ARRAY_SIZE(isa1200_reg_data),
};

static struct i2c_board_info msm_isa1200_board_info[] __initdata = {
	{
		I2C_BOARD_INFO("isa1200_1", 0x90>>1),
	},
};

#define CYTTSP_TS_GPIO_IRQ		11
#define CYTTSP_TS_SLEEP_GPIO		50
#define CYTTSP_TS_RESOUT_N_GPIO		52

/*virtual key support */
static ssize_t tma340_vkeys_show(struct kobject *kobj,
			struct kobj_attribute *attr, char *buf)
{
	return snprintf(buf, 200,
	__stringify(EV_KEY) ":" __stringify(KEY_BACK) ":73:1120:97:97"
	":" __stringify(EV_KEY) ":" __stringify(KEY_MENU) ":230:1120:97:97"
	":" __stringify(EV_KEY) ":" __stringify(KEY_HOME) ":389:1120:97:97"
	":" __stringify(EV_KEY) ":" __stringify(KEY_SEARCH) ":544:1120:97:97"
	"\n");
}

static struct kobj_attribute tma340_vkeys_attr = {
	.attr = {
		.mode = S_IRUGO,
	},
	.show = &tma340_vkeys_show,
};

static struct attribute *tma340_properties_attrs[] = {
	&tma340_vkeys_attr.attr,
	NULL
};

static struct attribute_group tma340_properties_attr_group = {
	.attrs = tma340_properties_attrs,
};


static int cyttsp_platform_init(struct i2c_client *client)
{
	int rc = 0;
	static struct kobject *tma340_properties_kobj;

	tma340_vkeys_attr.attr.name = "virtualkeys.cyttsp-i2c";
	tma340_properties_kobj = kobject_create_and_add("board_properties",
								NULL);
	if (tma340_properties_kobj)
		rc = sysfs_create_group(tma340_properties_kobj,
					&tma340_properties_attr_group);
	if (!tma340_properties_kobj || rc)
		pr_err("%s: failed to create board_properties\n",
				__func__);

	return 0;
}

static struct cyttsp_regulator regulator_data[] = {
	{
		.name = "vdd",
		.min_uV = CY_TMA300_VTG_MIN_UV,
		.max_uV = CY_TMA300_VTG_MAX_UV,
		.hpm_load_uA = CY_TMA300_CURR_24HZ_UA,
		.lpm_load_uA = CY_TMA300_SLEEP_CURR_UA,
	},
	/* TODO: Remove after runtime PM is enabled in I2C driver */
	{
		.name = "vcc_i2c",
		.min_uV = CY_I2C_VTG_MIN_UV,
		.max_uV = CY_I2C_VTG_MAX_UV,
		.hpm_load_uA = CY_I2C_CURR_UA,
		.lpm_load_uA = CY_I2C_SLEEP_CURR_UA,
	},
};

static struct cyttsp_platform_data cyttsp_pdata = {
	.panel_maxx = 634,
	.panel_maxy = 1166,
	.disp_maxx = 616,
	.disp_maxy = 1023,
	.disp_minx = 0,
	.disp_miny = 16,
	.flags = 0x01,
	.gen = CY_GEN3,	/* or */
	.use_st = CY_USE_ST,
	.use_mt = CY_USE_MT,
	.use_hndshk = CY_SEND_HNDSHK,
	.use_trk_id = CY_USE_TRACKING_ID,
	.use_sleep = CY_USE_DEEP_SLEEP_SEL | CY_USE_LOW_POWER_SEL,
	.use_gestures = CY_USE_GESTURES,
	.fw_fname = "cyttsp_8960_cdp.hex",
	/* activate up to 4 groups
	 * and set active distance
	 */
	.gest_set = CY_GEST_GRP1 | CY_GEST_GRP2 |
				CY_GEST_GRP3 | CY_GEST_GRP4 |
				CY_ACT_DIST,
	/* change act_intrvl to customize the Active power state
	 * scanning/processing refresh interval for Operating mode
	 */
	.act_intrvl = CY_ACT_INTRVL_DFLT,
	/* change tch_tmout to customize the touch timeout for the
	 * Active power state for Operating mode
	 */
	.tch_tmout = CY_TCH_TMOUT_DFLT,
	/* change lp_intrvl to customize the Low Power power state
	 * scanning/processing refresh interval for Operating mode
	 */
	.lp_intrvl = CY_LP_INTRVL_DFLT,
	.sleep_gpio = CYTTSP_TS_SLEEP_GPIO,
	.resout_gpio = CYTTSP_TS_RESOUT_N_GPIO,
	.irq_gpio = CYTTSP_TS_GPIO_IRQ,
	.regulator_info = regulator_data,
	.num_regulators = ARRAY_SIZE(regulator_data),
	.init = cyttsp_platform_init,
	.correct_fw_ver = 9,
};

static struct i2c_board_info cyttsp_info[] __initdata = {
	{
		I2C_BOARD_INFO(CY_I2C_NAME, 0x24),
		.platform_data = &cyttsp_pdata,
#ifndef CY_USE_TIMER
		.irq = MSM_GPIO_TO_INT(CYTTSP_TS_GPIO_IRQ),
#endif /* CY_USE_TIMER */
	},
};

/* configuration data */
static const u8 mxt_config_data[] = {
	/* T6 Object */
	0, 0, 0, 0, 0, 0,
	/* T38 Object */
	11, 2, 0, 11, 11, 11, 0, 0, 0, 0,
	0, 0, 0, 0, 0, 0, 0, 0, 0, 0,
	0, 0, 0, 0, 0, 0, 0, 0, 0, 0,
	0, 0, 0, 0, 0, 0, 0, 0, 0, 0,
	0, 0, 0, 0, 0, 0, 0, 0, 0, 0,
	0, 0, 0, 0, 0, 0, 0, 0, 0, 0,
	0, 0, 0, 0,
	/* T7 Object */
	100, 16, 50,
	/* T8 Object */
	8, 0, 0, 0, 0, 0, 8, 14, 50, 215,
	/* T9 Object */
	131, 0, 0, 26, 42, 0, 32, 63, 3, 5,
	0, 2, 1, 113, 10, 10, 8, 10, 255, 2,
	85, 5, 0, 0, 20, 20, 75, 25, 202, 29,
	10, 10, 45, 46,
	/* T15 Object */
	0, 0, 0, 0, 0, 0, 0, 0, 0, 0,
	0,
	/* T18 Object */
	0, 0,
	/* T22 Object */
	5, 0, 0, 0, 0, 0, 0, 0, 30, 0,
	0, 0, 5, 8, 10, 13, 0,
	/* T24 Object */
	0, 0, 0, 0, 0, 0, 0, 0, 0, 0,
	0, 0, 0, 0, 0, 0, 0, 0, 0,
	/* T25 Object */
	3, 0, 188, 52, 52, 33, 0, 0, 0, 0,
	0, 0, 0, 0,
	/* T27 Object */
	0, 0, 0, 0, 0, 0, 0,
	/* T28 Object */
	0, 0, 0, 8, 12, 60,
	/* T40 Object */
	0, 0, 0, 0, 0,
	/* T41 Object */
	0, 0, 0, 0, 0, 0,
	/* T43 Object */
	0, 0, 0, 0, 0, 0,
};

#define MXT_TS_GPIO_IRQ			11
#define MXT_TS_LDO_EN_GPIO		50
#define MXT_TS_RESET_GPIO		52

static void mxt_init_hw_liquid(void)
{
	int rc;

	rc = gpio_request(MXT_TS_LDO_EN_GPIO, "mxt_ldo_en_gpio");
	if (rc) {
		pr_err("%s: unable to request mxt_ldo_en_gpio [%d]\n",
			__func__, MXT_TS_LDO_EN_GPIO);
		return;
	}

	rc = gpio_direction_output(MXT_TS_LDO_EN_GPIO, 1);
	if (rc) {
		pr_err("%s: unable to set_direction for mxt_ldo_en_gpio [%d]\n",
			__func__, MXT_TS_LDO_EN_GPIO);
		goto err_ldo_gpio_req;
	}

	return;

err_ldo_gpio_req:
	gpio_free(MXT_TS_LDO_EN_GPIO);
}

static struct mxt_platform_data mxt_platform_data = {
	.config			= mxt_config_data,
	.config_length		= ARRAY_SIZE(mxt_config_data),
	.x_size			= 1365,
	.y_size			= 767,
	.irqflags		= IRQF_TRIGGER_FALLING,
	.i2c_pull_up		= true,
	.reset_gpio		= MXT_TS_RESET_GPIO,
	.irq_gpio		= MXT_TS_GPIO_IRQ,
};

static struct i2c_board_info mxt_device_info[] __initdata = {
	{
		I2C_BOARD_INFO("atmel_mxt_ts", 0x5b),
		.platform_data = &mxt_platform_data,
		.irq = MSM_GPIO_TO_INT(MXT_TS_GPIO_IRQ),
	},
};

static struct i2c_board_info sii_device_info[] __initdata = {
	{
		I2C_BOARD_INFO("Sil-9244", 0x39),
		.flags = I2C_CLIENT_WAKE,
		.irq = MSM_GPIO_TO_INT(15),
	},
};

static struct msm_i2c_platform_data msm8960_i2c_qup_gsbi4_pdata = {
	.clk_freq = 100000,
	.src_clk_rate = 24000000,
};

static struct msm_i2c_platform_data msm8960_i2c_qup_gsbi3_pdata = {
	.clk_freq = 100000,
	.src_clk_rate = 24000000,
};

static struct msm_i2c_platform_data msm8960_i2c_qup_gsbi10_pdata = {
	.clk_freq = 100000,
	.src_clk_rate = 24000000,
};

static struct msm_i2c_platform_data msm8960_i2c_qup_gsbi12_pdata = {
	.clk_freq = 100000,
	.src_clk_rate = 24000000,
};

static struct msm_rpm_platform_data msm_rpm_data = {
	.reg_base_addrs = {
		[MSM_RPM_PAGE_STATUS] = MSM_RPM_BASE,
		[MSM_RPM_PAGE_CTRL] = MSM_RPM_BASE + 0x400,
		[MSM_RPM_PAGE_REQ] = MSM_RPM_BASE + 0x600,
		[MSM_RPM_PAGE_ACK] = MSM_RPM_BASE + 0xa00,
	},

	.irq_ack = RPM_APCC_CPU0_GP_HIGH_IRQ,
	.irq_err = RPM_APCC_CPU0_GP_LOW_IRQ,
	.irq_vmpm = RPM_APCC_CPU0_GP_MEDIUM_IRQ,
	.msm_apps_ipc_rpm_reg = MSM_APCS_GCC_BASE + 0x008,
	.msm_apps_ipc_rpm_val = 4,
};

static struct msm_pm_sleep_status_data msm_pm_slp_sts_data = {
	.base_addr = MSM_ACC0_BASE + 0x08,
	.cpu_offset = MSM_ACC1_BASE - MSM_ACC0_BASE,
	.mask = 1UL << 13,
};

static struct ks8851_pdata spi_eth_pdata = {
	.irq_gpio = KS8851_IRQ_GPIO,
	.rst_gpio = KS8851_RST_GPIO,
};

static struct spi_board_info spi_board_info[] __initdata = {
	{
		.modalias               = "ks8851",
		.irq                    = MSM_GPIO_TO_INT(KS8851_IRQ_GPIO),
		.max_speed_hz           = 19200000,
		.bus_num                = 0,
		.chip_select            = 0,
		.mode                   = SPI_MODE_0,
		.platform_data		= &spi_eth_pdata
	},
	{
		.modalias               = "dsi_novatek_3d_panel_spi",
		.max_speed_hz           = 10800000,
		.bus_num                = 0,
		.chip_select            = 1,
		.mode                   = SPI_MODE_0,
	},
};

static struct platform_device msm_device_saw_core0 = {
	.name          = "saw-regulator",
	.id            = 0,
	.dev	= {
		.platform_data = &msm_saw_regulator_pdata_s5,
	},
};

static struct platform_device msm_device_saw_core1 = {
	.name          = "saw-regulator",
	.id            = 1,
	.dev	= {
		.platform_data = &msm_saw_regulator_pdata_s6,
	},
};

static struct tsens_platform_data msm_tsens_pdata  = {
		.slope			= {910, 910, 910, 910, 910},
		.tsens_factor		= 1000,
		.hw_type		= MSM_8960,
		.tsens_num_sensor	= 5,
};

#ifdef CONFIG_MSM_FAKE_BATTERY
static struct platform_device fish_battery_device = {
	.name = "fish_battery",
};
#endif

static struct platform_device msm8960_device_ext_5v_vreg __devinitdata = {
	.name	= GPIO_REGULATOR_DEV_NAME,
	.id	= PM8921_MPP_PM_TO_SYS(7),
	.dev	= {
		.platform_data = &msm_gpio_regulator_pdata[GPIO_VREG_ID_EXT_5V],
	},
};

static struct platform_device msm8960_device_ext_l2_vreg __devinitdata = {
	.name	= GPIO_REGULATOR_DEV_NAME,
	.id	= 91,
	.dev	= {
		.platform_data = &msm_gpio_regulator_pdata[GPIO_VREG_ID_EXT_L2],
	},
};

static struct platform_device msm8960_device_ext_3p3v_vreg __devinitdata = {
	.name	= GPIO_REGULATOR_DEV_NAME,
	.id	= PM8921_GPIO_PM_TO_SYS(17),
	.dev	= {
		.platform_data =
			&msm_gpio_regulator_pdata[GPIO_VREG_ID_EXT_3P3V],
	},
};

static struct platform_device msm8960_device_ext_otg_sw_vreg __devinitdata = {
	.name	= GPIO_REGULATOR_DEV_NAME,
	.id	= PM8921_GPIO_PM_TO_SYS(42),
	.dev	= {
		.platform_data =
			&msm_gpio_regulator_pdata[GPIO_VREG_ID_EXT_OTG_SW],
	},
};

static struct platform_device msm8960_device_rpm_regulator __devinitdata = {
	.name	= "rpm-regulator",
	.id	= -1,
	.dev	= {
		.platform_data = &msm_rpm_regulator_pdata,
	},
};

static struct msm_rpm_log_platform_data msm_rpm_log_pdata = {
	.phys_addr_base = 0x0010C000,
	.reg_offsets = {
		[MSM_RPM_LOG_PAGE_INDICES] = 0x00000080,
		[MSM_RPM_LOG_PAGE_BUFFER]  = 0x000000A0,
	},
	.phys_size = SZ_8K,
	.log_len = 4096,		  /* log's buffer length in bytes */
	.log_len_mask = (4096 >> 2) - 1,  /* length mask in units of u32 */
};

static struct platform_device msm_rpm_log_device = {
	.name	= "msm_rpm_log",
	.id	= -1,
	.dev	= {
		.platform_data = &msm_rpm_log_pdata,
	},
};

static struct platform_device *common_devices[] __initdata = {
	&msm8960_device_dmov,
	&msm_device_smd,
	&msm8960_device_uart_gsbi5,
	&msm_device_uart_dm6,
	&msm_device_saw_core0,
	&msm_device_saw_core1,
	&msm8960_device_ext_5v_vreg,
	&msm8960_device_ssbi_pmic,
	&msm8960_device_ext_otg_sw_vreg,
	&msm8960_device_qup_spi_gsbi1,
	&msm8960_device_qup_i2c_gsbi3,
	&msm8960_device_qup_i2c_gsbi4,
	&msm8960_device_qup_i2c_gsbi10,
#ifndef CONFIG_MSM_DSPS
	&msm8960_device_qup_i2c_gsbi12,
#endif
	&msm_slim_ctrl,
	&msm_device_wcnss_wlan,
#if defined(CONFIG_CRYPTO_DEV_QCRYPTO) || \
		defined(CONFIG_CRYPTO_DEV_QCRYPTO_MODULE)
	&qcrypto_device,
#endif

#if defined(CONFIG_CRYPTO_DEV_QCEDEV) || \
		defined(CONFIG_CRYPTO_DEV_QCEDEV_MODULE)
	&qcedev_device,
#endif
#ifdef CONFIG_MSM_ROTATOR
	&msm_rotator_device,
#endif
	&msm_device_sps,
#ifdef CONFIG_MSM_FAKE_BATTERY
	&fish_battery_device,
#endif
	&fmem_device,
#ifdef CONFIG_ANDROID_PMEM
#ifndef CONFIG_MSM_MULTIMEDIA_USE_ION
	&android_pmem_device,
	&android_pmem_adsp_device,
#endif
	&android_pmem_audio_device,
#endif
	&msm_device_vidc,
	&msm_device_bam_dmux,
	&msm_fm_platform_init,

#if defined(CONFIG_TSIF) || defined(CONFIG_TSIF_MODULE)
#ifdef CONFIG_MSM_USE_TSIF1
	&msm_device_tsif[1],
#else
	&msm_device_tsif[0],
#endif
#endif

#ifdef CONFIG_HW_RANDOM_MSM
	&msm_device_rng,
#endif
	&msm_rpm_device,
#ifdef CONFIG_ION_MSM
	&ion_dev,
#endif
	&msm_rpm_log_device,
	&msm_rpm_stat_device,
	&msm_device_tz_log,

#ifdef CONFIG_MSM_QDSS
	&msm_etb_device,
	&msm_tpiu_device,
	&msm_funnel_device,
	&msm_etm_device,
#endif
	&msm_device_dspcrashd_8960,
	&msm8960_device_watchdog,
#ifdef CONFIG_MSM_RTB
	&msm_rtb_device,
#endif
	&msm8960_device_cache_erp,
#ifdef CONFIG_MSM_CACHE_DUMP
	&msm_cache_dump_device,
#endif
	&msm8960_cpu_idle_device,
	&msm8960_msm_gov_device,
};

static struct platform_device *sim_devices[] __initdata = {
	&msm8960_device_otg,
	&msm8960_device_gadget_peripheral,
	&msm_device_hsusb_host,
	&msm_device_hsic_host,
	&android_usb_device,
	&msm_device_vidc,
	&msm_bus_apps_fabric,
	&msm_bus_sys_fabric,
	&msm_bus_mm_fabric,
	&msm_bus_sys_fpb,
	&msm_bus_cpss_fpb,
	&msm_pcm,
	&msm_multi_ch_pcm,
	&msm_pcm_routing,
	&msm_cpudai0,
	&msm_cpudai1,
	&msm_cpudai_hdmi_rx,
	&msm_cpudai_bt_rx,
	&msm_cpudai_bt_tx,
	&msm_cpudai_fm_rx,
	&msm_cpudai_fm_tx,
	&msm_cpudai_auxpcm_rx,
	&msm_cpudai_auxpcm_tx,
	&msm_cpu_fe,
	&msm_stub_codec,
	&msm_voice,
	&msm_voip,
	&msm_lpa_pcm,
	&msm_compr_dsp,
	&msm_cpudai_incall_music_rx,
	&msm_cpudai_incall_record_rx,
	&msm_cpudai_incall_record_tx,

#if defined(CONFIG_CRYPTO_DEV_QCRYPTO) || \
		defined(CONFIG_CRYPTO_DEV_QCRYPTO_MODULE)
	&qcrypto_device,
#endif

#if defined(CONFIG_CRYPTO_DEV_QCEDEV) || \
		defined(CONFIG_CRYPTO_DEV_QCEDEV_MODULE)
	&qcedev_device,
#endif
};

static struct platform_device *rumi3_devices[] __initdata = {
	&msm_kgsl_3d0,
	&msm_kgsl_2d0,
	&msm_kgsl_2d1,
#ifdef CONFIG_MSM_GEMINI
	&msm8960_gemini_device,
#endif
};

static struct platform_device *cdp_devices[] __initdata = {
	&msm_8960_q6_lpass,
	&msm_8960_q6_mss_fw,
	&msm_8960_q6_mss_sw,
	&msm_8960_riva,
	&msm_pil_tzapps,
	&msm8960_device_otg,
	&msm8960_device_gadget_peripheral,
	&msm_device_hsusb_host,
	&android_usb_device,
	&msm_pcm,
	&msm_multi_ch_pcm,
	&msm_pcm_routing,
	&msm_cpudai0,
	&msm_cpudai1,
	&msm_cpudai_hdmi_rx,
	&msm_cpudai_bt_rx,
	&msm_cpudai_bt_tx,
	&msm_cpudai_fm_rx,
	&msm_cpudai_fm_tx,
	&msm_cpudai_auxpcm_rx,
	&msm_cpudai_auxpcm_tx,
	&msm_cpu_fe,
	&msm_stub_codec,
	&msm_kgsl_3d0,
#ifdef CONFIG_MSM_KGSL_2D
	&msm_kgsl_2d0,
	&msm_kgsl_2d1,
#endif
#ifdef CONFIG_MSM_GEMINI
	&msm8960_gemini_device,
#endif
	&msm_voice,
	&msm_voip,
	&msm_lpa_pcm,
	&msm_cpudai_afe_01_rx,
	&msm_cpudai_afe_01_tx,
	&msm_cpudai_afe_02_rx,
	&msm_cpudai_afe_02_tx,
	&msm_pcm_afe,
	&msm_compr_dsp,
	&msm_cpudai_incall_music_rx,
	&msm_cpudai_incall_record_rx,
	&msm_cpudai_incall_record_tx,
	&msm_pcm_hostless,
	&msm_bus_apps_fabric,
	&msm_bus_sys_fabric,
	&msm_bus_mm_fabric,
	&msm_bus_sys_fpb,
	&msm_bus_cpss_fpb,
};

static void __init msm8960_i2c_init(void)
{
	msm8960_device_qup_i2c_gsbi4.dev.platform_data =
					&msm8960_i2c_qup_gsbi4_pdata;

	msm8960_device_qup_i2c_gsbi3.dev.platform_data =
					&msm8960_i2c_qup_gsbi3_pdata;

	msm8960_device_qup_i2c_gsbi10.dev.platform_data =
					&msm8960_i2c_qup_gsbi10_pdata;

	msm8960_device_qup_i2c_gsbi12.dev.platform_data =
					&msm8960_i2c_qup_gsbi12_pdata;
}

static void __init msm8960_gfx_init(void)
{
	uint32_t soc_platform_version = socinfo_get_version();
	if (SOCINFO_VERSION_MAJOR(soc_platform_version) == 1) {
		struct kgsl_device_platform_data *kgsl_3d0_pdata =
				msm_kgsl_3d0.dev.platform_data;
		kgsl_3d0_pdata->pwrlevel[0].gpu_freq = 320000000;
		kgsl_3d0_pdata->pwrlevel[1].gpu_freq = 266667000;
	}
}

static struct msm_cpuidle_state msm_cstates[] __initdata = {
	{0, 0, "C0", "WFI",
		MSM_PM_SLEEP_MODE_WAIT_FOR_INTERRUPT},

	{0, 1, "C1", "STANDALONE_POWER_COLLAPSE",
		MSM_PM_SLEEP_MODE_POWER_COLLAPSE_STANDALONE},

	{0, 2, "C2", "POWER_COLLAPSE",
		MSM_PM_SLEEP_MODE_POWER_COLLAPSE},

	{1, 0, "C0", "WFI",
		MSM_PM_SLEEP_MODE_WAIT_FOR_INTERRUPT},

	{1, 1, "C1", "STANDALONE_POWER_COLLAPSE",
		MSM_PM_SLEEP_MODE_POWER_COLLAPSE_STANDALONE},
};

static struct msm_pm_platform_data msm_pm_data[MSM_PM_SLEEP_MODE_NR * 2] = {
	[MSM_PM_MODE(0, MSM_PM_SLEEP_MODE_POWER_COLLAPSE)] = {
		.idle_supported = 1,
		.suspend_supported = 1,
		.idle_enabled = 0,
		.suspend_enabled = 0,
	},

	[MSM_PM_MODE(0, MSM_PM_SLEEP_MODE_POWER_COLLAPSE_STANDALONE)] = {
		.idle_supported = 1,
		.suspend_supported = 1,
		.idle_enabled = 0,
		.suspend_enabled = 0,
	},

	[MSM_PM_MODE(0, MSM_PM_SLEEP_MODE_WAIT_FOR_INTERRUPT)] = {
		.idle_supported = 1,
		.suspend_supported = 1,
		.idle_enabled = 1,
		.suspend_enabled = 1,
	},

	[MSM_PM_MODE(1, MSM_PM_SLEEP_MODE_POWER_COLLAPSE)] = {
		.idle_supported = 0,
		.suspend_supported = 1,
		.idle_enabled = 0,
		.suspend_enabled = 0,
	},

	[MSM_PM_MODE(1, MSM_PM_SLEEP_MODE_POWER_COLLAPSE_STANDALONE)] = {
		.idle_supported = 1,
		.suspend_supported = 1,
		.idle_enabled = 0,
		.suspend_enabled = 0,
	},

	[MSM_PM_MODE(1, MSM_PM_SLEEP_MODE_WAIT_FOR_INTERRUPT)] = {
		.idle_supported = 1,
		.suspend_supported = 0,
		.idle_enabled = 1,
		.suspend_enabled = 0,
	},
};

static struct msm_rpmrs_level msm_rpmrs_levels[] = {
	{
		MSM_PM_SLEEP_MODE_WAIT_FOR_INTERRUPT,
		MSM_RPMRS_LIMITS(ON, ACTIVE, MAX, ACTIVE),
		true,
		100, 650, 801, 200,
	},

	{
		MSM_PM_SLEEP_MODE_POWER_COLLAPSE_STANDALONE,
		MSM_RPMRS_LIMITS(ON, ACTIVE, MAX, ACTIVE),
		true,
		2000, 200, 576000, 2000,
	},

	{
		MSM_PM_SLEEP_MODE_POWER_COLLAPSE,
		MSM_RPMRS_LIMITS(ON, GDHS, MAX, ACTIVE),
		false,
		8500, 51, 1122000, 8500,
	},

	{
		MSM_PM_SLEEP_MODE_POWER_COLLAPSE,
		MSM_RPMRS_LIMITS(ON, HSFS_OPEN, MAX, ACTIVE),
		false,
		9000, 51, 1130300, 9000,
	},
	{
		MSM_PM_SLEEP_MODE_POWER_COLLAPSE,
		MSM_RPMRS_LIMITS(ON, HSFS_OPEN, ACTIVE, RET_HIGH),
		false,
		10000, 51, 1130300, 10000,
	},

	{
		MSM_PM_SLEEP_MODE_POWER_COLLAPSE,
		MSM_RPMRS_LIMITS(OFF, GDHS, MAX, ACTIVE),
		false,
		12000, 14, 2205900, 12000,
	},

	{
		MSM_PM_SLEEP_MODE_POWER_COLLAPSE,
		MSM_RPMRS_LIMITS(OFF, HSFS_OPEN, MAX, ACTIVE),
		false,
		18000, 12, 2364250, 18000,
	},

	{
		MSM_PM_SLEEP_MODE_POWER_COLLAPSE,
		MSM_RPMRS_LIMITS(OFF, HSFS_OPEN, ACTIVE, RET_HIGH),
		false,
		23500, 10, 2667000, 23500,
	},

	{
		MSM_PM_SLEEP_MODE_POWER_COLLAPSE,
		MSM_RPMRS_LIMITS(OFF, HSFS_OPEN, RET_HIGH, RET_LOW),
		false,
		29700, 5, 2867000, 30000,
	},
};

static struct msm_pm_boot_platform_data msm_pm_boot_pdata __initdata = {
	.mode = MSM_PM_BOOT_CONFIG_TZ,
};

uint32_t msm_rpm_get_swfi_latency(void)
{
	int i;

	for (i = 0; i < ARRAY_SIZE(msm_rpmrs_levels); i++) {
		if (msm_rpmrs_levels[i].sleep_mode ==
			MSM_PM_SLEEP_MODE_WAIT_FOR_INTERRUPT)
			return msm_rpmrs_levels[i].latency_us;
	}

	return 0;
}

#ifdef CONFIG_I2C
#define I2C_SURF 1
#define I2C_FFA  (1 << 1)
#define I2C_RUMI (1 << 2)
#define I2C_SIM  (1 << 3)
#define I2C_FLUID (1 << 4)
#define I2C_LIQUID (1 << 5)

struct i2c_registry {
	u8                     machs;
	int                    bus;
	struct i2c_board_info *info;
	int                    len;
};

/* Sensors DSPS platform data */
#ifdef CONFIG_MSM_DSPS
#define DSPS_PIL_GENERIC_NAME		"dsps"
#endif /* CONFIG_MSM_DSPS */

static void __init msm8960_init_dsps(void)
{
#ifdef CONFIG_MSM_DSPS
	struct msm_dsps_platform_data *pdata =
		msm_dsps_device.dev.platform_data;
	pdata->pil_name = DSPS_PIL_GENERIC_NAME;
	pdata->gpios = NULL;
	pdata->gpios_num = 0;

	platform_device_register(&msm_dsps_device);
#endif /* CONFIG_MSM_DSPS */
}

static int hsic_peripheral_status = 1;
static DEFINE_MUTEX(hsic_status_lock);

void peripheral_connect()
{
	mutex_lock(&hsic_status_lock);
	if (hsic_peripheral_status)
		goto out;
	platform_device_add(&msm_device_hsic_host);
	hsic_peripheral_status = 1;
out:
	mutex_unlock(&hsic_status_lock);
}
EXPORT_SYMBOL(peripheral_connect);

void peripheral_disconnect()
{
	mutex_lock(&hsic_status_lock);
	if (!hsic_peripheral_status)
		goto out;
	platform_device_del(&msm_device_hsic_host);
	hsic_peripheral_status = 0;
out:
	mutex_unlock(&hsic_status_lock);
}
EXPORT_SYMBOL(peripheral_disconnect);

static void __init msm8960_init_hsic(void)
{
#ifdef CONFIG_USB_EHCI_MSM_HSIC
	uint32_t version = socinfo_get_version();

	if (SOCINFO_VERSION_MAJOR(version) == 1)
		return;

	if (PLATFORM_IS_CHARM25() || machine_is_msm8960_liquid())
		platform_device_register(&msm_device_hsic_host);
#endif
}

#ifdef CONFIG_ISL9519_CHARGER
static struct isl_platform_data isl_data __initdata = {
	.valid_n_gpio		= 0,	/* Not required when notify-by-pmic */
	.chg_detection_config	= NULL,	/* Not required when notify-by-pmic */
	.max_system_voltage	= 4200,
	.min_system_voltage	= 3200,
	.chgcurrent		= 1000, /* 1900, */
	.term_current		= 400,	/* Need fine tuning */
	.input_current		= 2048,
};

static struct i2c_board_info isl_charger_i2c_info[] __initdata = {
	{
		I2C_BOARD_INFO("isl9519q", 0x9),
		.irq		= 0,	/* Not required when notify-by-pmic */
		.platform_data	= &isl_data,
	},
};
#endif /* CONFIG_ISL9519_CHARGER */

static struct i2c_board_info liquid_io_expander_i2c_info[] __initdata = {
	{
		I2C_BOARD_INFO("sx1508q", 0x20),
		.platform_data = &msm8960_sx150x_data[SX150X_LIQUID]
	},
};

static struct i2c_registry msm8960_i2c_devices[] __initdata = {
#ifdef CONFIG_ISL9519_CHARGER
	{
		I2C_LIQUID,
		MSM_8960_GSBI10_QUP_I2C_BUS_ID,
		isl_charger_i2c_info,
		ARRAY_SIZE(isl_charger_i2c_info),
	},
#endif /* CONFIG_ISL9519_CHARGER */
	{
		I2C_SURF | I2C_FFA | I2C_FLUID,
		MSM_8960_GSBI3_QUP_I2C_BUS_ID,
		cyttsp_info,
		ARRAY_SIZE(cyttsp_info),
	},
	{
		I2C_LIQUID,
		MSM_8960_GSBI3_QUP_I2C_BUS_ID,
		mxt_device_info,
		ARRAY_SIZE(mxt_device_info),
	},
	{
		I2C_FFA | I2C_LIQUID,
		MSM_8960_GSBI10_QUP_I2C_BUS_ID,
		sii_device_info,
		ARRAY_SIZE(sii_device_info),
	},
	{
		I2C_LIQUID,
		MSM_8960_GSBI10_QUP_I2C_BUS_ID,
		msm_isa1200_board_info,
		ARRAY_SIZE(msm_isa1200_board_info),
	},
	{
		I2C_LIQUID,
		MSM_8960_GSBI10_QUP_I2C_BUS_ID,
		liquid_io_expander_i2c_info,
		ARRAY_SIZE(liquid_io_expander_i2c_info),
	},
};
#endif /* CONFIG_I2C */

static void __init register_i2c_devices(void)
{
#ifdef CONFIG_I2C
	u8 mach_mask = 0;
	int i;
#ifdef CONFIG_MSM_CAMERA
	struct i2c_registry msm8960_camera_i2c_devices = {
		I2C_SURF | I2C_FFA | I2C_FLUID | I2C_LIQUID | I2C_RUMI,
		MSM_8960_GSBI4_QUP_I2C_BUS_ID,
		msm8960_camera_board_info.board_info,
		msm8960_camera_board_info.num_i2c_board_info,
	};
#endif

	/* Build the matching 'supported_machs' bitmask */
	if (machine_is_msm8960_cdp())
		mach_mask = I2C_SURF;
	else if (machine_is_msm8960_rumi3())
		mach_mask = I2C_RUMI;
	else if (machine_is_msm8960_sim())
		mach_mask = I2C_SIM;
	else if (machine_is_msm8960_fluid())
		mach_mask = I2C_FLUID;
	else if (machine_is_msm8960_liquid())
		mach_mask = I2C_LIQUID;
	else if (machine_is_msm8960_mtp())
		mach_mask = I2C_FFA;
	else
		pr_err("unmatched machine ID in register_i2c_devices\n");

	/* Run the array and install devices as appropriate */
	for (i = 0; i < ARRAY_SIZE(msm8960_i2c_devices); ++i) {
		if (msm8960_i2c_devices[i].machs & mach_mask)
			i2c_register_board_info(msm8960_i2c_devices[i].bus,
						msm8960_i2c_devices[i].info,
						msm8960_i2c_devices[i].len);
	}
#ifdef CONFIG_MSM_CAMERA
	if (msm8960_camera_i2c_devices.machs & mach_mask)
		i2c_register_board_info(msm8960_camera_i2c_devices.bus,
			msm8960_camera_i2c_devices.info,
			msm8960_camera_i2c_devices.len);
#endif
#endif
}

static void __init msm8960_sim_init(void)
{
	struct msm_watchdog_pdata *wdog_pdata = (struct msm_watchdog_pdata *)
		&msm8960_device_watchdog.dev.platform_data;

	wdog_pdata->bark_time = 15000;
	msm_tsens_early_init(&msm_tsens_pdata);
	BUG_ON(msm_rpm_init(&msm_rpm_data));
	BUG_ON(msm_rpmrs_levels_init(msm_rpmrs_levels,
				ARRAY_SIZE(msm_rpmrs_levels)));
	regulator_suppress_info_printing();
	platform_device_register(&msm8960_device_rpm_regulator);
	msm_clock_init(&msm8960_clock_init_data);
	msm8960_init_pmic();

	msm8960_device_otg.dev.platform_data = &msm_otg_pdata;
	msm8960_init_gpiomux();
	msm8960_i2c_init();
	msm_spm_init(msm_spm_data, ARRAY_SIZE(msm_spm_data));
	msm_spm_l2_init(msm_spm_l2_data);
	msm8960_init_buses();
	platform_add_devices(common_devices, ARRAY_SIZE(common_devices));
	msm8960_pm8921_gpio_mpp_init();
	platform_add_devices(sim_devices, ARRAY_SIZE(sim_devices));
	acpuclk_init(&acpuclk_8960_soc_data);

	msm8960_device_qup_spi_gsbi1.dev.platform_data =
				&msm8960_qup_spi_gsbi1_pdata;
	spi_register_board_info(spi_board_info, ARRAY_SIZE(spi_board_info));

	msm8960_init_mmc(26);
	msm8960_init_fb();
	slim_register_board_info(msm_slim_devices,
		ARRAY_SIZE(msm_slim_devices));
	msm_pm_set_platform_data(msm_pm_data, ARRAY_SIZE(msm_pm_data));
	msm_pm_set_rpm_wakeup_irq(RPM_APCC_CPU0_WAKE_UP_IRQ);
	msm_cpuidle_set_states(msm_cstates, ARRAY_SIZE(msm_cstates),
				msm_pm_data);
	BUG_ON(msm_pm_boot_init(&msm_pm_boot_pdata));
	msm_pm_init_sleep_status_data(&msm_pm_slp_sts_data);
}

static void __init msm8960_rumi3_init(void)
{
	msm_tsens_early_init(&msm_tsens_pdata);
	BUG_ON(msm_rpm_init(&msm_rpm_data));
	BUG_ON(msm_rpmrs_levels_init(msm_rpmrs_levels,
				ARRAY_SIZE(msm_rpmrs_levels)));
	regulator_suppress_info_printing();
	platform_device_register(&msm8960_device_rpm_regulator);
	msm_clock_init(&msm8960_dummy_clock_init_data);
	msm8960_init_gpiomux();
	msm8960_init_pmic();
	msm8960_device_qup_spi_gsbi1.dev.platform_data =
				&msm8960_qup_spi_gsbi1_pdata;
	spi_register_board_info(spi_board_info, ARRAY_SIZE(spi_board_info));
	msm8960_i2c_init();
	msm_spm_init(msm_spm_data, ARRAY_SIZE(msm_spm_data));
	msm_spm_l2_init(msm_spm_l2_data);
	platform_add_devices(common_devices, ARRAY_SIZE(common_devices));
	msm8960_pm8921_gpio_mpp_init();
	platform_add_devices(rumi3_devices, ARRAY_SIZE(rumi3_devices));
	msm8960_init_mmc(26);
	register_i2c_devices();
	msm8960_init_fb();
	slim_register_board_info(msm_slim_devices,
		ARRAY_SIZE(msm_slim_devices));
	msm_pm_set_platform_data(msm_pm_data, ARRAY_SIZE(msm_pm_data));
	msm_pm_set_rpm_wakeup_irq(RPM_APCC_CPU0_WAKE_UP_IRQ);
	msm_cpuidle_set_states(msm_cstates, ARRAY_SIZE(msm_cstates),
				msm_pm_data);
	BUG_ON(msm_pm_boot_init(&msm_pm_boot_pdata));
	msm_pm_init_sleep_status_data(&msm_pm_slp_sts_data);
}

static void __init msm8960_cdp_init(void)
{
	if (meminfo_init(SYS_MEMORY, SZ_256M) < 0)
		pr_err("meminfo_init() failed!\n");

	msm_tsens_early_init(&msm_tsens_pdata);
	BUG_ON(msm_rpm_init(&msm_rpm_data));
	BUG_ON(msm_rpmrs_levels_init(msm_rpmrs_levels,
				ARRAY_SIZE(msm_rpmrs_levels)));

	regulator_suppress_info_printing();
	if (msm_xo_init())
		pr_err("Failed to initialize XO votes\n");
	platform_device_register(&msm8960_device_rpm_regulator);
	msm_clock_init(&msm8960_clock_init_data);
	if (machine_is_msm8960_liquid())
		msm_otg_pdata.mhl_enable = true;
	msm8960_device_otg.dev.platform_data = &msm_otg_pdata;
	if (machine_is_msm8960_mtp() || machine_is_msm8960_fluid() ||
		machine_is_msm8960_cdp()) {
		msm_otg_pdata.phy_init_seq = wr_phy_init_seq;
	} else if (machine_is_msm8960_liquid()) {
			msm_otg_pdata.phy_init_seq =
				liquid_v1_phy_init_seq;
	}
	msm_otg_pdata.swfi_latency =
		msm_rpmrs_levels[0].latency_us;
#ifdef CONFIG_USB_EHCI_MSM_HSIC
	if (machine_is_msm8960_liquid()) {
		if (SOCINFO_VERSION_MAJOR(socinfo_get_version()) >= 2)
			msm_hsic_pdata.hub_reset = HSIC_HUB_RESET_GPIO;
	}
#endif
	msm_device_hsic_host.dev.platform_data = &msm_hsic_pdata;
	msm8960_init_gpiomux();
	msm8960_device_qup_spi_gsbi1.dev.platform_data =
				&msm8960_qup_spi_gsbi1_pdata;
	spi_register_board_info(spi_board_info, ARRAY_SIZE(spi_board_info));

	msm8960_init_pmic();
	if ((SOCINFO_VERSION_MAJOR(socinfo_get_version()) >= 2 &&
		(machine_is_msm8960_mtp())) || machine_is_msm8960_liquid())
		msm_isa1200_board_info[0].platform_data = &isa1200_1_pdata;
	msm8960_i2c_init();
	msm8960_gfx_init();
	msm_spm_init(msm_spm_data, ARRAY_SIZE(msm_spm_data));
	msm_spm_l2_init(msm_spm_l2_data);
	msm8960_init_buses();
	platform_add_devices(msm_footswitch_devices,
		msm_num_footswitch_devices);
	if (machine_is_msm8960_liquid())
		platform_device_register(&msm8960_device_ext_3p3v_vreg);
	if (machine_is_msm8960_cdp())
		platform_device_register(&msm8960_device_ext_l2_vreg);
	platform_add_devices(common_devices, ARRAY_SIZE(common_devices));
	msm8960_pm8921_gpio_mpp_init();
	platform_add_devices(cdp_devices, ARRAY_SIZE(cdp_devices));
	msm8960_init_hsic();
	msm8960_init_cam();
	msm8960_init_mmc(26);
	acpuclk_init(&acpuclk_8960_soc_data);
	if (machine_is_msm8960_liquid())
		mxt_init_hw_liquid();
	register_i2c_devices();
	msm8960_init_fb();
	slim_register_board_info(msm_slim_devices,
		ARRAY_SIZE(msm_slim_devices));
	msm8960_init_dsps();
	msm_pm_set_platform_data(msm_pm_data, ARRAY_SIZE(msm_pm_data));
	msm_pm_set_rpm_wakeup_irq(RPM_APCC_CPU0_WAKE_UP_IRQ);
	msm_cpuidle_set_states(msm_cstates, ARRAY_SIZE(msm_cstates),
				msm_pm_data);
	change_memory_power = &msm8960_change_memory_power;
	BUG_ON(msm_pm_boot_init(&msm_pm_boot_pdata));
	msm_pm_init_sleep_status_data(&msm_pm_slp_sts_data);
	if (PLATFORM_IS_CHARM25())
		platform_add_devices(mdm_devices, ARRAY_SIZE(mdm_devices));
}

MACHINE_START(MSM8960_SIM, "QCT MSM8960 SIMULATOR")
	.map_io = msm8960_map_io,
	.reserve = msm8960_reserve,
	.init_irq = msm8960_init_irq,
	.handle_irq = gic_handle_irq,
	.timer = &msm_timer,
	.init_machine = msm8960_sim_init,
	.init_early = msm8960_allocate_memory_regions,
	.init_very_early = msm8960_early_memory,
MACHINE_END

MACHINE_START(MSM8960_RUMI3, "QCT MSM8960 RUMI3")
	.map_io = msm8960_map_io,
	.reserve = msm8960_reserve,
	.init_irq = msm8960_init_irq,
	.handle_irq = gic_handle_irq,
	.timer = &msm_timer,
	.init_machine = msm8960_rumi3_init,
	.init_early = msm8960_allocate_memory_regions,
	.init_very_early = msm8960_early_memory,
MACHINE_END

MACHINE_START(MSM8960_CDP, "QCT MSM8960 CDP")
	.map_io = msm8960_map_io,
	.reserve = msm8960_reserve,
	.init_irq = msm8960_init_irq,
	.handle_irq = gic_handle_irq,
	.timer = &msm_timer,
	.init_machine = msm8960_cdp_init,
	.init_early = msm8960_allocate_memory_regions,
	.init_very_early = msm8960_early_memory,
MACHINE_END

MACHINE_START(MSM8960_MTP, "QCT MSM8960 MTP")
	.map_io = msm8960_map_io,
	.reserve = msm8960_reserve,
	.init_irq = msm8960_init_irq,
	.handle_irq = gic_handle_irq,
	.timer = &msm_timer,
	.init_machine = msm8960_cdp_init,
	.init_early = msm8960_allocate_memory_regions,
	.init_very_early = msm8960_early_memory,
MACHINE_END

MACHINE_START(MSM8960_FLUID, "QCT MSM8960 FLUID")
	.map_io = msm8960_map_io,
	.reserve = msm8960_reserve,
	.init_irq = msm8960_init_irq,
	.handle_irq = gic_handle_irq,
	.timer = &msm_timer,
	.init_machine = msm8960_cdp_init,
	.init_early = msm8960_allocate_memory_regions,
	.init_very_early = msm8960_early_memory,
MACHINE_END

MACHINE_START(MSM8960_LIQUID, "QCT MSM8960 LIQUID")
	.map_io = msm8960_map_io,
	.reserve = msm8960_reserve,
	.init_irq = msm8960_init_irq,
	.handle_irq = gic_handle_irq,
	.timer = &msm_timer,
	.init_machine = msm8960_cdp_init,
	.init_early = msm8960_allocate_memory_regions,
	.init_very_early = msm8960_early_memory,
MACHINE_END<|MERGE_RESOLUTION|>--- conflicted
+++ resolved
@@ -833,8 +833,6 @@
 
 #define TABLA_INTERRUPT_BASE (NR_MSM_IRQS + NR_GPIO_IRQS + NR_PM8921_IRQS)
 
-#define TABLA_CFILT_MV 2700
-
 /* Micbias setting is based on 8660 CDP/MTP/FLUID requirement
  * 4 micbiases are used to power various analog and digital
  * microphones operating at 1800 mV. Technically, all micbiases
@@ -855,15 +853,9 @@
 	.reset_gpio = PM8921_GPIO_PM_TO_SYS(34),
 	.micbias = {
 		.ldoh_v = TABLA_LDOH_2P85_V,
-<<<<<<< HEAD
-		.cfilt1_mv = TABLA_CFILT_MV,
-		.cfilt2_mv = TABLA_CFILT_MV,
-		.cfilt3_mv = TABLA_CFILT_MV,
-=======
 		.cfilt1_mv = 1800,
 		.cfilt2_mv = 2700,
 		.cfilt3_mv = 1800,
->>>>>>> 57adb073
 		.bias1_cfilt_sel = TABLA_CFILT1_SEL,
 		.bias2_cfilt_sel = TABLA_CFILT2_SEL,
 		.bias3_cfilt_sel = TABLA_CFILT3_SEL,
@@ -928,15 +920,9 @@
 	.reset_gpio = PM8921_GPIO_PM_TO_SYS(34),
 	.micbias = {
 		.ldoh_v = TABLA_LDOH_2P85_V,
-<<<<<<< HEAD
-		.cfilt1_mv = TABLA_CFILT_MV,
-		.cfilt2_mv = TABLA_CFILT_MV,
-		.cfilt3_mv = TABLA_CFILT_MV,
-=======
 		.cfilt1_mv = 1800,
 		.cfilt2_mv = 2700,
 		.cfilt3_mv = 1800,
->>>>>>> 57adb073
 		.bias1_cfilt_sel = TABLA_CFILT1_SEL,
 		.bias2_cfilt_sel = TABLA_CFILT2_SEL,
 		.bias3_cfilt_sel = TABLA_CFILT3_SEL,
