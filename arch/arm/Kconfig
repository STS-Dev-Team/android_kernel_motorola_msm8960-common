config ARM
	bool
	default y
	select HAVE_AOUT
	select HAVE_DMA_API_DEBUG
	select HAVE_IDE
	select HAVE_MEMBLOCK
	select RTC_LIB
	select SYS_SUPPORTS_APM_EMULATION
	select GENERIC_ATOMIC64 if (CPU_V6 || !CPU_32v6K || !AEABI)
	select HAVE_OPROFILE if (HAVE_PERF_EVENTS)
	select HAVE_ARCH_KGDB
	select HAVE_KPROBES if (!XIP_KERNEL && !THUMB2_KERNEL)
	select HAVE_KRETPROBES if (HAVE_KPROBES)
	select HAVE_FUNCTION_TRACER if (!XIP_KERNEL)
	select HAVE_FTRACE_MCOUNT_RECORD if (!XIP_KERNEL)
	select HAVE_DYNAMIC_FTRACE if (!XIP_KERNEL)
	select HAVE_FUNCTION_GRAPH_TRACER if (!THUMB2_KERNEL)
	select HAVE_GENERIC_DMA_COHERENT
	select HAVE_KERNEL_GZIP
	select HAVE_KERNEL_LZO
	select HAVE_KERNEL_LZMA
	select HAVE_IRQ_WORK
	select HAVE_PERF_EVENTS
	select PERF_USE_VMALLOC
	select HAVE_REGS_AND_STACK_ACCESS_API
	#select HAVE_HW_BREAKPOINT if (PERF_EVENTS && (CPU_V6 || CPU_V6K || CPU_V7))
	select HAVE_C_RECORDMCOUNT
	select HAVE_GENERIC_HARDIRQS
	select HAVE_SPARSE_IRQ
	select GENERIC_IRQ_SHOW
	help
	  The ARM series is a line of low-power-consumption RISC chip designs
	  licensed by ARM Ltd and targeted at embedded applications and
	  handhelds such as the Compaq IPAQ.  ARM-based PCs are no longer
	  manufactured, but legacy ARM-based PC hardware remains popular in
	  Europe.  There is an ARM Linux project with a web page at
	  <http://www.arm.linux.org.uk/>.

config HAVE_PWM
	bool

config MIGHT_HAVE_PCI
	bool

config SYS_SUPPORTS_APM_EMULATION
	bool

config HAVE_SCHED_CLOCK
	bool

config GENERIC_GPIO
	bool

config ARCH_USES_GETTIMEOFFSET
	bool
	default n

config GENERIC_CLOCKEVENTS
	bool

config GENERIC_CLOCKEVENTS_BROADCAST
	bool
	depends on GENERIC_CLOCKEVENTS
	default y if SMP && !LOCAL_TIMERS

config KTIME_SCALAR
	bool
	default y

config HAVE_TCM
	bool
	select GENERIC_ALLOCATOR

config HAVE_PROC_CPU
	bool

config NO_IOPORT
	bool

config EISA
	bool
	---help---
	  The Extended Industry Standard Architecture (EISA) bus was
	  developed as an open alternative to the IBM MicroChannel bus.

	  The EISA bus provided some of the features of the IBM MicroChannel
	  bus while maintaining backward compatibility with cards made for
	  the older ISA bus.  The EISA bus saw limited use between 1988 and
	  1995 when it was made obsolete by the PCI bus.

	  Say Y here if you are building a kernel for an EISA-based machine.

	  Otherwise, say N.

config SBUS
	bool

config MCA
	bool
	help
	  MicroChannel Architecture is found in some IBM PS/2 machines and
	  laptops.  It is a bus system similar to PCI or ISA. See
	  <file:Documentation/mca.txt> (and especially the web page given
	  there) before attempting to build an MCA bus kernel.

config STACKTRACE_SUPPORT
	bool
	default y

config HAVE_LATENCYTOP_SUPPORT
	bool
	depends on !SMP
	default y

config LOCKDEP_SUPPORT
	bool
	default y

config TRACE_IRQFLAGS_SUPPORT
	bool
	default y

config HARDIRQS_SW_RESEND
	bool
	default y

config GENERIC_IRQ_PROBE
	bool
	default y

config GENERIC_LOCKBREAK
	bool
	default y
	depends on SMP && PREEMPT

config ARM_TICKET_LOCKS
	bool
	help
	  Enable ticket locks, which help preserve fairness among
	  contended locks and prevent livelock in multicore systems.
	  Say 'y' if system stability is important.
	default y if ARCH_MSM_SCORPIONMP
	depends on SMP

config RWSEM_GENERIC_SPINLOCK
	bool
	default y

config RWSEM_XCHGADD_ALGORITHM
	bool

config ARCH_HAS_ILOG2_U32
	bool

config ARCH_HAS_ILOG2_U64
	bool

config ARCH_HAS_CPUFREQ
	bool
	help
	  Internal node to signify that the ARCH has CPUFREQ support
	  and that the relevant menu configurations are displayed for
	  it.

config ARCH_HAS_CPU_IDLE_WAIT
       def_bool y

config GENERIC_HWEIGHT
	bool
	default y

config GENERIC_CALIBRATE_DELAY
	bool
	default y

config ARCH_MAY_HAVE_PC_FDC
	bool

config ZONE_DMA
	bool

config NEED_DMA_MAP_STATE
       def_bool y

config GENERIC_ISA_DMA
	bool

config FIQ
	bool

config ARCH_MTD_XIP
	bool

config VECTORS_BASE
	hex
	default 0xffff0000 if MMU || CPU_HIGH_VECTOR
	default DRAM_BASE if REMAP_VECTORS_TO_RAM
	default 0x00000000
	help
	  The base address of exception vectors.

config ARM_PATCH_PHYS_VIRT
	bool "Patch physical to virtual translations at runtime (EXPERIMENTAL)"
	depends on EXPERIMENTAL
	depends on !XIP_KERNEL && MMU
	depends on !ARCH_REALVIEW || !SPARSEMEM
	help
	  Patch phys-to-virt and virt-to-phys translation functions at
	  boot and module load time according to the position of the
	  kernel in system memory.

	  This can only be used with non-XIP MMU kernels where the base
	  of physical memory is at a 16MB boundary, or theoretically 64K
	  for the MSM machine class.

config ARM_PATCH_PHYS_VIRT_16BIT
	def_bool y
	depends on ARM_PATCH_PHYS_VIRT && ARCH_MSM
	help
	  This option extends the physical to virtual translation patching
	  to allow physical memory down to a theoretical minimum of 64K
	  boundaries.

<<<<<<< HEAD
config BOOTINFO
	bool "Boot Information Feature"
	default n
	help
	  This feature provides access to certain boot information
	  from both kernel context (via function call) and user
	  context (via /proc/bootinfo).
=======
config GENERIC_BUG
	def_bool y
	depends on BUG
>>>>>>> ed10baec

source "init/Kconfig"

source "kernel/Kconfig.freezer"

menu "System Type"

config MMU
	bool "MMU-based Paged Memory Management Support"
	default y
	help
	  Select if you want MMU-based virtualised addressing space
	  support by paged memory management. If unsure, say 'Y'.

#
# The "ARM system type" choice list is ordered alphabetically by option
# text.  Please add new entries in the option alphabetic order.
#
choice
	prompt "ARM system type"
	default ARCH_VERSATILE

config ARCH_INTEGRATOR
	bool "ARM Ltd. Integrator family"
	select ARM_AMBA
	select ARCH_HAS_CPUFREQ
	select CLKDEV_LOOKUP
	select ICST
	select GENERIC_CLOCKEVENTS
	select PLAT_VERSATILE
	select PLAT_VERSATILE_FPGA_IRQ
	help
	  Support for ARM's Integrator platform.

config ARCH_REALVIEW
	bool "ARM Ltd. RealView family"
	select ARM_AMBA
	select CLKDEV_LOOKUP
	select ICST
	select GENERIC_CLOCKEVENTS
	select ARCH_WANT_OPTIONAL_GPIOLIB
	select PLAT_VERSATILE
	select PLAT_VERSATILE_CLCD
	select ARM_TIMER_SP804
	select GPIO_PL061 if GPIOLIB
	help
	  This enables support for ARM Ltd RealView boards.

config ARCH_VERSATILE
	bool "ARM Ltd. Versatile family"
	select ARM_AMBA
	select ARM_VIC
	select CLKDEV_LOOKUP
	select ICST
	select GENERIC_CLOCKEVENTS
	select ARCH_WANT_OPTIONAL_GPIOLIB
	select PLAT_VERSATILE
	select PLAT_VERSATILE_CLCD
	select PLAT_VERSATILE_FPGA_IRQ
	select ARM_TIMER_SP804
	help
	  This enables support for ARM Ltd Versatile board.

config ARCH_VEXPRESS
	bool "ARM Ltd. Versatile Express family"
	select ARCH_WANT_OPTIONAL_GPIOLIB
	select ARM_AMBA
	select ARM_TIMER_SP804
	select CLKDEV_LOOKUP
	select GENERIC_CLOCKEVENTS
	select HAVE_CLK
	select HAVE_PATA_PLATFORM
	select ICST
	select PLAT_VERSATILE
	select PLAT_VERSATILE_CLCD
	help
	  This enables support for the ARM Ltd Versatile Express boards.

config ARCH_AT91
	bool "Atmel AT91"
	select ARCH_REQUIRE_GPIOLIB
	select HAVE_CLK
	select CLKDEV_LOOKUP
	select ARM_PATCH_PHYS_VIRT if MMU
	help
	  This enables support for systems based on the Atmel AT91RM9200,
	  AT91SAM9 and AT91CAP9 processors.

config ARCH_BCMRING
	bool "Broadcom BCMRING"
	depends on MMU
	select CPU_V6
	select ARM_AMBA
	select ARM_TIMER_SP804
	select CLKDEV_LOOKUP
	select GENERIC_CLOCKEVENTS
	select ARCH_WANT_OPTIONAL_GPIOLIB
	help
	  Support for Broadcom's BCMRing platform.

config ARCH_CLPS711X
	bool "Cirrus Logic CLPS711x/EP721x-based"
	select CPU_ARM720T
	select ARCH_USES_GETTIMEOFFSET
	help
	  Support for Cirrus Logic 711x/721x based boards.

config ARCH_CNS3XXX
	bool "Cavium Networks CNS3XXX family"
	select CPU_V6
	select GENERIC_CLOCKEVENTS
	select ARM_GIC
	select MIGHT_HAVE_PCI
	select PCI_DOMAINS if PCI
	help
	  Support for Cavium Networks CNS3XXX platform.

config ARCH_GEMINI
	bool "Cortina Systems Gemini"
	select CPU_FA526
	select ARCH_REQUIRE_GPIOLIB
	select ARCH_USES_GETTIMEOFFSET
	help
	  Support for the Cortina Systems Gemini family SoCs

config ARCH_EBSA110
	bool "EBSA-110"
	select CPU_SA110
	select ISA
	select NO_IOPORT
	select ARCH_USES_GETTIMEOFFSET
	help
	  This is an evaluation board for the StrongARM processor available
	  from Digital. It has limited hardware on-board, including an
	  Ethernet interface, two PCMCIA sockets, two serial ports and a
	  parallel port.

config ARCH_EP93XX
	bool "EP93xx-based"
	select CPU_ARM920T
	select ARM_AMBA
	select ARM_VIC
	select CLKDEV_LOOKUP
	select ARCH_REQUIRE_GPIOLIB
	select ARCH_HAS_HOLES_MEMORYMODEL
	select ARCH_USES_GETTIMEOFFSET
	help
	  This enables support for the Cirrus EP93xx series of CPUs.

config ARCH_FOOTBRIDGE
	bool "FootBridge"
	select CPU_SA110
	select FOOTBRIDGE
	select GENERIC_CLOCKEVENTS
	help
	  Support for systems based on the DC21285 companion chip
	  ("FootBridge"), such as the Simtec CATS and the Rebel NetWinder.

config ARCH_MXC
	bool "Freescale MXC/iMX-based"
	select GENERIC_CLOCKEVENTS
	select ARCH_REQUIRE_GPIOLIB
	select CLKDEV_LOOKUP
	select CLKSRC_MMIO
	select HAVE_SCHED_CLOCK
	help
	  Support for Freescale MXC/iMX-based family of processors

config ARCH_MXS
	bool "Freescale MXS-based"
	select GENERIC_CLOCKEVENTS
	select ARCH_REQUIRE_GPIOLIB
	select CLKDEV_LOOKUP
	select CLKSRC_MMIO
	help
	  Support for Freescale MXS-based family of processors

config ARCH_NETX
	bool "Hilscher NetX based"
	select CLKSRC_MMIO
	select CPU_ARM926T
	select ARM_VIC
	select GENERIC_CLOCKEVENTS
	help
	  This enables support for systems based on the Hilscher NetX Soc

config ARCH_H720X
	bool "Hynix HMS720x-based"
	select CPU_ARM720T
	select ISA_DMA_API
	select ARCH_USES_GETTIMEOFFSET
	help
	  This enables support for systems based on the Hynix HMS720x

config ARCH_IOP13XX
	bool "IOP13xx-based"
	depends on MMU
	select CPU_XSC3
	select PLAT_IOP
	select PCI
	select ARCH_SUPPORTS_MSI
	select VMSPLIT_1G
	help
	  Support for Intel's IOP13XX (XScale) family of processors.

config ARCH_IOP32X
	bool "IOP32x-based"
	depends on MMU
	select CPU_XSCALE
	select PLAT_IOP
	select PCI
	select ARCH_REQUIRE_GPIOLIB
	help
	  Support for Intel's 80219 and IOP32X (XScale) family of
	  processors.

config ARCH_IOP33X
	bool "IOP33x-based"
	depends on MMU
	select CPU_XSCALE
	select PLAT_IOP
	select PCI
	select ARCH_REQUIRE_GPIOLIB
	help
	  Support for Intel's IOP33X (XScale) family of processors.

config ARCH_IXP23XX
 	bool "IXP23XX-based"
	depends on MMU
	select CPU_XSC3
 	select PCI
	select ARCH_USES_GETTIMEOFFSET
	help
	  Support for Intel's IXP23xx (XScale) family of processors.

config ARCH_IXP2000
	bool "IXP2400/2800-based"
	depends on MMU
	select CPU_XSCALE
	select PCI
	select ARCH_USES_GETTIMEOFFSET
	help
	  Support for Intel's IXP2400/2800 (XScale) family of processors.

config ARCH_IXP4XX
	bool "IXP4xx-based"
	depends on MMU
	select CLKSRC_MMIO
	select CPU_XSCALE
	select GENERIC_GPIO
	select GENERIC_CLOCKEVENTS
	select HAVE_SCHED_CLOCK
	select MIGHT_HAVE_PCI
	select DMABOUNCE if PCI
	help
	  Support for Intel's IXP4XX (XScale) family of processors.

config ARCH_DOVE
	bool "Marvell Dove"
	select CPU_V7
	select PCI
	select ARCH_REQUIRE_GPIOLIB
	select GENERIC_CLOCKEVENTS
	select PLAT_ORION
	help
	  Support for the Marvell Dove SoC 88AP510

config ARCH_KIRKWOOD
	bool "Marvell Kirkwood"
	select CPU_FEROCEON
	select PCI
	select ARCH_REQUIRE_GPIOLIB
	select GENERIC_CLOCKEVENTS
	select PLAT_ORION
	help
	  Support for the following Marvell Kirkwood series SoCs:
	  88F6180, 88F6192 and 88F6281.

config ARCH_LOKI
	bool "Marvell Loki (88RC8480)"
	select CPU_FEROCEON
	select GENERIC_CLOCKEVENTS
	select PLAT_ORION
	help
	  Support for the Marvell Loki (88RC8480) SoC.

config ARCH_LPC32XX
	bool "NXP LPC32XX"
	select CLKSRC_MMIO
	select CPU_ARM926T
	select ARCH_REQUIRE_GPIOLIB
	select HAVE_IDE
	select ARM_AMBA
	select USB_ARCH_HAS_OHCI
	select CLKDEV_LOOKUP
	select GENERIC_TIME
	select GENERIC_CLOCKEVENTS
	help
	  Support for the NXP LPC32XX family of processors

config ARCH_MV78XX0
	bool "Marvell MV78xx0"
	select CPU_FEROCEON
	select PCI
	select ARCH_REQUIRE_GPIOLIB
	select GENERIC_CLOCKEVENTS
	select PLAT_ORION
	help
	  Support for the following Marvell MV78xx0 series SoCs:
	  MV781x0, MV782x0.

config ARCH_ORION5X
	bool "Marvell Orion"
	depends on MMU
	select CPU_FEROCEON
	select PCI
	select ARCH_REQUIRE_GPIOLIB
	select GENERIC_CLOCKEVENTS
	select PLAT_ORION
	help
	  Support for the following Marvell Orion 5x series SoCs:
	  Orion-1 (5181), Orion-VoIP (5181L), Orion-NAS (5182),
	  Orion-2 (5281), Orion-1-90 (6183).

config ARCH_MMP
	bool "Marvell PXA168/910/MMP2"
	depends on MMU
	select ARCH_REQUIRE_GPIOLIB
	select CLKDEV_LOOKUP
	select GENERIC_CLOCKEVENTS
	select HAVE_SCHED_CLOCK
	select TICK_ONESHOT
	select PLAT_PXA
	select SPARSE_IRQ
	help
	  Support for Marvell's PXA168/PXA910(MMP) and MMP2 processor line.

config ARCH_KS8695
	bool "Micrel/Kendin KS8695"
	select CPU_ARM922T
	select ARCH_REQUIRE_GPIOLIB
	select ARCH_USES_GETTIMEOFFSET
	help
	  Support for Micrel/Kendin KS8695 "Centaur" (ARM922T) based
	  System-on-Chip devices.

config ARCH_W90X900
	bool "Nuvoton W90X900 CPU"
	select CPU_ARM926T
	select ARCH_REQUIRE_GPIOLIB
	select CLKDEV_LOOKUP
	select CLKSRC_MMIO
	select GENERIC_CLOCKEVENTS
	help
	  Support for Nuvoton (Winbond logic dept.) ARM9 processor,
	  At present, the w90x900 has been renamed nuc900, regarding
	  the ARM series product line, you can login the following
	  link address to know more.

	  <http://www.nuvoton.com/hq/enu/ProductAndSales/ProductLines/
		ConsumerElectronicsIC/ARMMicrocontroller/ARMMicrocontroller>

config ARCH_NUC93X
	bool "Nuvoton NUC93X CPU"
	select CPU_ARM926T
	select CLKDEV_LOOKUP
	help
	  Support for Nuvoton (Winbond logic dept.) NUC93X MCU,The NUC93X is a
	  low-power and high performance MPEG-4/JPEG multimedia controller chip.

config ARCH_TEGRA
	bool "NVIDIA Tegra"
	select CLKDEV_LOOKUP
	select CLKSRC_MMIO
	select GENERIC_TIME
	select GENERIC_CLOCKEVENTS
	select GENERIC_GPIO
	select HAVE_CLK
	select HAVE_SCHED_CLOCK
	select ARCH_HAS_BARRIERS if CACHE_L2X0
	select ARCH_HAS_CPUFREQ
	help
	  This enables support for NVIDIA Tegra based systems (Tegra APX,
	  Tegra 6xx and Tegra 2 series).

config ARCH_PNX4008
	bool "Philips Nexperia PNX4008 Mobile"
	select CPU_ARM926T
	select CLKDEV_LOOKUP
	select ARCH_USES_GETTIMEOFFSET
	help
	  This enables support for Philips PNX4008 mobile platform.

config ARCH_PXA
	bool "PXA2xx/PXA3xx-based"
	depends on MMU
	select ARCH_MTD_XIP
	select ARCH_HAS_CPUFREQ
	select CLKDEV_LOOKUP
	select CLKSRC_MMIO
	select ARCH_REQUIRE_GPIOLIB
	select GENERIC_CLOCKEVENTS
	select HAVE_SCHED_CLOCK
	select TICK_ONESHOT
	select PLAT_PXA
	select SPARSE_IRQ
	help
	  Support for Intel/Marvell's PXA2xx/PXA3xx processor line.

config ARCH_MSM
	bool "Qualcomm MSM"
	select HAVE_CLK
	select GENERIC_CLOCKEVENTS
	select ARCH_REQUIRE_GPIOLIB
	select CLKDEV_LOOKUP
	select ARCH_HAS_CPUFREQ
	select GENERIC_GPIO
	select GENERIC_TIME
	select GENERIC_ALLOCATOR
	select HAVE_SCHED_CLOCK
	help
	  Support for Qualcomm MSM/QSD based systems.  This runs on the
	  apps processor of the MSM/QSD and depends on a shared memory
	  interface to the modem processor which runs the baseband
	  stack and controls some vital subsystems
	  (clock and power control, etc).

config ARCH_SHMOBILE
	bool "Renesas SH-Mobile / R-Mobile"
	select HAVE_CLK
	select CLKDEV_LOOKUP
	select GENERIC_CLOCKEVENTS
	select NO_IOPORT
	select SPARSE_IRQ
	select MULTI_IRQ_HANDLER
	help
	  Support for Renesas's SH-Mobile and R-Mobile ARM platforms.

config ARCH_RPC
	bool "RiscPC"
	select ARCH_ACORN
	select FIQ
	select TIMER_ACORN
	select ARCH_MAY_HAVE_PC_FDC
	select HAVE_PATA_PLATFORM
	select ISA_DMA_API
	select NO_IOPORT
	select ARCH_SPARSEMEM_ENABLE
	select ARCH_USES_GETTIMEOFFSET
	help
	  On the Acorn Risc-PC, Linux can support the internal IDE disk and
	  CD-ROM interface, serial and parallel port, and the floppy drive.

config ARCH_SA1100
	bool "SA1100-based"
	select CLKSRC_MMIO
	select CPU_SA1100
	select ISA
	select ARCH_SPARSEMEM_ENABLE
	select ARCH_MTD_XIP
	select ARCH_HAS_CPUFREQ
	select CPU_FREQ
	select GENERIC_CLOCKEVENTS
	select HAVE_CLK
	select HAVE_SCHED_CLOCK
	select TICK_ONESHOT
	select ARCH_REQUIRE_GPIOLIB
	help
	  Support for StrongARM 11x0 based boards.

config ARCH_S3C2410
	bool "Samsung S3C2410, S3C2412, S3C2413, S3C2416, S3C2440, S3C2442, S3C2443, S3C2450"
	select GENERIC_GPIO
	select ARCH_HAS_CPUFREQ
	select HAVE_CLK
	select ARCH_USES_GETTIMEOFFSET
	select HAVE_S3C2410_I2C if I2C
	help
	  Samsung S3C2410X CPU based systems, such as the Simtec Electronics
	  BAST (<http://www.simtec.co.uk/products/EB110ITX/>), the IPAQ 1940 or
	  the Samsung SMDK2410 development board (and derivatives).

	  Note, the S3C2416 and the S3C2450 are so close that they even share
	  the same SoC ID code. This means that there is no separate machine
	  directory (no arch/arm/mach-s3c2450) as the S3C2416 was first.

config ARCH_S3C64XX
	bool "Samsung S3C64XX"
	select PLAT_SAMSUNG
	select CPU_V6
	select ARM_VIC
	select HAVE_CLK
	select NO_IOPORT
	select ARCH_USES_GETTIMEOFFSET
	select ARCH_HAS_CPUFREQ
	select ARCH_REQUIRE_GPIOLIB
	select SAMSUNG_CLKSRC
	select SAMSUNG_IRQ_VIC_TIMER
	select SAMSUNG_IRQ_UART
	select S3C_GPIO_TRACK
	select S3C_GPIO_PULL_UPDOWN
	select S3C_GPIO_CFG_S3C24XX
	select S3C_GPIO_CFG_S3C64XX
	select S3C_DEV_NAND
	select USB_ARCH_HAS_OHCI
	select SAMSUNG_GPIOLIB_4BIT
	select HAVE_S3C2410_I2C if I2C
	select HAVE_S3C2410_WATCHDOG if WATCHDOG
	help
	  Samsung S3C64XX series based systems

config ARCH_S5P64X0
	bool "Samsung S5P6440 S5P6450"
	select CPU_V6
	select GENERIC_GPIO
	select HAVE_CLK
	select HAVE_S3C2410_WATCHDOG if WATCHDOG
	select GENERIC_CLOCKEVENTS
	select HAVE_SCHED_CLOCK
	select HAVE_S3C2410_I2C if I2C
	select HAVE_S3C_RTC if RTC_CLASS
	help
	  Samsung S5P64X0 CPU based systems, such as the Samsung SMDK6440,
	  SMDK6450.

config ARCH_S5PC100
	bool "Samsung S5PC100"
	select GENERIC_GPIO
	select HAVE_CLK
	select CPU_V7
	select ARM_L1_CACHE_SHIFT_6
	select ARCH_USES_GETTIMEOFFSET
	select HAVE_S3C2410_I2C if I2C
	select HAVE_S3C_RTC if RTC_CLASS
	select HAVE_S3C2410_WATCHDOG if WATCHDOG
	help
	  Samsung S5PC100 series based systems

config ARCH_S5PV210
	bool "Samsung S5PV210/S5PC110"
	select CPU_V7
	select ARCH_SPARSEMEM_ENABLE
	select GENERIC_GPIO
	select HAVE_CLK
	select ARM_L1_CACHE_SHIFT_6
	select ARCH_HAS_CPUFREQ
	select GENERIC_CLOCKEVENTS
	select HAVE_SCHED_CLOCK
	select HAVE_S3C2410_I2C if I2C
	select HAVE_S3C_RTC if RTC_CLASS
	select HAVE_S3C2410_WATCHDOG if WATCHDOG
	help
	  Samsung S5PV210/S5PC110 series based systems

config ARCH_EXYNOS4
	bool "Samsung EXYNOS4"
	select CPU_V7
	select ARCH_SPARSEMEM_ENABLE
	select GENERIC_GPIO
	select HAVE_CLK
	select ARCH_HAS_CPUFREQ
	select GENERIC_CLOCKEVENTS
	select HAVE_S3C_RTC if RTC_CLASS
	select HAVE_S3C2410_I2C if I2C
	select HAVE_S3C2410_WATCHDOG if WATCHDOG
	help
	  Samsung EXYNOS4 series based systems

config ARCH_SHARK
	bool "Shark"
	select CPU_SA110
	select ISA
	select ISA_DMA
	select ZONE_DMA
	select PCI
	select ARCH_USES_GETTIMEOFFSET
	help
	  Support for the StrongARM based Digital DNARD machine, also known
	  as "Shark" (<http://www.shark-linux.de/shark.html>).

config ARCH_TCC_926
	bool "Telechips TCC ARM926-based systems"
	select CLKSRC_MMIO
	select CPU_ARM926T
	select HAVE_CLK
	select CLKDEV_LOOKUP
	select GENERIC_CLOCKEVENTS
	help
	  Support for Telechips TCC ARM926-based systems.

config ARCH_U300
	bool "ST-Ericsson U300 Series"
	depends on MMU
	select CLKSRC_MMIO
	select CPU_ARM926T
	select HAVE_SCHED_CLOCK
	select HAVE_TCM
	select ARM_AMBA
	select ARM_VIC
	select GENERIC_CLOCKEVENTS
	select CLKDEV_LOOKUP
	select GENERIC_GPIO
	help
	  Support for ST-Ericsson U300 series mobile platforms.

config ARCH_U8500
	bool "ST-Ericsson U8500 Series"
	select CPU_V7
	select ARM_AMBA
	select GENERIC_CLOCKEVENTS
	select CLKDEV_LOOKUP
	select ARCH_REQUIRE_GPIOLIB
	select ARCH_HAS_CPUFREQ
	help
	  Support for ST-Ericsson's Ux500 architecture

config ARCH_NOMADIK
	bool "STMicroelectronics Nomadik"
	select ARM_AMBA
	select ARM_VIC
	select CPU_ARM926T
	select CLKDEV_LOOKUP
	select GENERIC_CLOCKEVENTS
	select ARCH_REQUIRE_GPIOLIB
	help
	  Support for the Nomadik platform by ST-Ericsson

config ARCH_DAVINCI
	bool "TI DaVinci"
	select GENERIC_CLOCKEVENTS
	select ARCH_REQUIRE_GPIOLIB
	select ZONE_DMA
	select HAVE_IDE
	select CLKDEV_LOOKUP
	select GENERIC_ALLOCATOR
	select GENERIC_IRQ_CHIP
	select ARCH_HAS_HOLES_MEMORYMODEL
	help
	  Support for TI's DaVinci platform.

config ARCH_OMAP
	bool "TI OMAP"
	select HAVE_CLK
	select ARCH_REQUIRE_GPIOLIB
	select ARCH_HAS_CPUFREQ
	select GENERIC_CLOCKEVENTS
	select HAVE_SCHED_CLOCK
	select ARCH_HAS_HOLES_MEMORYMODEL
	help
	  Support for TI's OMAP platform (OMAP1/2/3/4).

config PLAT_SPEAR
	bool "ST SPEAr"
	select ARM_AMBA
	select ARCH_REQUIRE_GPIOLIB
	select CLKDEV_LOOKUP
	select CLKSRC_MMIO
	select GENERIC_CLOCKEVENTS
	select HAVE_CLK
	help
	  Support for ST's SPEAr platform (SPEAr3xx, SPEAr6xx and SPEAr13xx).

config ARCH_VT8500
	bool "VIA/WonderMedia 85xx"
	select CPU_ARM926T
	select GENERIC_GPIO
	select ARCH_HAS_CPUFREQ
	select GENERIC_CLOCKEVENTS
	select ARCH_REQUIRE_GPIOLIB
	select HAVE_PWM
	help
	  Support for VIA/WonderMedia VT8500/WM85xx System-on-Chip.
endchoice

#
# This is sorted alphabetically by mach-* pathname.  However, plat-*
# Kconfigs may be included either alphabetically (according to the
# plat- suffix) or along side the corresponding mach-* source.
#
source "arch/arm/mach-at91/Kconfig"

source "arch/arm/mach-bcmring/Kconfig"

source "arch/arm/mach-clps711x/Kconfig"

source "arch/arm/mach-cns3xxx/Kconfig"

source "arch/arm/mach-davinci/Kconfig"

source "arch/arm/mach-dove/Kconfig"

source "arch/arm/mach-ep93xx/Kconfig"

source "arch/arm/mach-footbridge/Kconfig"

source "arch/arm/mach-gemini/Kconfig"

source "arch/arm/mach-h720x/Kconfig"

source "arch/arm/mach-integrator/Kconfig"

source "arch/arm/mach-iop32x/Kconfig"

source "arch/arm/mach-iop33x/Kconfig"

source "arch/arm/mach-iop13xx/Kconfig"

source "arch/arm/mach-ixp4xx/Kconfig"

source "arch/arm/mach-ixp2000/Kconfig"

source "arch/arm/mach-ixp23xx/Kconfig"

source "arch/arm/mach-kirkwood/Kconfig"

source "arch/arm/mach-ks8695/Kconfig"

source "arch/arm/mach-loki/Kconfig"

source "arch/arm/mach-lpc32xx/Kconfig"

source "arch/arm/mach-msm/Kconfig"

source "arch/arm/mach-mv78xx0/Kconfig"

source "arch/arm/plat-mxc/Kconfig"

source "arch/arm/mach-mxs/Kconfig"

source "arch/arm/mach-netx/Kconfig"

source "arch/arm/mach-nomadik/Kconfig"
source "arch/arm/plat-nomadik/Kconfig"

source "arch/arm/mach-nuc93x/Kconfig"

source "arch/arm/plat-omap/Kconfig"

source "arch/arm/mach-omap1/Kconfig"

source "arch/arm/mach-omap2/Kconfig"

source "arch/arm/mach-orion5x/Kconfig"

source "arch/arm/mach-pxa/Kconfig"
source "arch/arm/plat-pxa/Kconfig"

source "arch/arm/mach-mmp/Kconfig"

source "arch/arm/mach-realview/Kconfig"

source "arch/arm/mach-sa1100/Kconfig"

source "arch/arm/plat-samsung/Kconfig"
source "arch/arm/plat-s3c24xx/Kconfig"
source "arch/arm/plat-s5p/Kconfig"

source "arch/arm/plat-spear/Kconfig"

source "arch/arm/plat-tcc/Kconfig"

if ARCH_S3C2410
source "arch/arm/mach-s3c2400/Kconfig"
source "arch/arm/mach-s3c2410/Kconfig"
source "arch/arm/mach-s3c2412/Kconfig"
source "arch/arm/mach-s3c2416/Kconfig"
source "arch/arm/mach-s3c2440/Kconfig"
source "arch/arm/mach-s3c2443/Kconfig"
endif

if ARCH_S3C64XX
source "arch/arm/mach-s3c64xx/Kconfig"
endif

source "arch/arm/mach-s5p64x0/Kconfig"

source "arch/arm/mach-s5pc100/Kconfig"

source "arch/arm/mach-s5pv210/Kconfig"

source "arch/arm/mach-exynos4/Kconfig"

source "arch/arm/mach-shmobile/Kconfig"

source "arch/arm/mach-tegra/Kconfig"

source "arch/arm/mach-u300/Kconfig"

source "arch/arm/mach-ux500/Kconfig"

source "arch/arm/mach-versatile/Kconfig"

source "arch/arm/mach-vexpress/Kconfig"
source "arch/arm/plat-versatile/Kconfig"

source "arch/arm/mach-vt8500/Kconfig"

source "arch/arm/mach-w90x900/Kconfig"

# Definitions to make life easier
config ARCH_ACORN
	bool

config PLAT_IOP
	bool
	select GENERIC_CLOCKEVENTS
	select HAVE_SCHED_CLOCK

config PLAT_ORION
	bool
	select CLKSRC_MMIO
	select GENERIC_IRQ_CHIP
	select HAVE_SCHED_CLOCK

config PLAT_PXA
	bool

config PLAT_VERSATILE
	bool

config ARM_TIMER_SP804
	bool
	select CLKSRC_MMIO

source arch/arm/mm/Kconfig

config RESERVE_FIRST_PAGE
	bool
	default n
	help
	  Reserve the first page at PHYS_OFFSET. The first
	  physical page is used by many platforms for warm
	  boot operations. Reserve this page so that it is
	  not allocated by the kernel.

config IWMMXT
	bool "Enable iWMMXt support"
	depends on CPU_XSCALE || CPU_XSC3 || CPU_MOHAWK || CPU_PJ4
	default y if PXA27x || PXA3xx || PXA95x || ARCH_MMP
	help
	  Enable support for iWMMXt context switching at run time if
	  running on a CPU that supports it.

#  bool 'Use XScale PMU as timer source' CONFIG_XSCALE_PMU_TIMER
config XSCALE_PMU
	bool
	depends on CPU_XSCALE && !XSCALE_PMU_TIMER
	default y

config CPU_HAS_PMU
	depends on (CPU_V6 || CPU_V6K || CPU_V7 || XSCALE_PMU) && \
		   (!ARCH_OMAP3 || OMAP3_EMU)
	default y
	bool

config MULTI_IRQ_HANDLER
	bool
	help
	  Allow each machine to specify it's own IRQ handler at run time.

if !MMU
source "arch/arm/Kconfig-nommu"
endif

config ARM_ERRATA_411920
	bool "ARM errata: Invalidation of the Instruction Cache operation can fail"
	depends on CPU_V6 || CPU_V6K
	help
	  Invalidation of the Instruction Cache operation can
	  fail. This erratum is present in 1136 (before r1p4), 1156 and 1176.
	  It does not affect the MPCore. This option enables the ARM Ltd.
	  recommended workaround.

config ARM_ERRATA_430973
	bool "ARM errata: Stale prediction on replaced interworking branch"
	depends on CPU_V7
	help
	  This option enables the workaround for the 430973 Cortex-A8
	  (r1p0..r1p2) erratum. If a code sequence containing an ARM/Thumb
	  interworking branch is replaced with another code sequence at the
	  same virtual address, whether due to self-modifying code or virtual
	  to physical address re-mapping, Cortex-A8 does not recover from the
	  stale interworking branch prediction. This results in Cortex-A8
	  executing the new code sequence in the incorrect ARM or Thumb state.
	  The workaround enables the BTB/BTAC operations by setting ACTLR.IBE
	  and also flushes the branch target cache at every context switch.
	  Note that setting specific bits in the ACTLR register may not be
	  available in non-secure mode.

config ARM_ERRATA_458693
	bool "ARM errata: Processor deadlock when a false hazard is created"
	depends on CPU_V7
	help
	  This option enables the workaround for the 458693 Cortex-A8 (r2p0)
	  erratum. For very specific sequences of memory operations, it is
	  possible for a hazard condition intended for a cache line to instead
	  be incorrectly associated with a different cache line. This false
	  hazard might then cause a processor deadlock. The workaround enables
	  the L1 caching of the NEON accesses and disables the PLD instruction
	  in the ACTLR register. Note that setting specific bits in the ACTLR
	  register may not be available in non-secure mode.

config ARM_ERRATA_460075
	bool "ARM errata: Data written to the L2 cache can be overwritten with stale data"
	depends on CPU_V7
	help
	  This option enables the workaround for the 460075 Cortex-A8 (r2p0)
	  erratum. Any asynchronous access to the L2 cache may encounter a
	  situation in which recent store transactions to the L2 cache are lost
	  and overwritten with stale memory contents from external memory. The
	  workaround disables the write-allocate mode for the L2 cache via the
	  ACTLR register. Note that setting specific bits in the ACTLR register
	  may not be available in non-secure mode.

config ARM_ERRATA_742230
	bool "ARM errata: DMB operation may be faulty"
	depends on CPU_V7 && SMP
	help
	  This option enables the workaround for the 742230 Cortex-A9
	  (r1p0..r2p2) erratum. Under rare circumstances, a DMB instruction
	  between two write operations may not ensure the correct visibility
	  ordering of the two writes. This workaround sets a specific bit in
	  the diagnostic register of the Cortex-A9 which causes the DMB
	  instruction to behave as a DSB, ensuring the correct behaviour of
	  the two writes.

config ARM_ERRATA_742231
	bool "ARM errata: Incorrect hazard handling in the SCU may lead to data corruption"
	depends on CPU_V7 && SMP
	help
	  This option enables the workaround for the 742231 Cortex-A9
	  (r2p0..r2p2) erratum. Under certain conditions, specific to the
	  Cortex-A9 MPCore micro-architecture, two CPUs working in SMP mode,
	  accessing some data located in the same cache line, may get corrupted
	  data due to bad handling of the address hazard when the line gets
	  replaced from one of the CPUs at the same time as another CPU is
	  accessing it. This workaround sets specific bits in the diagnostic
	  register of the Cortex-A9 which reduces the linefill issuing
	  capabilities of the processor.

config PL310_ERRATA_588369
	bool "Clean & Invalidate maintenance operations do not invalidate clean lines"
	depends on CACHE_L2X0
	help
	   The PL310 L2 cache controller implements three types of Clean &
	   Invalidate maintenance operations: by Physical Address
	   (offset 0x7F0), by Index/Way (0x7F8) and by Way (0x7FC).
	   They are architecturally defined to behave as the execution of a
	   clean operation followed immediately by an invalidate operation,
	   both performing to the same memory location. This functionality
	   is not correctly implemented in PL310 as clean lines are not
	   invalidated as a result of these operations.

config ARM_ERRATA_720789
	bool "ARM errata: TLBIASIDIS and TLBIMVAIS operations can broadcast a faulty ASID"
	depends on CPU_V7 && SMP
	help
	  This option enables the workaround for the 720789 Cortex-A9 (prior to
	  r2p0) erratum. A faulty ASID can be sent to the other CPUs for the
	  broadcasted CP15 TLB maintenance operations TLBIASIDIS and TLBIMVAIS.
	  As a consequence of this erratum, some TLB entries which should be
	  invalidated are not, resulting in an incoherency in the system page
	  tables. The workaround changes the TLB flushing routines to invalidate
	  entries regardless of the ASID.

config PL310_ERRATA_727915
	bool "Background Clean & Invalidate by Way operation can cause data corruption"
	depends on CACHE_L2X0
	help
	  PL310 implements the Clean & Invalidate by Way L2 cache maintenance
	  operation (offset 0x7FC). This operation runs in background so that
	  PL310 can handle normal accesses while it is in progress. Under very
	  rare circumstances, due to this erratum, write data can be lost when
	  PL310 treats a cacheable write transaction during a Clean &
	  Invalidate by Way operation.

config ARM_ERRATA_743622
	bool "ARM errata: Faulty hazard checking in the Store Buffer may lead to data corruption"
	depends on CPU_V7
	help
	  This option enables the workaround for the 743622 Cortex-A9
	  (r2p0..r2p2) erratum. Under very rare conditions, a faulty
	  optimisation in the Cortex-A9 Store Buffer may lead to data
	  corruption. This workaround sets a specific bit in the diagnostic
	  register of the Cortex-A9 which disables the Store Buffer
	  optimisation, preventing the defect from occurring. This has no
	  visible impact on the overall performance or power consumption of the
	  processor.

config ARM_ERRATA_751472
	bool "ARM errata: Interrupted ICIALLUIS may prevent completion of broadcasted operation"
	depends on CPU_V7 && SMP
	help
	  This option enables the workaround for the 751472 Cortex-A9 (prior
	  to r3p0) erratum. An interrupted ICIALLUIS operation may prevent the
	  completion of a following broadcasted operation if the second
	  operation is received by a CPU before the ICIALLUIS has completed,
	  potentially leading to corrupted entries in the cache or TLB.

config ARM_ERRATA_753970
	bool "ARM errata: cache sync operation may be faulty"
	depends on CACHE_PL310
	help
	  This option enables the workaround for the 753970 PL310 (r3p0) erratum.

	  Under some condition the effect of cache sync operation on
	  the store buffer still remains when the operation completes.
	  This means that the store buffer is always asked to drain and
	  this prevents it from merging any further writes. The workaround
	  is to replace the normal offset of cache sync operation (0x730)
	  by another offset targeting an unmapped PL310 register 0x740.
	  This has the same effect as the cache sync operation: store buffer
	  drain and waiting for all buffers empty.

config ARM_ERRATA_754322
	bool "ARM errata: possible faulty MMU translations following an ASID switch"
	depends on CPU_V7
	help
	  This option enables the workaround for the 754322 Cortex-A9 (r2p*,
	  r3p*) erratum. A speculative memory access may cause a page table walk
	  which starts prior to an ASID switch but completes afterwards. This
	  can populate the micro-TLB with a stale entry which may be hit with
	  the new ASID. This workaround places two dsb instructions in the mm
	  switching code so that no page table walks can cross the ASID switch.

config ARM_ERRATA_754327
	bool "ARM errata: no automatic Store Buffer drain"
	depends on CPU_V7 && SMP
	help
	  This option enables the workaround for the 754327 Cortex-A9 (prior to
	  r2p0) erratum. The Store Buffer does not have any automatic draining
	  mechanism and therefore a livelock may occur if an external agent
	  continuously polls a memory location waiting to observe an update.
	  This workaround defines cpu_relax() as smp_mb(), preventing correctly
	  written polling loops from denying visibility of updates to memory.

config PL310_ERRATA_727915
	bool "Background Clean & Invalidate by Way operation can cause data corruption"
	depends on CACHE_L2X0
	help
	  PL310 implements the Clean & Invalidate by Way L2 cache maintenance
	  operation (offset 0x7FC). This operation runs in background so that
	  PL310 can handle normal accesses while it is in progress. Under very
	  rare circumstances, due to this erratum, write data can be lost when
	  PL310 treats a cacheable write transaction during a Clean &
	  Invalidate by Way operation.

config KSAPI
        tristate "KSAPI support (EXPERIMENTAL)"
	depends on ARCH_MSM_SCORPION || ARCH_MSM_KRAIT
        default n
        help
          KSAPI: Performance monitoring tool for linux.
          KSAPI records performance statistics for Snapdragon linux platform.
          It uses the /proc FS as a means to exchange configuration data and
          counter statistics. It can monitor the counter statistics for
          Scorpion processor supported hardware performance counters on a per
          thread basis or AXI counters on an overall system basis.

endmenu

source "arch/arm/common/Kconfig"

menu "Bus support"

config ARM_AMBA
	bool

config ISA
	bool
	help
	  Find out whether you have ISA slots on your motherboard.  ISA is the
	  name of a bus system, i.e. the way the CPU talks to the other stuff
	  inside your box.  Other bus systems are PCI, EISA, MicroChannel
	  (MCA) or VESA.  ISA is an older system, now being displaced by PCI;
	  newer boards don't support it.  If you have ISA, say Y, otherwise N.

# Select ISA DMA controller support
config ISA_DMA
	bool
	select ISA_DMA_API

# Select ISA DMA interface
config ISA_DMA_API
	bool

config PCI
	bool "PCI support" if MIGHT_HAVE_PCI
	help
	  Find out whether you have a PCI motherboard. PCI is the name of a
	  bus system, i.e. the way the CPU talks to the other stuff inside
	  your box. Other bus systems are ISA, EISA, MicroChannel (MCA) or
	  VESA. If you have PCI, say Y, otherwise N.

config PCI_DOMAINS
	bool
	depends on PCI

config PCI_NANOENGINE
	bool "BSE nanoEngine PCI support"
	depends on SA1100_NANOENGINE
	help
	  Enable PCI on the BSE nanoEngine board.

config PCI_SYSCALL
	def_bool PCI

# Select the host bridge type
config PCI_HOST_VIA82C505
	bool
	depends on PCI && ARCH_SHARK
	default y

config PCI_HOST_ITE8152
	bool
	depends on PCI && MACH_ARMCORE
	default y
	select DMABOUNCE

source "drivers/pci/Kconfig"

source "drivers/pcmcia/Kconfig"

config ARM_ERRATA_764369
	bool "ARM errata: Data cache line maintenance operation by MVA may not succeed"
	depends on CPU_V7 && SMP
	help
	  This option enables the workaround for erratum 764369
	  affecting Cortex-A9 MPCore with two or more processors (all
	  current revisions). Under certain timing circumstances, a data
	  cache line maintenance operation by MVA targeting an Inner
	  Shareable memory region may fail to proceed up to either the
	  Point of Coherency or to the Point of Unification of the
	  system. This workaround adds a DSB instruction before the
	  relevant cache maintenance functions and sets a specific bit
	  in the diagnostic control register of the SCU.

endmenu

menu "Kernel Features"

source "kernel/time/Kconfig"

config SMP
	bool "Symmetric Multi-Processing"
	depends on CPU_V6K || CPU_V7
	depends on GENERIC_CLOCKEVENTS
	depends on REALVIEW_EB_ARM11MP || REALVIEW_EB_A9MP || \
		 MACH_REALVIEW_PB11MP || MACH_REALVIEW_PBX || ARCH_OMAP4 || \
		 ARCH_EXYNOS4 || ARCH_TEGRA || ARCH_U8500 || ARCH_VEXPRESS_CA9X4 || \
		 MSM_SMP || ARCH_SHMOBILE
	select USE_GENERIC_SMP_HELPERS
	select HAVE_ARM_SCU
	help
	  This enables support for systems with more than one CPU. If you have
	  a system with only one CPU, like most personal computers, say N. If
	  you have a system with more than one CPU, say Y.

	  If you say N here, the kernel will run on single and multiprocessor
	  machines, but will use only one CPU of a multiprocessor machine. If
	  you say Y here, the kernel will run on many, but not all, single
	  processor machines. On a single processor machine, the kernel will
	  run faster if you say N here.

	  See also <file:Documentation/i386/IO-APIC.txt>,
	  <file:Documentation/nmi_watchdog.txt> and the SMP-HOWTO available at
	  <http://tldp.org/HOWTO/SMP-HOWTO.html>.

	  If you don't know what to do here, say N.

config SMP_ON_UP
	bool "Allow booting SMP kernel on uniprocessor systems (EXPERIMENTAL)"
	depends on EXPERIMENTAL
	depends on SMP && !XIP_KERNEL
	default y
	help
	  SMP kernels contain instructions which fail on non-SMP processors.
	  Enabling this option allows the kernel to modify itself to make
	  these instructions safe.  Disabling it allows about 1K of space
	  savings.

	  If you don't know what to do here, say Y.

config HAVE_ARM_SCU
	bool
	depends on SMP
	help
	  This option enables support for the ARM system coherency unit

config ARM_ARCH_TIMER
	bool "Architected timer support"
	select TICK_ONESHOT
	help
	  This option enables support for the ARM architected timer

config HAVE_ARM_TWD
	bool
	depends on SMP
	select TICK_ONESHOT
	help
	  This options enables support for the ARM timer and watchdog unit

choice
	prompt "Memory split"
	default VMSPLIT_3G
	help
	  Select the desired split between kernel and user memory.

	  If you are not absolutely sure what you are doing, leave this
	  option alone!

	config VMSPLIT_3G
		bool "3G/1G user/kernel split"
	config VMSPLIT_2G
		bool "2G/2G user/kernel split"
	config VMSPLIT_1G
		bool "1G/3G user/kernel split"
endchoice

config PAGE_OFFSET
	hex
	default 0x40000000 if VMSPLIT_1G
	default 0x80000000 if VMSPLIT_2G
	default 0xC0000000

config NR_CPUS
	int "Maximum number of CPUs (2-32)"
	range 2 32
	depends on SMP
	default "4"

config HOTPLUG_CPU
	bool "Support for hot-pluggable CPUs (EXPERIMENTAL)"
	depends on SMP && HOTPLUG && EXPERIMENTAL
	help
	  Say Y here to experiment with turning CPUs off and on.  CPUs
	  can be controlled through /sys/devices/system/cpu.

config LOCAL_TIMERS
	bool "Use local timer interrupts"
	depends on SMP && (REALVIEW_EB_ARM11MP || MACH_REALVIEW_PB11MP || \
		REALVIEW_EB_A9MP || MACH_REALVIEW_PBX || ARCH_OMAP4 || ARCH_U8500 || \
		MSM_SMP)
	default y
	select HAVE_ARM_TWD if (!MSM_SMP && !EXYNOS4_MCT)
	help
	  Enable support for local timers on SMP platforms, rather then the
	  legacy IPI broadcast method.  Local timers allows the system
	  accounting to be spread across the timer interval, preventing a
	  "thundering herd" at every timer tick.

source kernel/Kconfig.preempt

config HZ
	int
	default 200 if ARCH_EBSA110 || ARCH_S3C2410 || ARCH_S5P64X0 || \
		ARCH_S5PV210 || ARCH_EXYNOS4
	default OMAP_32K_TIMER_HZ if ARCH_OMAP && OMAP_32K_TIMER
	default AT91_TIMER_HZ if ARCH_AT91
	default SHMOBILE_TIMER_HZ if ARCH_SHMOBILE
	default 100

config THUMB2_KERNEL
	bool "Compile the kernel in Thumb-2 mode (EXPERIMENTAL)"
	depends on CPU_V7 && !CPU_V6 && !CPU_V6K && EXPERIMENTAL
	select AEABI
	select ARM_ASM_UNIFIED
	help
	  By enabling this option, the kernel will be compiled in
	  Thumb-2 mode. A compiler/assembler that understand the unified
	  ARM-Thumb syntax is needed.

	  If unsure, say N.

config THUMB2_AVOID_R_ARM_THM_JUMP11
	bool "Work around buggy Thumb-2 short branch relocations in gas"
	depends on THUMB2_KERNEL && MODULES
	default y
	help
	  Various binutils versions can resolve Thumb-2 branches to
	  locally-defined, preemptible global symbols as short-range "b.n"
	  branch instructions.

	  This is a problem, because there's no guarantee the final
	  destination of the symbol, or any candidate locations for a
	  trampoline, are within range of the branch.  For this reason, the
	  kernel does not support fixing up the R_ARM_THM_JUMP11 (102)
	  relocation in modules at all, and it makes little sense to add
	  support.

	  The symptom is that the kernel fails with an "unsupported
	  relocation" error when loading some modules.

	  Until fixed tools are available, passing
	  -fno-optimize-sibling-calls to gcc should prevent gcc generating
	  code which hits this problem, at the cost of a bit of extra runtime
	  stack usage in some cases.

	  The problem is described in more detail at:
	      https://bugs.launchpad.net/binutils-linaro/+bug/725126

	  Only Thumb-2 kernels are affected.

	  Unless you are sure your tools don't have this problem, say Y.

config ARM_ASM_UNIFIED
	bool

config AEABI
	bool "Use the ARM EABI to compile the kernel"
	help
	  This option allows for the kernel to be compiled using the latest
	  ARM ABI (aka EABI).  This is only useful if you are using a user
	  space environment that is also compiled with EABI.

	  Since there are major incompatibilities between the legacy ABI and
	  EABI, especially with regard to structure member alignment, this
	  option also changes the kernel syscall calling convention to
	  disambiguate both ABIs and allow for backward compatibility support
	  (selected with CONFIG_OABI_COMPAT).

	  To use this you need GCC version 4.0.0 or later.

config OABI_COMPAT
	bool "Allow old ABI binaries to run with this kernel (EXPERIMENTAL)"
	depends on AEABI && EXPERIMENTAL && !THUMB2_KERNEL
	default y
	help
	  This option preserves the old syscall interface along with the
	  new (ARM EABI) one. It also provides a compatibility layer to
	  intercept syscalls that have structure arguments which layout
	  in memory differs between the legacy ABI and the new ARM EABI
	  (only for non "thumb" binaries). This option adds a tiny
	  overhead to all syscalls and produces a slightly larger kernel.
	  If you know you'll be using only pure EABI user space then you
	  can say N here. If this option is not selected and you attempt
	  to execute a legacy ABI binary then the result will be
	  UNPREDICTABLE (in fact it can be predicted that it won't work
	  at all). If in doubt say Y.

config ARCH_HAS_HOLES_MEMORYMODEL
	bool

config ARCH_SPARSEMEM_ENABLE
	bool

config ARCH_SPARSEMEM_DEFAULT
	def_bool ARCH_SPARSEMEM_ENABLE

config ARCH_SELECT_MEMORY_MODEL
	def_bool ARCH_SPARSEMEM_ENABLE

config HAVE_ARCH_PFN_VALID
	def_bool ARCH_HAS_HOLES_MEMORYMODEL || !SPARSEMEM

config HIGHMEM
	bool "High Memory Support"
	depends on MMU
	help
	  The address space of ARM processors is only 4 Gigabytes large
	  and it has to accommodate user address space, kernel address
	  space as well as some memory mapped IO. That means that, if you
	  have a large amount of physical memory and/or IO, not all of the
	  memory can be "permanently mapped" by the kernel. The physical
	  memory that is not permanently mapped is called "high memory".

	  Depending on the selected kernel/user memory split, minimum
	  vmalloc space and actual amount of RAM, you may not need this
	  option which should result in a slightly faster kernel.

	  If unsure, say n.

config HIGHPTE
	bool "Allocate 2nd-level pagetables from highmem"
	depends on HIGHMEM

config HW_PERF_EVENTS
	bool "Enable hardware performance counter support for perf events"
	depends on PERF_EVENTS && CPU_HAS_PMU
	default y
	help
	  Enable hardware performance counter support for perf events. If
	  disabled, perf events will use software events only.

config VMALLOC_RESERVE
	hex "Reserved vmalloc space"
	default 0x08000000
	depends on MMU
	help
	  Reserved vmalloc space if not specified on the kernel commandline.

source "mm/Kconfig"

config ARCH_MEMORY_PROBE
	def_bool n
	depends on MEMORY_HOTPLUG

config ARCH_MEMORY_REMOVE
	def_bool n
	depends on MEMORY_HOTPLUG

config ARCH_POPULATES_NODE_MAP
	def_bool n
	depends on MEMORY_HOTPLUG

config FIX_MOVABLE_ZONE
	def_bool n
	depends on MEMORY_HOTPLUG

config DONT_MAP_HOLE_AFTER_MEMBANK0
	def_bool n
	depends on SPARSEMEM

config ARCH_ENABLE_MEMORY_HOTPLUG
	def_bool n

config ARCH_ENABLE_MEMORY_HOTREMOVE
	def_bool n

config FORCE_MAX_ZONEORDER
	int "Maximum zone order" if ARCH_SHMOBILE
	range 11 64 if ARCH_SHMOBILE
	default "9" if SA1111
	default "11"
	help
	  The kernel memory allocator divides physically contiguous memory
	  blocks into "zones", where each zone is a power of two number of
	  pages.  This option selects the largest power of two that the kernel
	  keeps in the memory allocator.  If you need to allocate very large
	  blocks of physically contiguous memory, then you may need to
	  increase this value.

	  This config option is actually maximum order plus one. For example,
	  a value of 11 means that the largest free memory block is 2^10 pages.

config LEDS
	bool "Timer and CPU usage LEDs"
	depends on ARCH_CDB89712 || ARCH_EBSA110 || \
		   ARCH_EBSA285 || ARCH_INTEGRATOR || \
		   ARCH_LUBBOCK || MACH_MAINSTONE || ARCH_NETWINDER || \
		   ARCH_OMAP || ARCH_P720T || ARCH_PXA_IDP || \
		   ARCH_SA1100 || ARCH_SHARK || ARCH_VERSATILE || \
		   ARCH_AT91 || ARCH_DAVINCI || \
		   ARCH_KS8695 || MACH_RD88F5182 || ARCH_REALVIEW
	help
	  If you say Y here, the LEDs on your machine will be used
	  to provide useful information about your current system status.

	  If you are compiling a kernel for a NetWinder or EBSA-285, you will
	  be able to select which LEDs are active using the options below. If
	  you are compiling a kernel for the EBSA-110 or the LART however, the
	  red LED will simply flash regularly to indicate that the system is
	  still functional. It is safe to say Y here if you have a CATS
	  system, but the driver will do nothing.

config LEDS_TIMER
	bool "Timer LED" if (!ARCH_CDB89712 && !ARCH_OMAP) || \
			    OMAP_OSK_MISTRAL || MACH_OMAP_H2 \
			    || MACH_OMAP_PERSEUS2
	depends on LEDS
	depends on !GENERIC_CLOCKEVENTS
	default y if ARCH_EBSA110
	help
	  If you say Y here, one of the system LEDs (the green one on the
	  NetWinder, the amber one on the EBSA285, or the red one on the LART)
	  will flash regularly to indicate that the system is still
	  operational. This is mainly useful to kernel hackers who are
	  debugging unstable kernels.

	  The LART uses the same LED for both Timer LED and CPU usage LED
	  functions. You may choose to use both, but the Timer LED function
	  will overrule the CPU usage LED.

config LEDS_CPU
	bool "CPU usage LED" if (!ARCH_CDB89712 && !ARCH_EBSA110 && \
			!ARCH_OMAP) \
			|| OMAP_OSK_MISTRAL || MACH_OMAP_H2 \
			|| MACH_OMAP_PERSEUS2
	depends on LEDS
	help
	  If you say Y here, the red LED will be used to give a good real
	  time indication of CPU usage, by lighting whenever the idle task
	  is not currently executing.

	  The LART uses the same LED for both Timer LED and CPU usage LED
	  functions. You may choose to use both, but the Timer LED function
	  will overrule the CPU usage LED.

config ALIGNMENT_TRAP
	bool
	depends on CPU_CP15_MMU
	default y if !ARCH_EBSA110
	select HAVE_PROC_CPU if PROC_FS
	help
	  ARM processors cannot fetch/store information which is not
	  naturally aligned on the bus, i.e., a 4 byte fetch must start at an
	  address divisible by 4. On 32-bit ARM processors, these non-aligned
	  fetch/store instructions will be emulated in software if you say
	  here, which has a severe performance impact. This is necessary for
	  correct operation of some network protocols. With an IP-only
	  configuration it is safe to say N, otherwise say Y.

config UACCESS_WITH_MEMCPY
	bool "Use kernel mem{cpy,set}() for {copy_to,clear}_user() (EXPERIMENTAL)"
	depends on MMU && EXPERIMENTAL
	default y if CPU_FEROCEON
	help
	  Implement faster copy_to_user and clear_user methods for CPU
	  cores where a 8-word STM instruction give significantly higher
	  memory write throughput than a sequence of individual 32bit stores.

	  A possible side effect is a slight increase in scheduling latency
	  between threads sharing the same address space if they invoke
	  such copy operations with large buffers.

	  However, if the CPU data cache is using a write-allocate mode,
	  this option is unlikely to provide any performance gain.

config SECCOMP
	bool
	prompt "Enable seccomp to safely compute untrusted bytecode"
	---help---
	  This kernel feature is useful for number crunching applications
	  that may need to compute untrusted bytecode during their
	  execution. By using pipes or other transports made available to
	  the process as file descriptors supporting the read/write
	  syscalls, it's possible to isolate those applications in
	  their own address space using seccomp. Once seccomp is
	  enabled via prctl(PR_SET_SECCOMP), it cannot be disabled
	  and the task is only allowed to execute a few safe syscalls
	  defined by each seccomp mode.

config CC_STACKPROTECTOR
	bool "Enable -fstack-protector buffer overflow detection (EXPERIMENTAL)"
	depends on EXPERIMENTAL
	help
	  This option turns on the -fstack-protector GCC feature. This
	  feature puts, at the beginning of functions, a canary value on
	  the stack just before the return address, and validates
	  the value just before actually returning.  Stack based buffer
	  overflows (that need to overwrite this return address) now also
	  overwrite the canary, which gets detected and the attack is then
	  neutralized via a kernel panic.
	  This feature requires gcc version 4.2 or above.

config DEPRECATED_PARAM_STRUCT
	bool "Provide old way to pass kernel parameters"
	help
	  This was deprecated in 2001 and announced to live on for 5 years.
	  Some old boot loaders still use this way.

config ARM_FLUSH_CONSOLE_ON_RESTART
	bool "Force flush the console on restart"
	help
	  If the console is locked while the system is rebooted, the messages
	  in the temporary logbuffer would not have propogated to all the
	  console drivers. This option forces the console lock to be
	  released if it failed to be acquired, which will cause all the
	  pending messages to be flushed.

config CP_ACCESS
	tristate "CP register access tool"
	default m
	help
	  Provide support for Coprocessor register access using /sys
	  interface. Read and write to CP registers from userspace
	  through sysfs interface. A sys file (cp_rw) will be created under
	  /sys/devices/system/cpaccess/cpaccess0.

	  If unsure, say N.

endmenu

menu "Boot options"

config USE_OF
	bool "Flattened Device Tree support"
	select OF
	select OF_EARLY_FLATTREE
	select IRQ_DOMAIN
	help
	  Include support for flattened device tree machine descriptions.

# Compressed boot loader in ROM.  Yes, we really want to ask about
# TEXT and BSS so we preserve their values in the config files.
config ZBOOT_ROM_TEXT
	hex "Compressed ROM boot loader base address"
	default "0"
	help
	  The physical address at which the ROM-able zImage is to be
	  placed in the target.  Platforms which normally make use of
	  ROM-able zImage formats normally set this to a suitable
	  value in their defconfig file.

	  If ZBOOT_ROM is not enabled, this has no effect.

config ZBOOT_ROM_BSS
	hex "Compressed ROM boot loader BSS address"
	default "0"
	help
	  The base address of an area of read/write memory in the target
	  for the ROM-able zImage which must be available while the
	  decompressor is running. It must be large enough to hold the
	  entire decompressed kernel plus an additional 128 KiB.
	  Platforms which normally make use of ROM-able zImage formats
	  normally set this to a suitable value in their defconfig file.

	  If ZBOOT_ROM is not enabled, this has no effect.

config ZBOOT_ROM
	bool "Compressed boot loader in ROM/flash"
	depends on ZBOOT_ROM_TEXT != ZBOOT_ROM_BSS
	help
	  Say Y here if you intend to execute your compressed kernel image
	  (zImage) directly from ROM or flash.  If unsure, say N.

config ZBOOT_ROM_MMCIF
	bool "Include MMCIF loader in zImage (EXPERIMENTAL)"
	depends on ZBOOT_ROM && ARCH_SH7372 && EXPERIMENTAL
	help
	  Say Y here to include experimental MMCIF loading code in the
	  ROM-able zImage. With this enabled it is possible to write the
	  the ROM-able zImage kernel image to an MMC card and boot the
	  kernel straight from the reset vector. At reset the processor
	  Mask ROM will load the first part of the the ROM-able zImage
	  which in turn loads the rest the kernel image to RAM using the
	  MMCIF hardware block.

config ARM_APPENDED_DTB
	bool "Use appended device tree blob to zImage (EXPERIMENTAL)"
	depends on OF && !ZBOOT_ROM && EXPERIMENTAL
	help
	  With this option, the boot code will look for a device tree binary
	  (DTB) appended to zImage
	  (e.g. cat zImage <filename>.dtb > zImage_w_dtb).

	  This is meant as a backward compatibility convenience for those
	  systems with a bootloader that can't be upgraded to accommodate
	  the documented boot protocol using a device tree.

	  Beware that there is very little in terms of protection against
	  this option being confused by leftover garbage in memory that might
	  look like a DTB header after a reboot if no actual DTB is appended
	  to zImage.  Do not leave this option active in a production kernel
	  if you don't intend to always append a DTB.  Proper passing of the
	  location into r2 of a bootloader provided DTB is always preferable
	  to this option.

config ARM_ATAG_DTB_COMPAT
	bool "Supplement the appended DTB with traditional ATAG information"
	depends on ARM_APPENDED_DTB
	help
	  Some old bootloaders can't be updated to a DTB capable one, yet
	  they provide ATAGs with memory configuration, the ramdisk address,
	  the kernel cmdline string, etc.  Such information is dynamically
	  provided by the bootloader and can't always be stored in a static
	  DTB.  To allow a device tree enabled kernel to be used with such
	  bootloaders, this option allows zImage to extract the information
	  from the ATAG list and store it at run time into the appended DTB.

config CMDLINE
	string "Default kernel command string"
	default ""
	help
	  On some architectures (EBSA110 and CATS), there is currently no way
	  for the boot loader to pass arguments to the kernel. For these
	  architectures, you should supply some command-line options at build
	  time by entering them here. As a minimum, you should specify the
	  memory size and the root device (e.g., mem=64M root=/dev/nfs).

choice
	prompt "Kernel command line type" if CMDLINE != ""
	default CMDLINE_FROM_BOOTLOADER

config CMDLINE_FROM_BOOTLOADER
	bool "Use bootloader kernel arguments if available"
	help
	  Uses the command-line options passed by the boot loader. If
	  the boot loader doesn't provide any, the default kernel command
	  string provided in CMDLINE will be used.

config CMDLINE_EXTEND
	bool "Extend bootloader kernel arguments"
	help
	  The command-line arguments provided by the boot loader will be
	  appended to the default kernel command string.

config CMDLINE_FORCE
	bool "Always use the default kernel command string"
	help
	  Always use the default kernel command string, even if the boot
	  loader passes other arguments to the kernel.
	  This is useful if you cannot or don't want to change the
	  command-line options your boot loader passes to the kernel.
endchoice

config XIP_KERNEL
	bool "Kernel Execute-In-Place from ROM"
	depends on !ZBOOT_ROM
	help
	  Execute-In-Place allows the kernel to run from non-volatile storage
	  directly addressable by the CPU, such as NOR flash. This saves RAM
	  space since the text section of the kernel is not loaded from flash
	  to RAM.  Read-write sections, such as the data section and stack,
	  are still copied to RAM.  The XIP kernel is not compressed since
	  it has to run directly from flash, so it will take more space to
	  store it.  The flash address used to link the kernel object files,
	  and for storing it, is configuration dependent. Therefore, if you
	  say Y here, you must know the proper physical address where to
	  store the kernel image depending on your own flash memory usage.

	  Also note that the make target becomes "make xipImage" rather than
	  "make zImage" or "make Image".  The final kernel binary to put in
	  ROM memory will be arch/arm/boot/xipImage.

	  If unsure, say N.

config XIP_PHYS_ADDR
	hex "XIP Kernel Physical Location"
	depends on XIP_KERNEL
	default "0x00080000"
	help
	  This is the physical address in your flash memory the kernel will
	  be linked for and stored to.  This address is dependent on your
	  own flash usage.

config KEXEC
	bool "Kexec system call (EXPERIMENTAL)"
	depends on EXPERIMENTAL
	help
	  kexec is a system call that implements the ability to shutdown your
	  current kernel, and to start another kernel.  It is like a reboot
	  but it is independent of the system firmware.   And like a reboot
	  you can start any kernel with it, not just Linux.

	  It is an ongoing process to be certain the hardware in a machine
	  is properly shutdown, so do not be surprised if this code does not
	  initially work for you.  It may help to enable device hotplugging
	  support.

config ATAGS_PROC
	bool "Export atags in procfs"
	depends on KEXEC
	default y
	help
	  Should the atags used to boot the kernel be exported in an "atags"
	  file in procfs. Useful with kexec.

config CRASH_DUMP
	bool "Build kdump crash kernel (EXPERIMENTAL)"
	depends on EXPERIMENTAL
	help
	  Generate crash dump after being started by kexec. This should
	  be normally only set in special crash dump kernels which are
	  loaded in the main kernel with kexec-tools into a specially
	  reserved region and then later executed after a crash by
	  kdump/kexec. The crash dump kernel must be compiled to a
	  memory address not used by the main kernel

	  For more details see Documentation/kdump/kdump.txt

config AUTO_ZRELADDR
	bool "Auto calculation of the decompressed kernel image address"
	depends on !ZBOOT_ROM && !ARCH_U300
	help
	  ZRELADDR is the physical address where the decompressed kernel
	  image will be placed. If AUTO_ZRELADDR is selected, the address
	  will be determined at run-time by masking the current IP with
	  0xf8000000. This assumes the zImage being placed in the first 128MB
	  from start of memory.

endmenu

menu "CPU Power Management"

if ARCH_HAS_CPUFREQ

source "drivers/cpufreq/Kconfig"

config CPU_FREQ_IMX
	tristate "CPUfreq driver for i.MX CPUs"
	depends on ARCH_MXC && CPU_FREQ
	help
	  This enables the CPUfreq driver for i.MX CPUs.

config CPU_FREQ_SA1100
	bool

config CPU_FREQ_SA1110
	bool

config CPU_FREQ_INTEGRATOR
	tristate "CPUfreq driver for ARM Integrator CPUs"
	depends on ARCH_INTEGRATOR && CPU_FREQ
	default y
	help
	  This enables the CPUfreq driver for ARM Integrator CPUs.

	  For details, take a look at <file:Documentation/cpu-freq>.

	  If in doubt, say Y.

config CPU_FREQ_PXA
	bool
	depends on CPU_FREQ && ARCH_PXA && PXA25x
	default y
	select CPU_FREQ_DEFAULT_GOV_USERSPACE

config CPU_FREQ_S3C64XX
	bool "CPUfreq support for Samsung S3C64XX CPUs"
	depends on CPU_FREQ && CPU_S3C6410

config CPU_FREQ_S3C
	bool
	help
	  Internal configuration node for common cpufreq on Samsung SoC

config CPU_FREQ_S3C24XX
	bool "CPUfreq driver for Samsung S3C24XX series CPUs (EXPERIMENTAL)"
	depends on ARCH_S3C2410 && CPU_FREQ && EXPERIMENTAL
	select CPU_FREQ_S3C
	help
	  This enables the CPUfreq driver for the Samsung S3C24XX family
	  of CPUs.

	  For details, take a look at <file:Documentation/cpu-freq>.

	  If in doubt, say N.

config CPU_FREQ_S3C24XX_PLL
	bool "Support CPUfreq changing of PLL frequency (EXPERIMENTAL)"
	depends on CPU_FREQ_S3C24XX && EXPERIMENTAL
	help
	  Compile in support for changing the PLL frequency from the
	  S3C24XX series CPUfreq driver. The PLL takes time to settle
	  after a frequency change, so by default it is not enabled.

	  This also means that the PLL tables for the selected CPU(s) will
	  be built which may increase the size of the kernel image.

config CPU_FREQ_S3C24XX_DEBUG
	bool "Debug CPUfreq Samsung driver core"
	depends on CPU_FREQ_S3C24XX
	help
	  Enable s3c_freq_dbg for the Samsung S3C CPUfreq core

config CPU_FREQ_S3C24XX_IODEBUG
	bool "Debug CPUfreq Samsung driver IO timing"
	depends on CPU_FREQ_S3C24XX
	help
	  Enable s3c_freq_iodbg for the Samsung S3C CPUfreq core

config CPU_FREQ_S3C24XX_DEBUGFS
	bool "Export debugfs for CPUFreq"
	depends on CPU_FREQ_S3C24XX && DEBUG_FS
	help
	  Export status information via debugfs.

endif

source "drivers/cpuidle/Kconfig"

endmenu

config CPU_FREQ_MSM
        bool
        depends on CPU_FREQ && ARCH_MSM
        default y
        help
          This enables the CPUFreq driver for Qualcomm CPUs.
          If in doubt, say Y.

menu "Floating point emulation"

comment "At least one emulation must be selected"

config FPE_NWFPE
	bool "NWFPE math emulation"
	depends on (!AEABI || OABI_COMPAT) && !THUMB2_KERNEL
	---help---
	  Say Y to include the NWFPE floating point emulator in the kernel.
	  This is necessary to run most binaries. Linux does not currently
	  support floating point hardware so you need to say Y here even if
	  your machine has an FPA or floating point co-processor podule.

	  You may say N here if you are going to load the Acorn FPEmulator
	  early in the bootup.

config FPE_NWFPE_XP
	bool "Support extended precision"
	depends on FPE_NWFPE
	help
	  Say Y to include 80-bit support in the kernel floating-point
	  emulator.  Otherwise, only 32 and 64-bit support is compiled in.
	  Note that gcc does not generate 80-bit operations by default,
	  so in most cases this option only enlarges the size of the
	  floating point emulator without any good reason.

	  You almost surely want to say N here.

config FPE_FASTFPE
	bool "FastFPE math emulation (EXPERIMENTAL)"
	depends on (!AEABI || OABI_COMPAT) && !CPU_32v3 && EXPERIMENTAL
	---help---
	  Say Y here to include the FAST floating point emulator in the kernel.
	  This is an experimental much faster emulator which now also has full
	  precision for the mantissa.  It does not support any exceptions.
	  It is very simple, and approximately 3-6 times faster than NWFPE.

	  It should be sufficient for most programs.  It may be not suitable
	  for scientific calculations, but you have to check this for yourself.
	  If you do not feel you need a faster FP emulation you should better
	  choose NWFPE.

config VFP
	bool "VFP-format floating point maths"
	depends on CPU_V6 || CPU_V6K || CPU_ARM926T || CPU_V7 || CPU_FEROCEON
	help
	  Say Y to include VFP support code in the kernel. This is needed
	  if your hardware includes a VFP unit.

	  Please see <file:Documentation/arm/VFP/release-notes.txt> for
	  release notes and additional status information.

	  Say N if your target does not have VFP hardware.

config VFPv3
	bool
	depends on VFP
	default y if CPU_V7

config NEON
	bool "Advanced SIMD (NEON) Extension support"
	depends on VFPv3 && CPU_V7
	help
	  Say Y to include support code for NEON, the ARMv7 Advanced SIMD
	  Extension.

endmenu

menu "Userspace binary formats"

source "fs/Kconfig.binfmt"

config ARTHUR
	tristate "RISC OS personality"
	depends on !AEABI
	help
	  Say Y here to include the kernel code necessary if you want to run
	  Acorn RISC OS/Arthur binaries under Linux. This code is still very
	  experimental; if this sounds frightening, say N and sleep in peace.
	  You can also say M here to compile this support as a module (which
	  will be called arthur).

endmenu

menu "Power management options"

source "kernel/power/Kconfig"

config ARCH_SUSPEND_POSSIBLE
	depends on !ARCH_S5P64X0 && !ARCH_S5PC100 && !ARCH_FSM9XXX
	depends on CPU_ARM920T || CPU_ARM926T || CPU_SA1100 || \
		CPU_V6 || CPU_V6K || CPU_V7 || CPU_XSC3 || CPU_XSCALE
	def_bool y

endmenu

source "net/Kconfig"

source "drivers/Kconfig"

source "fs/Kconfig"

source "arch/arm/Kconfig.debug"

source "security/Kconfig"

source "crypto/Kconfig"

source "lib/Kconfig"<|MERGE_RESOLUTION|>--- conflicted
+++ resolved
@@ -222,7 +222,6 @@
 	  to allow physical memory down to a theoretical minimum of 64K
 	  boundaries.
 
-<<<<<<< HEAD
 config BOOTINFO
 	bool "Boot Information Feature"
 	default n
@@ -230,11 +229,10 @@
 	  This feature provides access to certain boot information
 	  from both kernel context (via function call) and user
 	  context (via /proc/bootinfo).
-=======
+
 config GENERIC_BUG
 	def_bool y
 	depends on BUG
->>>>>>> ed10baec
 
 source "init/Kconfig"
 
