/*
   BlueZ - Bluetooth protocol stack for Linux
   Copyright (c) 2000-2001, 2010-2012 Code Aurora Forum.  All rights reserved.
   Copyright (C) 2009-2010 Gustavo F. Padovan <gustavo@padovan.org>
   Copyright (C) 2010 Google Inc.

   Written 2000,2001 by Maxim Krasnyansky <maxk@qualcomm.com>

   This program is free software; you can redistribute it and/or modify
   it under the terms of the GNU General Public License version 2 as
   published by the Free Software Foundation;

   THE SOFTWARE IS PROVIDED "AS IS", WITHOUT WARRANTY OF ANY KIND, EXPRESS
   OR IMPLIED, INCLUDING BUT NOT LIMITED TO THE WARRANTIES OF MERCHANTABILITY,
   FITNESS FOR A PARTICULAR PURPOSE AND NONINFRINGEMENT OF THIRD PARTY RIGHTS.
   IN NO EVENT SHALL THE COPYRIGHT HOLDER(S) AND AUTHOR(S) BE LIABLE FOR ANY
   CLAIM, OR ANY SPECIAL INDIRECT OR CONSEQUENTIAL DAMAGES, OR ANY DAMAGES
   WHATSOEVER RESULTING FROM LOSS OF USE, DATA OR PROFITS, WHETHER IN AN
   ACTION OF CONTRACT, NEGLIGENCE OR OTHER TORTIOUS ACTION, ARISING OUT OF
   OR IN CONNECTION WITH THE USE OR PERFORMANCE OF THIS SOFTWARE.

   ALL LIABILITY, INCLUDING LIABILITY FOR INFRINGEMENT OF ANY PATENTS,
   COPYRIGHTS, TRADEMARKS OR OTHER RIGHTS, RELATING TO USE OF THIS
   SOFTWARE IS DISCLAIMED.
*/

/* Bluetooth L2CAP core. */

#include <linux/module.h>

#include <linux/types.h>
#include <linux/capability.h>
#include <linux/errno.h>
#include <linux/kernel.h>
#include <linux/sched.h>
#include <linux/slab.h>
#include <linux/poll.h>
#include <linux/fcntl.h>
#include <linux/init.h>
#include <linux/interrupt.h>
#include <linux/socket.h>
#include <linux/skbuff.h>
#include <linux/list.h>
#include <linux/device.h>
#include <linux/debugfs.h>
#include <linux/seq_file.h>
#include <linux/uaccess.h>
#include <linux/crc16.h>
#include <linux/math64.h>
#include <net/sock.h>

#include <asm/system.h>
#include <asm/unaligned.h>

#include <net/bluetooth/bluetooth.h>
#include <net/bluetooth/hci_core.h>
#include <net/bluetooth/l2cap.h>
#include <net/bluetooth/smp.h>
#include <net/bluetooth/amp.h>

int disable_ertm;
int enable_reconfig;

static u32 l2cap_feat_mask = L2CAP_FEAT_FIXED_CHAN;
static u8 l2cap_fixed_chan[8] = { L2CAP_FC_L2CAP | L2CAP_FC_A2MP, };

struct workqueue_struct *_l2cap_wq;

struct bt_sock_list l2cap_sk_list = {
	.lock = __RW_LOCK_UNLOCKED(l2cap_sk_list.lock)
};

static void l2cap_send_move_chan_req(struct l2cap_conn *conn,
			struct l2cap_pinfo *pi, u16 icid, u8 dest_amp_id);
static void l2cap_send_move_chan_cfm(struct l2cap_conn *conn,
			struct l2cap_pinfo *pi, u16 icid, u16 result);
static void l2cap_send_move_chan_rsp(struct l2cap_conn *conn, u8 ident,
			u16 icid, u16 result);

static void l2cap_amp_move_setup(struct sock *sk);
static void l2cap_amp_move_success(struct sock *sk);
static void l2cap_amp_move_revert(struct sock *sk);

static int l2cap_ertm_rx_queued_iframes(struct sock *sk);

static struct sk_buff *l2cap_build_cmd(struct l2cap_conn *conn,
				u8 code, u8 ident, u16 dlen, void *data);
static int l2cap_answer_move_poll(struct sock *sk);
static int l2cap_create_cfm(struct hci_chan *chan, u8 status);
static int l2cap_deaggregate(struct hci_chan *chan, struct l2cap_pinfo *pi);
static void l2cap_chan_ready(struct sock *sk);
static void l2cap_conn_del(struct hci_conn *hcon, int err);
static u16 l2cap_get_smallest_flushto(struct l2cap_chan_list *l);
static void l2cap_set_acl_flushto(struct hci_conn *hcon, u16 flush_to);

/* ---- L2CAP channels ---- */
static struct sock *__l2cap_get_chan_by_dcid(struct l2cap_chan_list *l, u16 cid)
{
	struct sock *s;
	for (s = l->head; s; s = l2cap_pi(s)->next_c) {
		if (l2cap_pi(s)->dcid == cid)
			break;
	}
	return s;
}

/* Find channel with given DCID.
 * Returns locked socket */
static inline struct sock *l2cap_get_chan_by_dcid(struct l2cap_chan_list *l,
						u16 cid)
{
	struct sock *s;
	read_lock(&l->lock);
	s = __l2cap_get_chan_by_dcid(l, cid);
	if (s)
		bh_lock_sock(s);
	read_unlock(&l->lock);
	return s;
}

static struct sock *__l2cap_get_chan_by_scid(struct l2cap_chan_list *l, u16 cid)
{
	struct sock *s;
	for (s = l->head; s; s = l2cap_pi(s)->next_c) {
		if (l2cap_pi(s)->scid == cid)
			break;
	}
	return s;
}

/* Find channel with given SCID.
 * Returns locked socket */
static inline struct sock *l2cap_get_chan_by_scid(struct l2cap_chan_list *l, u16 cid)
{
	struct sock *s;
	read_lock(&l->lock);
	s = __l2cap_get_chan_by_scid(l, cid);
	if (s)
		bh_lock_sock(s);
	read_unlock(&l->lock);
	return s;
}

static struct sock *__l2cap_get_chan_by_ident(struct l2cap_chan_list *l, u8 ident)
{
	struct sock *s;
	for (s = l->head; s; s = l2cap_pi(s)->next_c) {
		if (l2cap_pi(s)->ident == ident)
			break;
	}
	return s;
}

static inline struct sock *l2cap_get_chan_by_ident(struct l2cap_chan_list *l, u8 ident)
{
	struct sock *s;
	read_lock(&l->lock);
	s = __l2cap_get_chan_by_ident(l, ident);
	if (s)
		bh_lock_sock(s);
	read_unlock(&l->lock);
	return s;
}

static inline struct sk_buff *l2cap_ertm_seq_in_queue(struct sk_buff_head *head,
						u16 seq)
{
	struct sk_buff *skb;

	skb_queue_walk(head, skb) {
		if (bt_cb(skb)->control.txseq == seq)
			return skb;
	}

	return NULL;
}

static int l2cap_seq_list_init(struct l2cap_seq_list *seq_list, u16 size)
{
	u16 allocSize = 1;
	int err = 0;
	int i;

	/* Actual allocated size must be a power of 2 */
	while (allocSize && allocSize <= size)
		allocSize <<= 1;
	if (!allocSize)
		return -ENOMEM;

	seq_list->list = kzalloc(sizeof(u16) * allocSize, GFP_ATOMIC);
	if (!seq_list->list)
		return -ENOMEM;

	seq_list->size = allocSize;
	seq_list->mask = allocSize - 1;
	seq_list->head = L2CAP_SEQ_LIST_CLEAR;
	seq_list->tail = L2CAP_SEQ_LIST_CLEAR;
	for (i = 0; i < allocSize; i++)
		seq_list->list[i] = L2CAP_SEQ_LIST_CLEAR;

	return err;
}

static inline void l2cap_seq_list_free(struct l2cap_seq_list *seq_list)
{
	kfree(seq_list->list);
}

static inline bool l2cap_seq_list_contains(struct l2cap_seq_list *seq_list,
					u16 seq)
{
	return seq_list->list[seq & seq_list->mask] != L2CAP_SEQ_LIST_CLEAR;
}

static u16 l2cap_seq_list_remove(struct l2cap_seq_list *seq_list, u16 seq)
{
	u16 mask = seq_list->mask;

	BT_DBG("seq_list %p, seq %d", seq_list, (int) seq);

	if (seq_list->head == L2CAP_SEQ_LIST_CLEAR) {
		/* In case someone tries to pop the head of an empty list */
		BT_DBG("List empty");
		return L2CAP_SEQ_LIST_CLEAR;
	} else if (seq_list->head == seq) {
		/* Head can be removed quickly */
		BT_DBG("Remove head");
		seq_list->head = seq_list->list[seq & mask];
		seq_list->list[seq & mask] = L2CAP_SEQ_LIST_CLEAR;

		if (seq_list->head == L2CAP_SEQ_LIST_TAIL) {
			seq_list->head = L2CAP_SEQ_LIST_CLEAR;
			seq_list->tail = L2CAP_SEQ_LIST_CLEAR;
		}
	} else {
		/* Non-head item must be found first */
		u16 prev = seq_list->head;
		BT_DBG("Find and remove");
		while (seq_list->list[prev & mask] != seq) {
			prev = seq_list->list[prev & mask];
			if (prev == L2CAP_SEQ_LIST_TAIL) {
				BT_DBG("seq %d not in list", (int) seq);
				return L2CAP_SEQ_LIST_CLEAR;
			}
		}

		seq_list->list[prev & mask] = seq_list->list[seq & mask];
		seq_list->list[seq & mask] = L2CAP_SEQ_LIST_CLEAR;
		if (seq_list->tail == seq)
			seq_list->tail = prev;
	}
	return seq;
}

static inline u16 l2cap_seq_list_pop(struct l2cap_seq_list *seq_list)
{
	return l2cap_seq_list_remove(seq_list, seq_list->head);
}

static void l2cap_seq_list_clear(struct l2cap_seq_list *seq_list)
{
	if (seq_list->head != L2CAP_SEQ_LIST_CLEAR) {
		u16 i;
		for (i = 0; i < seq_list->size; i++)
			seq_list->list[i] = L2CAP_SEQ_LIST_CLEAR;

		seq_list->head = L2CAP_SEQ_LIST_CLEAR;
		seq_list->tail = L2CAP_SEQ_LIST_CLEAR;
	}
}

static void l2cap_seq_list_append(struct l2cap_seq_list *seq_list, u16 seq)
{
	u16 mask = seq_list->mask;

	BT_DBG("seq_list %p, seq %d", seq_list, (int) seq);

	if (seq_list->list[seq & mask] == L2CAP_SEQ_LIST_CLEAR) {
		if (seq_list->tail == L2CAP_SEQ_LIST_CLEAR)
			seq_list->head = seq;
		else
			seq_list->list[seq_list->tail & mask] = seq;

		seq_list->tail = seq;
		seq_list->list[seq & mask] = L2CAP_SEQ_LIST_TAIL;
	}
}

static u16 __pack_enhanced_control(struct bt_l2cap_control *control)
{
	u16 packed;

	packed = (control->reqseq << L2CAP_CTRL_REQSEQ_SHIFT) &
		L2CAP_CTRL_REQSEQ;
	packed |= (control->final << L2CAP_CTRL_FINAL_SHIFT) &
		L2CAP_CTRL_FINAL;

	if (control->frame_type == 's') {
		packed |= (control->poll << L2CAP_CTRL_POLL_SHIFT) &
			L2CAP_CTRL_POLL;
		packed |= (control->super << L2CAP_CTRL_SUPERVISE_SHIFT) &
			L2CAP_CTRL_SUPERVISE;
		packed |= L2CAP_CTRL_FRAME_TYPE;
	} else {
		packed |= (control->sar << L2CAP_CTRL_SAR_SHIFT) &
			L2CAP_CTRL_SAR;
		packed |= (control->txseq << L2CAP_CTRL_TXSEQ_SHIFT) &
			L2CAP_CTRL_TXSEQ;
	}

	return packed;
}

static void __get_enhanced_control(u16 enhanced,
					struct bt_l2cap_control *control)
{
	control->reqseq = (enhanced & L2CAP_CTRL_REQSEQ) >>
		L2CAP_CTRL_REQSEQ_SHIFT;
	control->final = (enhanced & L2CAP_CTRL_FINAL) >>
		L2CAP_CTRL_FINAL_SHIFT;

	if (enhanced & L2CAP_CTRL_FRAME_TYPE) {
		control->frame_type = 's';
		control->poll = (enhanced & L2CAP_CTRL_POLL) >>
			L2CAP_CTRL_POLL_SHIFT;
		control->super = (enhanced & L2CAP_CTRL_SUPERVISE) >>
			L2CAP_CTRL_SUPERVISE_SHIFT;

		control->sar = 0;
		control->txseq = 0;
	} else {
		control->frame_type = 'i';
		control->sar = (enhanced & L2CAP_CTRL_SAR) >>
			L2CAP_CTRL_SAR_SHIFT;
		control->txseq = (enhanced & L2CAP_CTRL_TXSEQ) >>
			L2CAP_CTRL_TXSEQ_SHIFT;

		control->poll = 0;
		control->super = 0;
	}
}

static u32 __pack_extended_control(struct bt_l2cap_control *control)
{
	u32 packed;

	packed = (control->reqseq << L2CAP_EXT_CTRL_REQSEQ_SHIFT) &
		L2CAP_EXT_CTRL_REQSEQ;
	packed |= (control->final << L2CAP_EXT_CTRL_FINAL_SHIFT) &
		L2CAP_EXT_CTRL_FINAL;

	if (control->frame_type == 's') {
		packed |= (control->poll << L2CAP_EXT_CTRL_POLL_SHIFT) &
			L2CAP_EXT_CTRL_POLL;
		packed |= (control->super << L2CAP_EXT_CTRL_SUPERVISE_SHIFT) &
			L2CAP_EXT_CTRL_SUPERVISE;
		packed |= L2CAP_EXT_CTRL_FRAME_TYPE;
	} else {
		packed |= (control->sar << L2CAP_EXT_CTRL_SAR_SHIFT) &
			L2CAP_EXT_CTRL_SAR;
		packed |= (control->txseq << L2CAP_EXT_CTRL_TXSEQ_SHIFT) &
			L2CAP_EXT_CTRL_TXSEQ;
	}

	return packed;
}

static void __get_extended_control(u32 extended,
				struct bt_l2cap_control *control)
{
	control->reqseq = (extended & L2CAP_EXT_CTRL_REQSEQ) >>
		L2CAP_EXT_CTRL_REQSEQ_SHIFT;
	control->final = (extended & L2CAP_EXT_CTRL_FINAL) >>
		L2CAP_EXT_CTRL_FINAL_SHIFT;

	if (extended & L2CAP_EXT_CTRL_FRAME_TYPE) {
		control->frame_type = 's';
		control->poll = (extended & L2CAP_EXT_CTRL_POLL) >>
			L2CAP_EXT_CTRL_POLL_SHIFT;
		control->super = (extended & L2CAP_EXT_CTRL_SUPERVISE) >>
			L2CAP_EXT_CTRL_SUPERVISE_SHIFT;

		control->sar = 0;
		control->txseq = 0;
	} else {
		control->frame_type = 'i';
		control->sar = (extended & L2CAP_EXT_CTRL_SAR) >>
			L2CAP_EXT_CTRL_SAR_SHIFT;
		control->txseq = (extended & L2CAP_EXT_CTRL_TXSEQ) >>
			L2CAP_EXT_CTRL_TXSEQ_SHIFT;

		control->poll = 0;
		control->super = 0;
	}
}

static inline void l2cap_ertm_stop_ack_timer(struct l2cap_pinfo *pi)
{
	BT_DBG("pi %p", pi);
	__cancel_delayed_work(&pi->ack_work);
}

static inline void l2cap_ertm_start_ack_timer(struct l2cap_pinfo *pi)
{
	BT_DBG("pi %p, pending %d", pi, delayed_work_pending(&pi->ack_work));
	if (!delayed_work_pending(&pi->ack_work)) {
		queue_delayed_work(_l2cap_wq, &pi->ack_work,
				msecs_to_jiffies(L2CAP_DEFAULT_ACK_TO));
	}
}

static inline void l2cap_ertm_stop_retrans_timer(struct l2cap_pinfo *pi)
{
	BT_DBG("pi %p", pi);
	__cancel_delayed_work(&pi->retrans_work);
}

static inline void l2cap_ertm_start_retrans_timer(struct l2cap_pinfo *pi)
{
	BT_DBG("pi %p", pi);
	if (!delayed_work_pending(&pi->monitor_work) && pi->retrans_timeout) {
		__cancel_delayed_work(&pi->retrans_work);
		queue_delayed_work(_l2cap_wq, &pi->retrans_work,
			msecs_to_jiffies(pi->retrans_timeout));
	}
}

static inline void l2cap_ertm_stop_monitor_timer(struct l2cap_pinfo *pi)
{
	BT_DBG("pi %p", pi);
	__cancel_delayed_work(&pi->monitor_work);
}

static inline void l2cap_ertm_start_monitor_timer(struct l2cap_pinfo *pi)
{
	BT_DBG("pi %p", pi);
	l2cap_ertm_stop_retrans_timer(pi);
	__cancel_delayed_work(&pi->monitor_work);
	if (pi->monitor_timeout) {
		queue_delayed_work(_l2cap_wq, &pi->monitor_work,
				msecs_to_jiffies(pi->monitor_timeout));
	}
}

static u16 l2cap_alloc_cid(struct l2cap_chan_list *l)
{
	u16 cid = L2CAP_CID_DYN_START;

	for (; cid < L2CAP_CID_DYN_END; cid++) {
		if (!__l2cap_get_chan_by_scid(l, cid))
			return cid;
	}

	return 0;
}

static inline void __l2cap_chan_link(struct l2cap_chan_list *l, struct sock *sk)
{
	sock_hold(sk);

	if (l->head)
		l2cap_pi(l->head)->prev_c = sk;

	l2cap_pi(sk)->next_c = l->head;
	l2cap_pi(sk)->prev_c = NULL;
	l->head = sk;
}

static inline void l2cap_chan_unlink(struct l2cap_chan_list *l, struct sock *sk)
{
	struct sock *next = l2cap_pi(sk)->next_c, *prev = l2cap_pi(sk)->prev_c;

	write_lock_bh(&l->lock);
	if (sk == l->head)
		l->head = next;

	if (next)
		l2cap_pi(next)->prev_c = prev;
	if (prev)
		l2cap_pi(prev)->next_c = next;
	write_unlock_bh(&l->lock);

	__sock_put(sk);
}

static void __l2cap_chan_add(struct l2cap_conn *conn, struct sock *sk)
{
	struct l2cap_chan_list *l = &conn->chan_list;

	BT_DBG("conn %p, psm 0x%2.2x, dcid 0x%4.4x", conn,
			l2cap_pi(sk)->psm, l2cap_pi(sk)->dcid);

	conn->disc_reason = 0x13;

	l2cap_pi(sk)->conn = conn;

	if (!l2cap_pi(sk)->fixed_channel &&
		(sk->sk_type == SOCK_SEQPACKET || sk->sk_type == SOCK_STREAM)) {
		if (conn->hcon->type == LE_LINK) {
			/* LE connection */
			if (l2cap_pi(sk)->imtu < L2CAP_LE_DEFAULT_MTU)
				l2cap_pi(sk)->imtu = L2CAP_LE_DEFAULT_MTU;
			if (l2cap_pi(sk)->omtu < L2CAP_LE_DEFAULT_MTU)
				l2cap_pi(sk)->omtu = L2CAP_LE_DEFAULT_MTU;

			l2cap_pi(sk)->scid = L2CAP_CID_LE_DATA;
			l2cap_pi(sk)->dcid = L2CAP_CID_LE_DATA;
		} else {
			/* Alloc CID for connection-oriented socket */
			l2cap_pi(sk)->scid = l2cap_alloc_cid(l);
			l2cap_pi(sk)->omtu = L2CAP_DEFAULT_MTU;
		}
	} else if (sk->sk_type == SOCK_DGRAM) {
		/* Connectionless socket */
		l2cap_pi(sk)->scid = L2CAP_CID_CONN_LESS;
		l2cap_pi(sk)->dcid = L2CAP_CID_CONN_LESS;
		l2cap_pi(sk)->omtu = L2CAP_DEFAULT_MTU;
	} else if (sk->sk_type == SOCK_RAW) {
		/* Raw socket can send/recv signalling messages only */
		l2cap_pi(sk)->scid = L2CAP_CID_SIGNALING;
		l2cap_pi(sk)->dcid = L2CAP_CID_SIGNALING;
		l2cap_pi(sk)->omtu = L2CAP_DEFAULT_MTU;
	}

	if (l2cap_get_smallest_flushto(l) > l2cap_pi(sk)->flush_to) {
		/*if flush timeout of the channel is lesser than existing */
		l2cap_set_acl_flushto(conn->hcon, l2cap_pi(sk)->flush_to);
	}
	/* Otherwise, do not set scid/dcid/omtu.  These will be set up
	 * by l2cap_fixed_channel_config()
	 */

	__l2cap_chan_link(l, sk);
}

/* Delete channel.
 * Must be called on the locked socket. */
void l2cap_chan_del(struct sock *sk, int err)
{
	struct l2cap_conn *conn = l2cap_pi(sk)->conn;
	struct sock *parent = bt_sk(sk)->parent;

	l2cap_sock_clear_timer(sk);

	BT_DBG("sk %p, conn %p, err %d", sk, conn, err);

	if (conn) {
		struct l2cap_chan_list *l = &conn->chan_list;
		/* Unlink from channel list */
		l2cap_chan_unlink(l, sk);
		l2cap_pi(sk)->conn = NULL;
		if (!l2cap_pi(sk)->fixed_channel)
			hci_conn_put(conn->hcon);

		read_lock(&l->lock);
		if (l2cap_pi(sk)->flush_to < l2cap_get_smallest_flushto(l))
			l2cap_set_acl_flushto(conn->hcon,
				l2cap_get_smallest_flushto(l));
		read_unlock(&l->lock);
	}

	if (l2cap_pi(sk)->ampcon) {
		l2cap_pi(sk)->ampcon->l2cap_data = NULL;
		l2cap_pi(sk)->ampcon = NULL;
		l2cap_pi(sk)->amp_id = 0;
	}

	if (l2cap_pi(sk)->ampchan) {
		struct hci_chan *ampchan = l2cap_pi(sk)->ampchan;
		l2cap_pi(sk)->ampchan = NULL;
		if (!hci_chan_put(ampchan))
			l2cap_deaggregate(l2cap_pi(sk)->ampchan, l2cap_pi(sk));
	}

	sk->sk_state = BT_CLOSED;
	sock_set_flag(sk, SOCK_ZAPPED);

	if (err)
		sk->sk_err = err;

	if (parent) {
		bt_accept_unlink(sk);
		parent->sk_data_ready(parent, 0);
	} else
		sk->sk_state_change(sk);

	sk->sk_send_head = NULL;
	skb_queue_purge(TX_QUEUE(sk));

	if (l2cap_pi(sk)->mode == L2CAP_MODE_ERTM) {
		if (l2cap_pi(sk)->sdu)
			kfree_skb(l2cap_pi(sk)->sdu);

		skb_queue_purge(SREJ_QUEUE(sk));

		__cancel_delayed_work(&l2cap_pi(sk)->ack_work);
		__cancel_delayed_work(&l2cap_pi(sk)->retrans_work);
		__cancel_delayed_work(&l2cap_pi(sk)->monitor_work);
	}
}

static inline u8 l2cap_get_auth_type(struct sock *sk)
{
	if (sk->sk_type == SOCK_RAW) {
		switch (l2cap_pi(sk)->sec_level) {
		case BT_SECURITY_HIGH:
			return HCI_AT_DEDICATED_BONDING_MITM;
		case BT_SECURITY_MEDIUM:
			return HCI_AT_DEDICATED_BONDING;
		default:
			return HCI_AT_NO_BONDING;
		}
	} else if (l2cap_pi(sk)->psm == cpu_to_le16(0x0001)) {
		if (l2cap_pi(sk)->sec_level == BT_SECURITY_LOW)
			l2cap_pi(sk)->sec_level = BT_SECURITY_SDP;

		if (l2cap_pi(sk)->sec_level == BT_SECURITY_HIGH)
			return HCI_AT_NO_BONDING_MITM;
		else
			return HCI_AT_NO_BONDING;
	} else {
		switch (l2cap_pi(sk)->sec_level) {
		case BT_SECURITY_HIGH:
			return HCI_AT_GENERAL_BONDING_MITM;
		case BT_SECURITY_MEDIUM:
			return HCI_AT_GENERAL_BONDING;
		default:
			return HCI_AT_NO_BONDING;
		}
	}
}

/* Service level security */
static inline int l2cap_check_security(struct sock *sk)
{
	struct l2cap_conn *conn = l2cap_pi(sk)->conn;
	__u8 auth_type;

	auth_type = l2cap_get_auth_type(sk);

	return hci_conn_security(conn->hcon, l2cap_pi(sk)->sec_level,
								auth_type);
}

u8 l2cap_get_ident(struct l2cap_conn *conn)
{
	u8 id;

	/* Get next available identificator.
	 *    1 - 128 are used by kernel.
	 *  129 - 199 are reserved.
	 *  200 - 254 are used by utilities like l2ping, etc.
	 */

	spin_lock_bh(&conn->lock);

	if (++conn->tx_ident > 128)
		conn->tx_ident = 1;

	id = conn->tx_ident;

	spin_unlock_bh(&conn->lock);

	return id;
}

static void apply_fcs(struct sk_buff *skb)
{
	size_t len;
	u16 partial_crc;
	struct sk_buff *iter;
	struct sk_buff *final_frag = skb;

	if (skb_has_frag_list(skb))
		len = skb_headlen(skb);
	else
		len = skb->len - L2CAP_FCS_SIZE;

	partial_crc = crc16(0, (u8 *) skb->data, len);

	skb_walk_frags(skb, iter) {
		len = iter->len;
		if (!iter->next)
			len -= L2CAP_FCS_SIZE;

		partial_crc = crc16(partial_crc, iter->data, len);
		final_frag = iter;
	}

	put_unaligned_le16(partial_crc,
		final_frag->data + final_frag->len - L2CAP_FCS_SIZE);
}

void l2cap_send_cmd(struct l2cap_conn *conn, u8 ident, u8 code, u16 len, void *data)
{
	struct sk_buff *skb = l2cap_build_cmd(conn, code, ident, len, data);
	u8 flags;

	BT_DBG("code 0x%2.2x", code);

	if (!skb)
		return;

	if (lmp_no_flush_capable(conn->hcon->hdev))
		flags = ACL_START_NO_FLUSH;
	else
		flags = ACL_START;

	bt_cb(skb)->force_active = 1;

	hci_send_acl(conn->hcon, NULL, skb, flags);
}

static inline int __l2cap_no_conn_pending(struct sock *sk)
{
	return !(l2cap_pi(sk)->conf_state & L2CAP_CONF_CONNECT_PEND);
}

static void l2cap_send_conn_req(struct sock *sk)
{
	struct l2cap_conn_req req;
	req.scid = cpu_to_le16(l2cap_pi(sk)->scid);
	req.psm  = l2cap_pi(sk)->psm;

	l2cap_pi(sk)->ident = l2cap_get_ident(l2cap_pi(sk)->conn);

	l2cap_send_cmd(l2cap_pi(sk)->conn, l2cap_pi(sk)->ident,
			L2CAP_CONN_REQ, sizeof(req), &req);
}

static void l2cap_send_create_chan_req(struct sock *sk, u8 amp_id)
{
	struct l2cap_create_chan_req req;
	req.scid = cpu_to_le16(l2cap_pi(sk)->scid);
	req.psm  = l2cap_pi(sk)->psm;
	req.amp_id = amp_id;

	l2cap_pi(sk)->conf_state |= L2CAP_CONF_LOCKSTEP;
	l2cap_pi(sk)->ident = l2cap_get_ident(l2cap_pi(sk)->conn);

	l2cap_send_cmd(l2cap_pi(sk)->conn, l2cap_pi(sk)->ident,
			L2CAP_CREATE_CHAN_REQ, sizeof(req), &req);
}

static void l2cap_do_start(struct sock *sk)
{
	struct l2cap_conn *conn = l2cap_pi(sk)->conn;

	if (conn->info_state & L2CAP_INFO_FEAT_MASK_REQ_SENT) {
		if (!(conn->info_state & L2CAP_INFO_FEAT_MASK_REQ_DONE))
			return;

		if (l2cap_check_security(sk) && __l2cap_no_conn_pending(sk)) {
			l2cap_pi(sk)->conf_state |= L2CAP_CONF_CONNECT_PEND;

			if (l2cap_pi(sk)->amp_pref ==
					BT_AMP_POLICY_PREFER_AMP &&
					conn->fc_mask & L2CAP_FC_A2MP)
				amp_create_physical(conn, sk);
			else
				l2cap_send_conn_req(sk);
		}
	} else {
		struct l2cap_info_req req;
		req.type = cpu_to_le16(L2CAP_IT_FEAT_MASK);

		conn->info_state |= L2CAP_INFO_FEAT_MASK_REQ_SENT;
		conn->info_ident = l2cap_get_ident(conn);

		mod_timer(&conn->info_timer, jiffies +
					msecs_to_jiffies(L2CAP_INFO_TIMEOUT));

		l2cap_send_cmd(conn, conn->info_ident,
					L2CAP_INFO_REQ, sizeof(req), &req);
	}
}

static inline int l2cap_mode_supported(__u8 mode, __u32 feat_mask)
{
	u32 local_feat_mask = l2cap_feat_mask;
	if (!disable_ertm)
		local_feat_mask |= L2CAP_FEAT_ERTM | L2CAP_FEAT_STREAMING;

	switch (mode) {
	case L2CAP_MODE_ERTM:
		return L2CAP_FEAT_ERTM & feat_mask & local_feat_mask;
	case L2CAP_MODE_STREAMING:
		return L2CAP_FEAT_STREAMING & feat_mask & local_feat_mask;
	default:
		return 0x00;
	}
}

void l2cap_send_disconn_req(struct l2cap_conn *conn, struct sock *sk, int err)
{
	struct l2cap_disconn_req req;

	if (!conn)
		return;

	sk->sk_send_head = NULL;
	skb_queue_purge(TX_QUEUE(sk));

	if (l2cap_pi(sk)->mode == L2CAP_MODE_ERTM) {
		skb_queue_purge(SREJ_QUEUE(sk));

		__cancel_delayed_work(&l2cap_pi(sk)->ack_work);
		__cancel_delayed_work(&l2cap_pi(sk)->retrans_work);
		__cancel_delayed_work(&l2cap_pi(sk)->monitor_work);
	}

	req.dcid = cpu_to_le16(l2cap_pi(sk)->dcid);
	req.scid = cpu_to_le16(l2cap_pi(sk)->scid);
	l2cap_send_cmd(conn, l2cap_get_ident(conn),
			L2CAP_DISCONN_REQ, sizeof(req), &req);

	sk->sk_state = BT_DISCONN;
	sk->sk_err = err;
}

/* ---- L2CAP connections ---- */
static void l2cap_conn_start(struct l2cap_conn *conn)
{
	struct l2cap_chan_list *l = &conn->chan_list;
	struct sock_del_list del, *tmp1, *tmp2;
	struct sock *sk;

	BT_DBG("conn %p", conn);

	INIT_LIST_HEAD(&del.list);

	read_lock(&l->lock);

	for (sk = l->head; sk; sk = l2cap_pi(sk)->next_c) {
		bh_lock_sock(sk);

		if (sk->sk_type != SOCK_SEQPACKET &&
				sk->sk_type != SOCK_STREAM) {
			bh_unlock_sock(sk);
			continue;
		}

		if (sk->sk_state == BT_CONNECT) {
			if (!l2cap_check_security(sk) ||
					!__l2cap_no_conn_pending(sk)) {
				bh_unlock_sock(sk);
				continue;
			}

			if (!l2cap_mode_supported(l2cap_pi(sk)->mode,
					conn->feat_mask)
					&& l2cap_pi(sk)->conf_state &
					L2CAP_CONF_STATE2_DEVICE) {
				tmp1 = kzalloc(sizeof(struct sock_del_list),
						GFP_ATOMIC);
				tmp1->sk = sk;
				list_add_tail(&tmp1->list, &del.list);
				bh_unlock_sock(sk);
				continue;
			}

			l2cap_pi(sk)->conf_state |= L2CAP_CONF_CONNECT_PEND;

			if (l2cap_pi(sk)->amp_pref ==
					BT_AMP_POLICY_PREFER_AMP &&
					conn->fc_mask & L2CAP_FC_A2MP)
				amp_create_physical(conn, sk);
			else
				l2cap_send_conn_req(sk);

		} else if (sk->sk_state == BT_CONNECT2) {
			struct l2cap_conn_rsp rsp;
			char buf[128];
			rsp.scid = cpu_to_le16(l2cap_pi(sk)->dcid);
			rsp.dcid = cpu_to_le16(l2cap_pi(sk)->scid);

			if (l2cap_check_security(sk)) {
				if (bt_sk(sk)->defer_setup) {
					struct sock *parent = bt_sk(sk)->parent;
					rsp.result = cpu_to_le16(L2CAP_CR_PEND);
					rsp.status = cpu_to_le16(L2CAP_CS_AUTHOR_PEND);
					if (parent)
						parent->sk_data_ready(parent, 0);

				} else {
					sk->sk_state = BT_CONFIG;
					rsp.result = cpu_to_le16(L2CAP_CR_SUCCESS);
					rsp.status = cpu_to_le16(L2CAP_CS_NO_INFO);
				}
			} else {
				rsp.result = cpu_to_le16(L2CAP_CR_PEND);
				rsp.status = cpu_to_le16(L2CAP_CS_AUTHEN_PEND);
			}

			if (rsp.result == cpu_to_le16(L2CAP_CR_SUCCESS) &&
					l2cap_pi(sk)->amp_id) {
				amp_accept_physical(conn,
						l2cap_pi(sk)->amp_id, sk);
				bh_unlock_sock(sk);
				continue;
			}

			l2cap_send_cmd(conn, l2cap_pi(sk)->ident,
					L2CAP_CONN_RSP, sizeof(rsp), &rsp);

			if (l2cap_pi(sk)->conf_state & L2CAP_CONF_REQ_SENT ||
					rsp.result != L2CAP_CR_SUCCESS) {
				bh_unlock_sock(sk);
				continue;
			}

			l2cap_pi(sk)->conf_state |= L2CAP_CONF_REQ_SENT;
			l2cap_send_cmd(conn, l2cap_get_ident(conn), L2CAP_CONF_REQ,
						l2cap_build_conf_req(sk, buf), buf);
			l2cap_pi(sk)->num_conf_req++;
		}

		bh_unlock_sock(sk);
	}

	read_unlock(&l->lock);

	list_for_each_entry_safe(tmp1, tmp2, &del.list, list) {
		bh_lock_sock(tmp1->sk);
		__l2cap_sock_close(tmp1->sk, ECONNRESET);
		bh_unlock_sock(tmp1->sk);
		list_del(&tmp1->list);
		kfree(tmp1);
	}
}

/* Find socket with fixed cid with given source and destination bdaddrs.
 * Direction of the req/rsp must match.
 */
struct sock *l2cap_find_sock_by_fixed_cid_and_dir(__le16 cid, bdaddr_t *src,
						bdaddr_t *dst, int incoming)
{
	struct sock *sk = NULL, *sk1 = NULL;
	struct hlist_node *node;

	BT_DBG(" %d", incoming);

	read_lock(&l2cap_sk_list.lock);

	sk_for_each(sk, node, &l2cap_sk_list.head) {

		if (incoming && !l2cap_pi(sk)->incoming)
			continue;

		if (!incoming && l2cap_pi(sk)->incoming)
			continue;

		if (l2cap_pi(sk)->scid == cid && !bacmp(&bt_sk(sk)->dst, dst)) {
			/* Exact match. */
			if (!bacmp(&bt_sk(sk)->src, src))
				break;

			/* Closest match */
			if (!bacmp(&bt_sk(sk)->src, BDADDR_ANY))
				sk1 = sk;
		}
	}

	read_unlock(&l2cap_sk_list.lock);

	return node ? sk : sk1;
}

/* Find socket with cid and source bdaddr.
 * Returns closest match, locked.
 */
static struct sock *l2cap_get_sock_by_scid(int state, __le16 cid, bdaddr_t *src)
{
	struct sock *sk = NULL, *sk1 = NULL;
	struct hlist_node *node;

	read_lock(&l2cap_sk_list.lock);

	sk_for_each(sk, node, &l2cap_sk_list.head) {
		if (state && sk->sk_state != state)
			continue;

		if (l2cap_pi(sk)->scid == cid) {
			/* Exact match. */
			if (!bacmp(&bt_sk(sk)->src, src))
				break;

			/* Closest match */
			if (!bacmp(&bt_sk(sk)->src, BDADDR_ANY))
				sk1 = sk;
		}
	}

	read_unlock(&l2cap_sk_list.lock);

	return node ? sk : sk1;
}

static void l2cap_le_conn_ready(struct l2cap_conn *conn)
{
	struct l2cap_chan_list *list = &conn->chan_list;
	struct sock *parent, *uninitialized_var(sk);

	BT_DBG("");

	/* Check if we have socket listening on cid */
	parent = l2cap_get_sock_by_scid(BT_LISTEN, L2CAP_CID_LE_DATA,
							conn->src);
	if (!parent)
		return;

	bh_lock_sock(parent);

	/* Check for backlog size */
	if (sk_acceptq_is_full(parent)) {
		BT_DBG("backlog full %d", parent->sk_ack_backlog);
		goto clean;
	}

	sk = l2cap_sock_alloc(sock_net(parent), NULL, BTPROTO_L2CAP, GFP_ATOMIC);
	if (!sk)
		goto clean;

	write_lock_bh(&list->lock);

	hci_conn_hold(conn->hcon);

	l2cap_sock_init(sk, parent);
	bacpy(&bt_sk(sk)->src, conn->src);
	bacpy(&bt_sk(sk)->dst, conn->dst);
	l2cap_pi(sk)->incoming = 1;

	bt_accept_enqueue(parent, sk);

	__l2cap_chan_add(conn, sk);

	sk->sk_state = BT_CONNECTED;
	parent->sk_data_ready(parent, 0);

	write_unlock_bh(&list->lock);

clean:
	bh_unlock_sock(parent);
}

static void l2cap_conn_ready(struct l2cap_conn *conn)
{
	struct l2cap_chan_list *l = &conn->chan_list;
	struct sock *sk;

	BT_DBG("conn %p", conn);

	if (!conn->hcon->out && conn->hcon->type == LE_LINK)
		l2cap_le_conn_ready(conn);

	read_lock(&l->lock);

	if (l->head) {
		for (sk = l->head; sk; sk = l2cap_pi(sk)->next_c) {
			bh_lock_sock(sk);

			if (conn->hcon->type == LE_LINK) {
				u8 sec_level = l2cap_pi(sk)->sec_level;
				u8 pending_sec = conn->hcon->pending_sec_level;

				if (pending_sec > sec_level)
					sec_level = pending_sec;

				if (smp_conn_security(conn, sec_level))
					l2cap_chan_ready(sk);

				hci_conn_put(conn->hcon);

			} else if (sk->sk_type != SOCK_SEQPACKET &&
					sk->sk_type != SOCK_STREAM) {
				l2cap_sock_clear_timer(sk);
				sk->sk_state = BT_CONNECTED;
				sk->sk_state_change(sk);
			} else if (sk->sk_state == BT_CONNECT)
				l2cap_do_start(sk);

			bh_unlock_sock(sk);
		}
	} else if (conn->hcon->type == LE_LINK) {
		smp_conn_security(conn, BT_SECURITY_HIGH);
	}

	read_unlock(&l->lock);

	if (conn->hcon->out && conn->hcon->type == LE_LINK)
		l2cap_le_conn_ready(conn);
}

/* Notify sockets that we cannot guaranty reliability anymore */
static void l2cap_conn_unreliable(struct l2cap_conn *conn, int err)
{
	struct l2cap_chan_list *l = &conn->chan_list;
	struct sock *sk;

	BT_DBG("conn %p", conn);

	read_lock(&l->lock);

	for (sk = l->head; sk; sk = l2cap_pi(sk)->next_c) {
		if (l2cap_pi(sk)->force_reliable)
			sk->sk_err = err;
	}

	read_unlock(&l->lock);
}

static void l2cap_info_timeout(unsigned long arg)
{
	struct l2cap_conn *conn = (void *) arg;

	conn->info_state |= L2CAP_INFO_FEAT_MASK_REQ_DONE;
	conn->info_ident = 0;

	l2cap_conn_start(conn);
}

static struct l2cap_conn *l2cap_conn_add(struct hci_conn *hcon, u8 status)
{
	struct l2cap_conn *conn = hcon->l2cap_data;

	if (conn || status)
		return conn;

	conn = kzalloc(sizeof(struct l2cap_conn), GFP_ATOMIC);
	if (!conn)
		return NULL;

	hcon->l2cap_data = conn;
	conn->hcon = hcon;

	BT_DBG("hcon %p conn %p", hcon, conn);

	if (hcon->hdev->le_mtu && hcon->type == LE_LINK)
		conn->mtu = hcon->hdev->le_mtu;
	else
		conn->mtu = hcon->hdev->acl_mtu;

	conn->src = &hcon->hdev->bdaddr;
	conn->dst = &hcon->dst;

	conn->feat_mask = 0;

	spin_lock_init(&conn->lock);
	rwlock_init(&conn->chan_list.lock);

	if (hcon->type == LE_LINK)
		setup_timer(&hcon->smp_timer, smp_timeout,
						(unsigned long) conn);
	else
		setup_timer(&conn->info_timer, l2cap_info_timeout,
						(unsigned long) conn);

	conn->disc_reason = 0x13;

	return conn;
}

static void l2cap_conn_del(struct hci_conn *hcon, int err)
{
	struct l2cap_conn *conn = hcon->l2cap_data;
	struct sock *sk;
	struct sock *next;

	if (!conn)
		return;

	BT_DBG("hcon %p conn %p, err %d", hcon, conn, err);

	if ((conn->hcon == hcon) && (conn->rx_skb))
		kfree_skb(conn->rx_skb);

	BT_DBG("conn->hcon %p", conn->hcon);

	/* Kill channels */
	for (sk = conn->chan_list.head; sk; ) {
		BT_DBG("ampcon %p", l2cap_pi(sk)->ampcon);
		if ((conn->hcon == hcon) || (l2cap_pi(sk)->ampcon == hcon)) {
			next = l2cap_pi(sk)->next_c;
			bh_lock_sock(sk);
			l2cap_chan_del(sk, err);
			bh_unlock_sock(sk);
			l2cap_sock_kill(sk);
			sk = next;
		} else
			sk = l2cap_pi(sk)->next_c;
	}

	if (conn->hcon == hcon) {
		if (conn->info_state & L2CAP_INFO_FEAT_MASK_REQ_SENT)
			del_timer_sync(&conn->info_timer);

		hcon->l2cap_data = NULL;

		kfree(conn);
	}
}

static inline void l2cap_chan_add(struct l2cap_conn *conn, struct sock *sk)
{
	struct l2cap_chan_list *l = &conn->chan_list;
	write_lock_bh(&l->lock);
	__l2cap_chan_add(conn, sk);
	write_unlock_bh(&l->lock);
}

/* ---- Socket interface ---- */

/* Find socket with psm and source bdaddr.
 * Returns closest match.
 */
static struct sock *l2cap_get_sock_by_psm(int state, __le16 psm, bdaddr_t *src)
{
	struct sock *sk = NULL, *sk1 = NULL;
	struct hlist_node *node;

	read_lock(&l2cap_sk_list.lock);

	sk_for_each(sk, node, &l2cap_sk_list.head) {
		if (state && sk->sk_state != state)
			continue;

		if (l2cap_pi(sk)->psm == psm) {
			/* Exact match. */
			if (!bacmp(&bt_sk(sk)->src, src))
				break;

			/* Closest match */
			if (!bacmp(&bt_sk(sk)->src, BDADDR_ANY))
				sk1 = sk;
		}
	}

	read_unlock(&l2cap_sk_list.lock);

	return node ? sk : sk1;
}

int l2cap_do_connect(struct sock *sk)
{
	bdaddr_t *src = &bt_sk(sk)->src;
	bdaddr_t *dst = &bt_sk(sk)->dst;
	struct l2cap_conn *conn;
	struct hci_conn *hcon;
	struct hci_dev *hdev;
	__u8 auth_type;
	int err;

	BT_DBG("%s -> %s psm 0x%2.2x", batostr(src), batostr(dst),
							l2cap_pi(sk)->psm);

	hdev = hci_get_route(dst, src);
	if (!hdev)
		return -EHOSTUNREACH;

	hci_dev_lock_bh(hdev);

	auth_type = l2cap_get_auth_type(sk);

	if (l2cap_pi(sk)->fixed_channel) {
		/* Fixed channels piggyback on existing ACL connections */
		hcon = hci_conn_hash_lookup_ba(hdev, ACL_LINK, dst);
		if (!hcon || !hcon->l2cap_data) {
			err = -ENOTCONN;
			goto done;
		}

		conn = hcon->l2cap_data;
	} else {
		if (l2cap_pi(sk)->dcid == L2CAP_CID_LE_DATA)
			hcon = hci_connect(hdev, LE_LINK, 0, dst,
					l2cap_pi(sk)->sec_level, auth_type);
		else
			hcon = hci_connect(hdev, ACL_LINK, 0, dst,
					l2cap_pi(sk)->sec_level, auth_type);

		if (IS_ERR(hcon)) {
			err = PTR_ERR(hcon);
			goto done;
		}

		conn = l2cap_conn_add(hcon, 0);
		if (!conn) {
			hci_conn_put(hcon);
			err = -ENOMEM;
			goto done;
		}
	}

	/* Update source addr of the socket */
	bacpy(src, conn->src);

	l2cap_chan_add(conn, sk);

	if ((l2cap_pi(sk)->fixed_channel) ||
			(l2cap_pi(sk)->dcid == L2CAP_CID_LE_DATA &&
				hcon->state == BT_CONNECTED)) {
		sk->sk_state = BT_CONNECTED;
		sk->sk_state_change(sk);
	} else {
		sk->sk_state = BT_CONNECT;
		l2cap_sock_set_timer(sk, sk->sk_sndtimeo);
		sk->sk_state_change(sk);

		if (hcon->state == BT_CONNECTED) {
			if (sk->sk_type != SOCK_SEQPACKET &&
				sk->sk_type != SOCK_STREAM) {
				l2cap_sock_clear_timer(sk);
				if (l2cap_check_security(sk)) {
					sk->sk_state = BT_CONNECTED;
					sk->sk_state_change(sk);
				}
			} else
				l2cap_do_start(sk);
		}
	}

	err = 0;

done:
	hci_dev_unlock_bh(hdev);
	hci_dev_put(hdev);
	return err;
}

int __l2cap_wait_ack(struct sock *sk)
{
	DECLARE_WAITQUEUE(wait, current);
	int err = 0;
	int timeo = HZ/5;

	add_wait_queue(sk_sleep(sk), &wait);
	while (l2cap_pi(sk)->unacked_frames > 0 && l2cap_pi(sk)->conn &&
		atomic_read(&l2cap_pi(sk)->ertm_queued)) {
		set_current_state(TASK_INTERRUPTIBLE);

		if (!timeo)
			timeo = HZ/5;

		if (signal_pending(current)) {
			err = sock_intr_errno(timeo);
			break;
		}

		release_sock(sk);
		timeo = schedule_timeout(timeo);
		lock_sock(sk);

		err = sock_error(sk);
		if (err)
			break;
	}
	set_current_state(TASK_RUNNING);
	remove_wait_queue(sk_sleep(sk), &wait);
	return err;
}

static void l2cap_ertm_tx_worker(struct work_struct *work)
{
	struct l2cap_pinfo *pi =
		container_of(work, struct l2cap_pinfo, tx_work);
	struct sock *sk = (struct sock *)pi;
	BT_DBG("%p", pi);

	lock_sock(sk);
	l2cap_ertm_send(sk);
	release_sock(sk);
	sock_put(sk);
}

static void l2cap_skb_destructor(struct sk_buff *skb)
{
	struct sock *sk = skb->sk;
	int queued;
	int keep_sk = 0;

	queued = atomic_sub_return(1, &l2cap_pi(sk)->ertm_queued);
	if (queued < L2CAP_MIN_ERTM_QUEUED)
		keep_sk = queue_work(_l2cap_wq, &l2cap_pi(sk)->tx_work);

	if (!keep_sk)
		sock_put(sk);
}

void l2cap_do_send(struct sock *sk, struct sk_buff *skb)
{
	struct l2cap_pinfo *pi = l2cap_pi(sk);

	BT_DBG("sk %p, skb %p len %d", sk, skb, skb->len);

	if (pi->ampcon && (pi->amp_move_state == L2CAP_AMP_STATE_STABLE ||
			pi->amp_move_state == L2CAP_AMP_STATE_WAIT_PREPARE)) {
		BT_DBG("Sending on AMP connection %p %p",
			pi->ampcon, pi->ampchan);
		if (pi->ampchan)
			hci_send_acl(pi->ampcon, pi->ampchan, skb,
					ACL_COMPLETE);
		else
			kfree_skb(skb);
	} else {
		u16 flags;

		bt_cb(skb)->force_active = pi->force_active;
		BT_DBG("Sending on BR/EDR connection %p", pi->conn->hcon);

		if (lmp_no_flush_capable(pi->conn->hcon->hdev) &&
			!l2cap_pi(sk)->flushable)
			flags = ACL_START_NO_FLUSH;
		else
			flags = ACL_START;

		hci_send_acl(pi->conn->hcon, NULL, skb, flags);
	}
}

int l2cap_ertm_send(struct sock *sk)
{
	struct sk_buff *skb, *tx_skb;
	struct l2cap_pinfo *pi = l2cap_pi(sk);
	struct bt_l2cap_control *control;
	int sent = 0;

	BT_DBG("sk %p", sk);

	if (sk->sk_state != BT_CONNECTED)
		return -ENOTCONN;

	if (pi->conn_state & L2CAP_CONN_REMOTE_BUSY)
		return 0;

	if (pi->amp_move_state != L2CAP_AMP_STATE_STABLE &&
			pi->amp_move_state != L2CAP_AMP_STATE_WAIT_PREPARE)
		return 0;

	while (sk->sk_send_head && (pi->unacked_frames < pi->remote_tx_win) &&
		atomic_read(&pi->ertm_queued) < L2CAP_MAX_ERTM_QUEUED &&
		(pi->tx_state == L2CAP_ERTM_TX_STATE_XMIT)) {

		skb = sk->sk_send_head;

		bt_cb(skb)->retries = 1;
		control = &bt_cb(skb)->control;

		if (pi->conn_state & L2CAP_CONN_SEND_FBIT) {
			control->final = 1;
			pi->conn_state &= ~L2CAP_CONN_SEND_FBIT;
		}
		control->reqseq = pi->buffer_seq;
		pi->last_acked_seq = pi->buffer_seq;
		control->txseq = pi->next_tx_seq;

		if (pi->extended_control) {
			put_unaligned_le32(__pack_extended_control(control),
					skb->data + L2CAP_HDR_SIZE);
		} else {
			put_unaligned_le16(__pack_enhanced_control(control),
					skb->data + L2CAP_HDR_SIZE);
		}

		if (pi->fcs == L2CAP_FCS_CRC16)
			apply_fcs(skb);

		/* Clone after data has been modified. Data is assumed to be
		   read-only (for locking purposes) on cloned sk_buffs.
		 */
		tx_skb = skb_clone(skb, GFP_ATOMIC);

		if (!tx_skb)
			break;

		sock_hold(sk);
		tx_skb->sk = sk;
		tx_skb->destructor = l2cap_skb_destructor;
		atomic_inc(&pi->ertm_queued);

		l2cap_ertm_start_retrans_timer(pi);

		pi->next_tx_seq = __next_seq(pi->next_tx_seq, pi);
		pi->unacked_frames += 1;
		pi->frames_sent += 1;
		sent += 1;

		if (skb_queue_is_last(TX_QUEUE(sk), skb))
			sk->sk_send_head = NULL;
		else
			sk->sk_send_head = skb_queue_next(TX_QUEUE(sk), skb);

		l2cap_do_send(sk, tx_skb);
		BT_DBG("Sent txseq %d", (int)control->txseq);
	}

	BT_DBG("Sent %d, %d unacked, %d in ERTM queue, %d in HCI queue", sent,
		(int) pi->unacked_frames, skb_queue_len(TX_QUEUE(sk)),
		atomic_read(&pi->ertm_queued));

	return sent;
}

int l2cap_strm_tx(struct sock *sk, struct sk_buff_head *skbs)
{
	struct sk_buff *skb;
	struct l2cap_pinfo *pi = l2cap_pi(sk);
	struct bt_l2cap_control *control;
	int sent = 0;

	BT_DBG("sk %p, skbs %p", sk, skbs);

	if (sk->sk_state != BT_CONNECTED)
		return -ENOTCONN;

	if (pi->amp_move_state != L2CAP_AMP_STATE_STABLE &&
			pi->amp_move_state != L2CAP_AMP_STATE_WAIT_PREPARE)
		return 0;

	skb_queue_splice_tail_init(skbs, TX_QUEUE(sk));

	BT_DBG("skb queue empty 0x%2.2x", skb_queue_empty(TX_QUEUE(sk)));
	while (!skb_queue_empty(TX_QUEUE(sk))) {

		skb = skb_dequeue(TX_QUEUE(sk));

		BT_DBG("skb %p", skb);

		bt_cb(skb)->retries = 1;
		control = &bt_cb(skb)->control;

		BT_DBG("control %p", control);

		control->reqseq = 0;
		control->txseq = pi->next_tx_seq;

		if (pi->extended_control) {
			put_unaligned_le32(__pack_extended_control(control),
					skb->data + L2CAP_HDR_SIZE);
		} else {
			put_unaligned_le16(__pack_enhanced_control(control),
					skb->data + L2CAP_HDR_SIZE);
		}

		if (pi->fcs == L2CAP_FCS_CRC16)
			apply_fcs(skb);

		l2cap_do_send(sk, skb);

		BT_DBG("Sent txseq %d", (int)control->txseq);

		pi->next_tx_seq = __next_seq(pi->next_tx_seq, pi);
		pi->frames_sent += 1;
		sent += 1;
	}

	BT_DBG("Sent %d", sent);

	return 0;
}

static int memcpy_fromkvec(unsigned char *kdata, struct kvec *iv, int len)
{
	while (len > 0) {
		if (iv->iov_len) {
			int copy = min_t(unsigned int, len, iv->iov_len);
			memcpy(kdata, iv->iov_base, copy);
			len -= copy;
			kdata += copy;
			iv->iov_base += copy;
			iv->iov_len -= copy;
		}
		iv++;
	}

	return 0;
}

static inline int l2cap_skbuff_fromiovec(struct sock *sk, struct msghdr *msg,
					int len, int count, struct sk_buff *skb,
					int reseg)
{
	struct l2cap_conn *conn = l2cap_pi(sk)->conn;
	struct sk_buff **frag;
	struct sk_buff *final;
	int err, sent = 0;

	BT_DBG("sk %p, msg %p, len %d, count %d, skb %p", sk,
		msg, (int)len, (int)count, skb);

	if (!conn)
		return -ENOTCONN;

	/* When resegmenting, data is copied from kernel space */
	if (reseg) {
		err = memcpy_fromkvec(skb_put(skb, count),
				(struct kvec *) msg->msg_iov, count);
	} else {
		err = memcpy_fromiovec(skb_put(skb, count), msg->msg_iov,
					count);
	}

	if (err)
		return -EFAULT;

	sent += count;
	len  -= count;
	final = skb;

	/* Continuation fragments (no L2CAP header) */
	frag = &skb_shinfo(skb)->frag_list;
	while (len) {
		int skblen;
		count = min_t(unsigned int, conn->mtu, len);

		/* Add room for the FCS if it fits */
		if (bt_cb(skb)->control.fcs == L2CAP_FCS_CRC16 &&
			len + L2CAP_FCS_SIZE <= conn->mtu)
			skblen = count + L2CAP_FCS_SIZE;
		else
			skblen = count;

		/* Don't use bt_skb_send_alloc() while resegmenting, since
		 * it is not ok to block.
		 */
		if (reseg) {
			*frag = bt_skb_alloc(skblen, GFP_ATOMIC);
			if (*frag)
				skb_set_owner_w(*frag, sk);
		} else {
			*frag = bt_skb_send_alloc(sk, skblen,
					msg->msg_flags & MSG_DONTWAIT, &err);
		}

		if (!*frag)
			return -EFAULT;

		/* When resegmenting, data is copied from kernel space */
		if (reseg) {
			err = memcpy_fromkvec(skb_put(*frag, count),
						(struct kvec *) msg->msg_iov,
						count);
		} else {
			err = memcpy_fromiovec(skb_put(*frag, count),
						msg->msg_iov, count);
		}

		if (err)
			return -EFAULT;

		sent += count;
		len  -= count;

		final = *frag;

		frag = &(*frag)->next;
	}

	if (bt_cb(skb)->control.fcs == L2CAP_FCS_CRC16) {
		if (skb_tailroom(final) < L2CAP_FCS_SIZE) {
			if (reseg) {
				*frag = bt_skb_alloc(L2CAP_FCS_SIZE,
						GFP_ATOMIC);
				if (*frag)
					skb_set_owner_w(*frag, sk);
			} else {
				*frag = bt_skb_send_alloc(sk, L2CAP_FCS_SIZE,
						msg->msg_flags & MSG_DONTWAIT,
						&err);
			}

			if (!*frag)
				return -EFAULT;

			final = *frag;
		}

		skb_put(final, L2CAP_FCS_SIZE);
	}

	return sent;
}

struct sk_buff *l2cap_create_connless_pdu(struct sock *sk, struct msghdr *msg, size_t len)
{
	struct l2cap_conn *conn = l2cap_pi(sk)->conn;
	struct sk_buff *skb;
	int err, count, hlen = L2CAP_HDR_SIZE + 2;
	struct l2cap_hdr *lh;

	BT_DBG("sk %p len %d", sk, (int)len);

	count = min_t(unsigned int, (conn->mtu - hlen), len);
	skb = bt_skb_send_alloc(sk, count + hlen,
			msg->msg_flags & MSG_DONTWAIT, &err);
	if (!skb)
		return ERR_PTR(err);

	/* Create L2CAP header */
	lh = (struct l2cap_hdr *) skb_put(skb, L2CAP_HDR_SIZE);
	lh->cid = cpu_to_le16(l2cap_pi(sk)->dcid);
	lh->len = cpu_to_le16(len + (hlen - L2CAP_HDR_SIZE));
	put_unaligned_le16(l2cap_pi(sk)->psm, skb_put(skb, 2));

	err = l2cap_skbuff_fromiovec(sk, msg, len, count, skb, 0);
	if (unlikely(err < 0)) {
		kfree_skb(skb);
		return ERR_PTR(err);
	}
	return skb;
}

struct sk_buff *l2cap_create_basic_pdu(struct sock *sk, struct msghdr *msg, size_t len)
{
	struct l2cap_conn *conn = l2cap_pi(sk)->conn;
	struct sk_buff *skb;
	int err, count, hlen = L2CAP_HDR_SIZE;
	struct l2cap_hdr *lh;

	BT_DBG("sk %p len %d", sk, (int)len);

	count = min_t(unsigned int, (conn->mtu - hlen), len);
	skb = bt_skb_send_alloc(sk, count + hlen,
			msg->msg_flags & MSG_DONTWAIT, &err);
	if (!skb)
		return ERR_PTR(err);

	/* Create L2CAP header */
	lh = (struct l2cap_hdr *) skb_put(skb, L2CAP_HDR_SIZE);
	lh->cid = cpu_to_le16(l2cap_pi(sk)->dcid);
	lh->len = cpu_to_le16(len + (hlen - L2CAP_HDR_SIZE));

	err = l2cap_skbuff_fromiovec(sk, msg, len, count, skb, 0);
	if (unlikely(err < 0)) {
		kfree_skb(skb);
		return ERR_PTR(err);
	}
	return skb;
}

struct sk_buff *l2cap_create_iframe_pdu(struct sock *sk,
					struct msghdr *msg, size_t len,
					u16 sdulen, int reseg)
{
	struct sk_buff *skb;
	int err, count, hlen;
	int reserve = 0;
	struct l2cap_hdr *lh;
	u8 fcs = l2cap_pi(sk)->fcs;

	if (l2cap_pi(sk)->extended_control)
		hlen = L2CAP_EXTENDED_HDR_SIZE;
	else
		hlen = L2CAP_ENHANCED_HDR_SIZE;

	if (sdulen)
		hlen += L2CAP_SDULEN_SIZE;

	if (fcs == L2CAP_FCS_CRC16)
		hlen += L2CAP_FCS_SIZE;

	BT_DBG("sk %p, msg %p, len %d, sdulen %d, hlen %d",
		sk, msg, (int)len, (int)sdulen, hlen);

	count = min_t(unsigned int, (l2cap_pi(sk)->conn->mtu - hlen), len);

	/* Allocate extra headroom for Qualcomm PAL.  This is only
	 * necessary in two places (here and when creating sframes)
	 * because only unfragmented iframes and sframes are sent
	 * using AMP controllers.
	 */
	if (l2cap_pi(sk)->ampcon &&
			l2cap_pi(sk)->ampcon->hdev->manufacturer == 0x001d)
		reserve = BT_SKB_RESERVE_80211;

	/* Don't use bt_skb_send_alloc() while resegmenting, since
	 * it is not ok to block.
	 */
	if (reseg) {
		skb = bt_skb_alloc(count + hlen + reserve, GFP_ATOMIC);
		if (skb)
			skb_set_owner_w(skb, sk);
	} else {
		skb = bt_skb_send_alloc(sk, count + hlen + reserve,
					msg->msg_flags & MSG_DONTWAIT, &err);
	}
	if (!skb)
		return ERR_PTR(err);

	if (reserve)
		skb_reserve(skb, reserve);

	bt_cb(skb)->control.fcs = fcs;

	/* Create L2CAP header */
	lh = (struct l2cap_hdr *) skb_put(skb, L2CAP_HDR_SIZE);
	lh->cid = cpu_to_le16(l2cap_pi(sk)->dcid);
	lh->len = cpu_to_le16(len + hlen - L2CAP_HDR_SIZE);

	/* Control header is populated later */
	if (l2cap_pi(sk)->extended_control)
		put_unaligned_le32(0, skb_put(skb, 4));
	else
		put_unaligned_le16(0, skb_put(skb, 2));

	if (sdulen)
		put_unaligned_le16(sdulen, skb_put(skb, L2CAP_SDULEN_SIZE));

	err = l2cap_skbuff_fromiovec(sk, msg, len, count, skb, reseg);
	if (unlikely(err < 0)) {
		BT_DBG("err %d", err);
		kfree_skb(skb);
		return ERR_PTR(err);
	}

	bt_cb(skb)->retries = 0;
	return skb;
}

static void l2cap_ertm_process_reqseq(struct sock *sk, u16 reqseq)
{
	struct l2cap_pinfo *pi;
	struct sk_buff *acked_skb;
	u16 ackseq;

	BT_DBG("sk %p, reqseq %d", sk, (int) reqseq);

	pi = l2cap_pi(sk);

	if (pi->unacked_frames == 0 || reqseq == pi->expected_ack_seq)
		return;

	BT_DBG("expected_ack_seq %d, unacked_frames %d",
		(int) pi->expected_ack_seq, (int) pi->unacked_frames);

	for (ackseq = pi->expected_ack_seq; ackseq != reqseq;
		ackseq = __next_seq(ackseq, pi)) {

		acked_skb = l2cap_ertm_seq_in_queue(TX_QUEUE(sk), ackseq);
		if (acked_skb) {
			skb_unlink(acked_skb, TX_QUEUE(sk));
			kfree_skb(acked_skb);
			pi->unacked_frames--;
		}
	}

	pi->expected_ack_seq = reqseq;

	if (pi->unacked_frames == 0)
		l2cap_ertm_stop_retrans_timer(pi);

	BT_DBG("unacked_frames %d", (int) pi->unacked_frames);
}

static struct sk_buff *l2cap_create_sframe_pdu(struct sock *sk, u32 control)
{
	struct sk_buff *skb;
	int len;
	int reserve = 0;
	struct l2cap_hdr *lh;

	if (l2cap_pi(sk)->extended_control)
		len = L2CAP_EXTENDED_HDR_SIZE;
	else
		len = L2CAP_ENHANCED_HDR_SIZE;

	if (l2cap_pi(sk)->fcs == L2CAP_FCS_CRC16)
		len += L2CAP_FCS_SIZE;

	/* Allocate extra headroom for Qualcomm PAL */
	if (l2cap_pi(sk)->ampcon &&
			l2cap_pi(sk)->ampcon->hdev->manufacturer == 0x001d)
		reserve = BT_SKB_RESERVE_80211;

	skb = bt_skb_alloc(len + reserve, GFP_ATOMIC);

	if (!skb)
		return ERR_PTR(-ENOMEM);

	if (reserve)
		skb_reserve(skb, reserve);

	lh = (struct l2cap_hdr *) skb_put(skb, L2CAP_HDR_SIZE);
	lh->cid = cpu_to_le16(l2cap_pi(sk)->dcid);
	lh->len = cpu_to_le16(len - L2CAP_HDR_SIZE);

	if (l2cap_pi(sk)->extended_control)
		put_unaligned_le32(control, skb_put(skb, 4));
	else
		put_unaligned_le16(control, skb_put(skb, 2));

	if (l2cap_pi(sk)->fcs == L2CAP_FCS_CRC16) {
		u16 fcs = crc16(0, (u8 *) skb->data, skb->len);
		put_unaligned_le16(fcs, skb_put(skb, L2CAP_FCS_SIZE));
	}

	return skb;
}

static void l2cap_ertm_send_sframe(struct sock *sk,
				struct bt_l2cap_control *control)
{
	struct l2cap_pinfo *pi;
	struct sk_buff *skb;
	u32 control_field;

	BT_DBG("sk %p, control %p", sk, control);

	if (control->frame_type != 's')
		return;

	pi = l2cap_pi(sk);

	if (pi->amp_move_state != L2CAP_AMP_STATE_STABLE &&
		pi->amp_move_state != L2CAP_AMP_STATE_WAIT_PREPARE &&
		pi->amp_move_state != L2CAP_AMP_STATE_RESEGMENT) {
		BT_DBG("AMP error - attempted S-Frame send during AMP move");
		return;
	}

	if ((pi->conn_state & L2CAP_CONN_SEND_FBIT) && !control->poll) {
		control->final = 1;
		pi->conn_state &= ~L2CAP_CONN_SEND_FBIT;
	}

	if (control->super == L2CAP_SFRAME_RR)
		pi->conn_state &= ~L2CAP_CONN_SENT_RNR;
	else if (control->super == L2CAP_SFRAME_RNR)
		pi->conn_state |= L2CAP_CONN_SENT_RNR;

	if (control->super != L2CAP_SFRAME_SREJ) {
		pi->last_acked_seq = control->reqseq;
		l2cap_ertm_stop_ack_timer(pi);
	}

	BT_DBG("reqseq %d, final %d, poll %d, super %d", (int) control->reqseq,
		(int) control->final, (int) control->poll,
		(int) control->super);

	if (pi->extended_control)
		control_field = __pack_extended_control(control);
	else
		control_field = __pack_enhanced_control(control);

	skb = l2cap_create_sframe_pdu(sk, control_field);
	if (!IS_ERR(skb))
		l2cap_do_send(sk, skb);
}

static void l2cap_ertm_send_ack(struct sock *sk)
{
	struct l2cap_pinfo *pi = l2cap_pi(sk);
	struct bt_l2cap_control control;
	u16 frames_to_ack = __delta_seq(pi->buffer_seq, pi->last_acked_seq, pi);
	int threshold;

	BT_DBG("sk %p", sk);
	BT_DBG("last_acked_seq %d, buffer_seq %d", (int)pi->last_acked_seq,
		(int)pi->buffer_seq);

	memset(&control, 0, sizeof(control));
	control.frame_type = 's';

	if ((pi->conn_state & L2CAP_CONN_LOCAL_BUSY) &&
		pi->rx_state == L2CAP_ERTM_RX_STATE_RECV) {
		l2cap_ertm_stop_ack_timer(pi);
		control.super = L2CAP_SFRAME_RNR;
		control.reqseq = pi->buffer_seq;
		l2cap_ertm_send_sframe(sk, &control);
	} else {
		if (!(pi->conn_state & L2CAP_CONN_REMOTE_BUSY)) {
			l2cap_ertm_send(sk);
			/* If any i-frames were sent, they included an ack */
			if (pi->buffer_seq == pi->last_acked_seq)
				frames_to_ack = 0;
		}

		/* Ack now if the tx window is 3/4ths full.
		 * Calculate without mul or div
		 */
		threshold = pi->tx_win;
		threshold += threshold << 1;
		threshold >>= 2;

		BT_DBG("frames_to_ack %d, threshold %d", (int)frames_to_ack,
			threshold);

		if (frames_to_ack >= threshold) {
			l2cap_ertm_stop_ack_timer(pi);
			control.super = L2CAP_SFRAME_RR;
			control.reqseq = pi->buffer_seq;
			l2cap_ertm_send_sframe(sk, &control);
			frames_to_ack = 0;
		}

		if (frames_to_ack)
			l2cap_ertm_start_ack_timer(pi);
	}
}

static void l2cap_ertm_send_rr_or_rnr(struct sock *sk, bool poll)
{
	struct l2cap_pinfo *pi;
	struct bt_l2cap_control control;

	BT_DBG("sk %p, poll %d", sk, (int) poll);

	pi = l2cap_pi(sk);

	memset(&control, 0, sizeof(control));
	control.frame_type = 's';
	control.poll = poll;

	if (pi->conn_state & L2CAP_CONN_LOCAL_BUSY)
		control.super = L2CAP_SFRAME_RNR;
	else
		control.super = L2CAP_SFRAME_RR;

	control.reqseq = pi->buffer_seq;
	l2cap_ertm_send_sframe(sk, &control);
}

static void l2cap_ertm_send_i_or_rr_or_rnr(struct sock *sk)
{
	struct l2cap_pinfo *pi;
	struct bt_l2cap_control control;

	BT_DBG("sk %p", sk);

	pi = l2cap_pi(sk);

	memset(&control, 0, sizeof(control));
	control.frame_type = 's';
	control.final = 1;
	control.reqseq = pi->buffer_seq;
	pi->conn_state |= L2CAP_CONN_SEND_FBIT;

	if (pi->conn_state & L2CAP_CONN_LOCAL_BUSY) {
		control.super = L2CAP_SFRAME_RNR;
		l2cap_ertm_send_sframe(sk, &control);
	}

	if ((pi->conn_state & L2CAP_CONN_REMOTE_BUSY) &&
		(pi->unacked_frames > 0))
		l2cap_ertm_start_retrans_timer(pi);

	pi->conn_state &= ~L2CAP_CONN_REMOTE_BUSY;

	/* Send pending iframes */
	l2cap_ertm_send(sk);

	if (pi->conn_state & L2CAP_CONN_SEND_FBIT) {
		/* F-bit wasn't sent in an s-frame or i-frame yet, so
		 * send it now.
		 */
		control.super = L2CAP_SFRAME_RR;
		l2cap_ertm_send_sframe(sk, &control);
	}
}

static void l2cap_ertm_send_srej(struct sock *sk, u16 txseq)
{
	struct bt_l2cap_control control;
	struct l2cap_pinfo *pi;
	u16 seq;

	BT_DBG("sk %p, txseq %d", sk, (int)txseq);

	pi = l2cap_pi(sk);
	memset(&control, 0, sizeof(control));
	control.frame_type = 's';
	control.super = L2CAP_SFRAME_SREJ;

	for (seq = pi->expected_tx_seq; seq != txseq;
		seq = __next_seq(seq, pi)) {
		if (!l2cap_ertm_seq_in_queue(SREJ_QUEUE(pi), seq)) {
			control.reqseq = seq;
			l2cap_ertm_send_sframe(sk, &control);
			l2cap_seq_list_append(&pi->srej_list, seq);
		}
	}

	pi->expected_tx_seq = __next_seq(txseq, pi);
}

static void l2cap_ertm_send_srej_tail(struct sock *sk)
{
	struct bt_l2cap_control control;
	struct l2cap_pinfo *pi;

	BT_DBG("sk %p", sk);

	pi = l2cap_pi(sk);

	if (pi->srej_list.tail == L2CAP_SEQ_LIST_CLEAR)
		return;

	memset(&control, 0, sizeof(control));
	control.frame_type = 's';
	control.super = L2CAP_SFRAME_SREJ;
	control.reqseq = pi->srej_list.tail;
	l2cap_ertm_send_sframe(sk, &control);
}

static void l2cap_ertm_send_srej_list(struct sock *sk, u16 txseq)
{
	struct bt_l2cap_control control;
	struct l2cap_pinfo *pi;
	u16 initial_head;
	u16 seq;

	BT_DBG("sk %p, txseq %d", sk, (int) txseq);

	pi = l2cap_pi(sk);
	memset(&control, 0, sizeof(control));
	control.frame_type = 's';
	control.super = L2CAP_SFRAME_SREJ;

	/* Capture initial list head to allow only one pass through the list. */
	initial_head = pi->srej_list.head;

	do {
		seq = l2cap_seq_list_pop(&pi->srej_list);
		if ((seq == txseq) || (seq == L2CAP_SEQ_LIST_CLEAR))
			break;

		control.reqseq = seq;
		l2cap_ertm_send_sframe(sk, &control);
		l2cap_seq_list_append(&pi->srej_list, seq);
	} while (pi->srej_list.head != initial_head);
}

static void l2cap_ertm_abort_rx_srej_sent(struct sock *sk)
{
	struct l2cap_pinfo *pi = l2cap_pi(sk);
	BT_DBG("sk %p", sk);

	pi->expected_tx_seq = pi->buffer_seq;
	l2cap_seq_list_clear(&l2cap_pi(sk)->srej_list);
	skb_queue_purge(SREJ_QUEUE(sk));
	pi->rx_state = L2CAP_ERTM_RX_STATE_RECV;
}

static int l2cap_ertm_tx_state_xmit(struct sock *sk,
				struct bt_l2cap_control *control,
				struct sk_buff_head *skbs, u8 event)
{
	struct l2cap_pinfo *pi;
	int err = 0;

	BT_DBG("sk %p, control %p, skbs %p, event %d", sk, control, skbs,
		(int)event);
	pi = l2cap_pi(sk);

	switch (event) {
	case L2CAP_ERTM_EVENT_DATA_REQUEST:
		if (sk->sk_send_head == NULL)
			sk->sk_send_head = skb_peek(skbs);

		skb_queue_splice_tail_init(skbs, TX_QUEUE(sk));
		l2cap_ertm_send(sk);
		break;
	case L2CAP_ERTM_EVENT_LOCAL_BUSY_DETECTED:
		BT_DBG("Enter LOCAL_BUSY");
		pi->conn_state |= L2CAP_CONN_LOCAL_BUSY;

		if (pi->rx_state == L2CAP_ERTM_RX_STATE_SREJ_SENT) {
			/* The SREJ_SENT state must be aborted if we are to
			 * enter the LOCAL_BUSY state.
			 */
			l2cap_ertm_abort_rx_srej_sent(sk);
		}

		l2cap_ertm_send_ack(sk);

		break;
	case L2CAP_ERTM_EVENT_LOCAL_BUSY_CLEAR:
		BT_DBG("Exit LOCAL_BUSY");
		pi->conn_state &= ~L2CAP_CONN_LOCAL_BUSY;

		if (pi->amp_move_state == L2CAP_AMP_STATE_WAIT_LOCAL_BUSY) {
			if (pi->amp_move_role == L2CAP_AMP_MOVE_INITIATOR) {
				pi->amp_move_state =
					L2CAP_AMP_STATE_WAIT_MOVE_CONFIRM_RSP;
				l2cap_send_move_chan_cfm(pi->conn, pi,
						pi->scid,
						L2CAP_MOVE_CHAN_CONFIRMED);
				l2cap_sock_set_timer(sk, L2CAP_MOVE_TIMEOUT);
			} else if (pi->amp_move_role ==
					L2CAP_AMP_MOVE_RESPONDER) {
				pi->amp_move_state =
					L2CAP_AMP_STATE_WAIT_MOVE_CONFIRM;
				l2cap_send_move_chan_rsp(pi->conn,
						pi->amp_move_cmd_ident,
						pi->dcid,
						L2CAP_MOVE_CHAN_SUCCESS);
			}
			break;
		}

		if (pi->amp_move_role == L2CAP_AMP_MOVE_NONE &&
			(pi->conn_state & L2CAP_CONN_SENT_RNR)) {
			struct bt_l2cap_control local_control;

			memset(&local_control, 0, sizeof(local_control));
			local_control.frame_type = 's';
			local_control.super = L2CAP_SFRAME_RR;
			local_control.poll = 1;
			local_control.reqseq = pi->buffer_seq;
			l2cap_ertm_send_sframe(sk, &local_control);

			pi->retry_count = 1;
			l2cap_ertm_start_monitor_timer(pi);
			pi->tx_state = L2CAP_ERTM_TX_STATE_WAIT_F;
		}
		break;
	case L2CAP_ERTM_EVENT_RECV_REQSEQ_AND_FBIT:
		l2cap_ertm_process_reqseq(sk, control->reqseq);
		break;
	case L2CAP_ERTM_EVENT_EXPLICIT_POLL:
		l2cap_ertm_send_rr_or_rnr(sk, 1);
		pi->retry_count = 1;
		l2cap_ertm_start_monitor_timer(pi);
		l2cap_ertm_stop_ack_timer(pi);
		pi->tx_state = L2CAP_ERTM_TX_STATE_WAIT_F;
		break;
	case L2CAP_ERTM_EVENT_RETRANS_TIMER_EXPIRES:
		l2cap_ertm_send_rr_or_rnr(sk, 1);
		pi->retry_count = 1;
		l2cap_ertm_start_monitor_timer(pi);
		pi->tx_state = L2CAP_ERTM_TX_STATE_WAIT_F;
		break;
	case L2CAP_ERTM_EVENT_RECV_FBIT:
		/* Nothing to process */
		break;
	default:
		break;
	}

	return err;
}

static int l2cap_ertm_tx_state_wait_f(struct sock *sk,
				struct bt_l2cap_control *control,
				struct sk_buff_head *skbs, u8 event)
{
	struct l2cap_pinfo *pi;
	int err = 0;

	BT_DBG("sk %p, control %p, skbs %p, event %d", sk, control, skbs,
		(int)event);
	pi = l2cap_pi(sk);

	switch (event) {
	case L2CAP_ERTM_EVENT_DATA_REQUEST:
		if (sk->sk_send_head == NULL)
			sk->sk_send_head = skb_peek(skbs);
		/* Queue data, but don't send. */
		skb_queue_splice_tail_init(skbs, TX_QUEUE(sk));
		break;
	case L2CAP_ERTM_EVENT_LOCAL_BUSY_DETECTED:
		BT_DBG("Enter LOCAL_BUSY");
		pi->conn_state |= L2CAP_CONN_LOCAL_BUSY;

		if (pi->rx_state == L2CAP_ERTM_RX_STATE_SREJ_SENT) {
			/* The SREJ_SENT state must be aborted if we are to
			 * enter the LOCAL_BUSY state.
			 */
			l2cap_ertm_abort_rx_srej_sent(sk);
		}

		l2cap_ertm_send_ack(sk);

		break;
	case L2CAP_ERTM_EVENT_LOCAL_BUSY_CLEAR:
		BT_DBG("Exit LOCAL_BUSY");
		pi->conn_state &= ~L2CAP_CONN_LOCAL_BUSY;

		if (pi->conn_state & L2CAP_CONN_SENT_RNR) {
			struct bt_l2cap_control local_control;
			memset(&local_control, 0, sizeof(local_control));
			local_control.frame_type = 's';
			local_control.super = L2CAP_SFRAME_RR;
			local_control.poll = 1;
			local_control.reqseq = pi->buffer_seq;
			l2cap_ertm_send_sframe(sk, &local_control);

			pi->retry_count = 1;
			l2cap_ertm_start_monitor_timer(pi);
			pi->tx_state = L2CAP_ERTM_TX_STATE_WAIT_F;
		}
		break;
	case L2CAP_ERTM_EVENT_RECV_REQSEQ_AND_FBIT:
		l2cap_ertm_process_reqseq(sk, control->reqseq);

		/* Fall through */

	case L2CAP_ERTM_EVENT_RECV_FBIT:
		if (control && control->final) {
			l2cap_ertm_stop_monitor_timer(pi);
			if (pi->unacked_frames > 0)
				l2cap_ertm_start_retrans_timer(pi);
			pi->retry_count = 0;
			pi->tx_state = L2CAP_ERTM_TX_STATE_XMIT;
			BT_DBG("recv fbit tx_state 0x2.2%x", pi->tx_state);
		}
		break;
	case L2CAP_ERTM_EVENT_EXPLICIT_POLL:
		/* Ignore */
		break;
	case L2CAP_ERTM_EVENT_MONITOR_TIMER_EXPIRES:
		if ((pi->max_tx == 0) || (pi->retry_count < pi->max_tx)) {
			l2cap_ertm_send_rr_or_rnr(sk, 1);
			l2cap_ertm_start_monitor_timer(pi);
			pi->retry_count += 1;
		} else
			l2cap_send_disconn_req(pi->conn, sk, ECONNABORTED);
		break;
	default:
		break;
	}

	return err;
}

int l2cap_ertm_tx(struct sock *sk, struct bt_l2cap_control *control,
			struct sk_buff_head *skbs, u8 event)
{
	struct l2cap_pinfo *pi;
	int err = 0;

	BT_DBG("sk %p, control %p, skbs %p, event %d, state %d",
		sk, control, skbs, (int)event, l2cap_pi(sk)->tx_state);

	pi = l2cap_pi(sk);

	switch (pi->tx_state) {
	case L2CAP_ERTM_TX_STATE_XMIT:
		err = l2cap_ertm_tx_state_xmit(sk, control, skbs, event);
		break;
	case L2CAP_ERTM_TX_STATE_WAIT_F:
		err = l2cap_ertm_tx_state_wait_f(sk, control, skbs, event);
		break;
	default:
		/* Ignore event */
		break;
	}

	return err;
}

int l2cap_segment_sdu(struct sock *sk, struct sk_buff_head* seg_queue,
			struct msghdr *msg, size_t len, int reseg)
{
	struct sk_buff *skb;
	u16 sdu_len;
	size_t pdu_len;
	int err = 0;
	u8 sar;

	BT_DBG("sk %p, msg %p, len %d", sk, msg, (int)len);

	/* It is critical that ERTM PDUs fit in a single HCI fragment,
	 * so fragmented skbs are not used.  The HCI layer's handling
	 * of fragmented skbs is not compatible with ERTM's queueing.
	 */

	/* PDU size is derived from the HCI MTU */
	pdu_len = l2cap_pi(sk)->conn->mtu;

	/* Constrain BR/EDR PDU size to fit within the largest radio packet */
	if (!l2cap_pi(sk)->ampcon)
		pdu_len = min_t(size_t, pdu_len, L2CAP_BREDR_MAX_PAYLOAD);

	/* Adjust for largest possible L2CAP overhead. */
	pdu_len -= L2CAP_EXTENDED_HDR_SIZE + L2CAP_FCS_SIZE;

	/* Remote device may have requested smaller PDUs */
	pdu_len = min_t(size_t, pdu_len, l2cap_pi(sk)->remote_mps);

	if (len <= pdu_len) {
		sar = L2CAP_SAR_UNSEGMENTED;
		sdu_len = 0;
		pdu_len = len;
	} else {
		sar = L2CAP_SAR_START;
		sdu_len = len;
		pdu_len -= L2CAP_SDULEN_SIZE;
	}

	while (len) {
		skb = l2cap_create_iframe_pdu(sk, msg, pdu_len, sdu_len, reseg);

		BT_DBG("iframe skb %p", skb);

		if (IS_ERR(skb)) {
			__skb_queue_purge(seg_queue);
			return PTR_ERR(skb);
		}

		bt_cb(skb)->control.sar = sar;
		__skb_queue_tail(seg_queue, skb);

		len -= pdu_len;
		if (sdu_len) {
			sdu_len = 0;
			pdu_len += L2CAP_SDULEN_SIZE;
		}

		if (len <= pdu_len) {
			sar = L2CAP_SAR_END;
			pdu_len = len;
		} else {
			sar = L2CAP_SAR_CONTINUE;
		}
	}

	return err;
}

static inline int is_initial_frame(u8 sar)
{
	return (sar == L2CAP_SAR_UNSEGMENTED ||
		sar == L2CAP_SAR_START);
}

static inline int l2cap_skbuff_to_kvec(struct sk_buff *skb, struct kvec *iv,
					size_t veclen)
{
	struct sk_buff *frag_iter;

	BT_DBG("skb %p (len %d), iv %p", skb, (int)skb->len, iv);

	if (iv->iov_len + skb->len > veclen)
		return -ENOMEM;

	memcpy(iv->iov_base + iv->iov_len, skb->data, skb->len);
	iv->iov_len += skb->len;

	skb_walk_frags(skb, frag_iter) {
		if (iv->iov_len + skb->len > veclen)
			return -ENOMEM;

		BT_DBG("Copying %d bytes", (int)frag_iter->len);
		memcpy(iv->iov_base + iv->iov_len, frag_iter->data,
			frag_iter->len);
		iv->iov_len += frag_iter->len;
	}

	return 0;
}

int l2cap_resegment_queue(struct sock *sk, struct sk_buff_head *queue)
{
	void *buf;
	int buflen;
	int err = 0;
	struct sk_buff *skb;
	struct msghdr msg;
	struct kvec iv;
	struct sk_buff_head old_frames;
	struct l2cap_pinfo *pi = l2cap_pi(sk);

	BT_DBG("sk %p", sk);

	if (skb_queue_empty(queue))
		return 0;

	memset(&msg, 0, sizeof(msg));
	msg.msg_iov = (struct iovec *) &iv;

	buflen = pi->omtu + L2CAP_FCS_SIZE;
	buf = kzalloc(buflen, GFP_TEMPORARY);

	if (!buf) {
		BT_DBG("Could not allocate resegmentation buffer");
		return -ENOMEM;
	}

	/* Move current frames off the original queue */
	__skb_queue_head_init(&old_frames);
	skb_queue_splice_tail_init(queue, &old_frames);

	while (!skb_queue_empty(&old_frames)) {
		struct sk_buff_head current_sdu;
		u8 original_sar;

		/* Reassemble each SDU from one or more PDUs */

		iv.iov_base = buf;
		iv.iov_len = 0;

		skb = skb_peek(&old_frames);
		original_sar = bt_cb(skb)->control.sar;

		__skb_unlink(skb, &old_frames);

		/* Append data to SDU */
		if (pi->extended_control)
			skb_pull(skb, L2CAP_EXTENDED_HDR_SIZE);
		else
			skb_pull(skb, L2CAP_ENHANCED_HDR_SIZE);

		if (original_sar == L2CAP_SAR_START)
			skb_pull(skb, L2CAP_SDULEN_SIZE);

		err = l2cap_skbuff_to_kvec(skb, &iv, buflen);

		if (bt_cb(skb)->control.fcs == L2CAP_FCS_CRC16)
			iv.iov_len -= L2CAP_FCS_SIZE;

		/* Free skb */
		kfree_skb(skb);

		if (err)
			break;

		while (!skb_queue_empty(&old_frames) && !err) {
			/* Check next frame */
			skb = skb_peek(&old_frames);

			if (is_initial_frame(bt_cb(skb)->control.sar))
				break;

			__skb_unlink(skb, &old_frames);

			/* Append data to SDU */
			if (pi->extended_control)
				skb_pull(skb, L2CAP_EXTENDED_HDR_SIZE);
			else
				skb_pull(skb, L2CAP_ENHANCED_HDR_SIZE);

			if (bt_cb(skb)->control.sar == L2CAP_SAR_START)
				skb_pull(skb, L2CAP_SDULEN_SIZE);

			err = l2cap_skbuff_to_kvec(skb, &iv, buflen);

			if (bt_cb(skb)->control.fcs == L2CAP_FCS_CRC16)
				iv.iov_len -= L2CAP_FCS_SIZE;

			/* Free skb */
			kfree_skb(skb);
		}

		if (err)
			break;

		/* Segment data */

		__skb_queue_head_init(&current_sdu);

		/* skbs for the SDU were just freed, but the
		 * resegmenting process could produce more, smaller
		 * skbs due to smaller PDUs and reduced HCI MTU.  The
		 * overhead from the sk_buff structs could put us over
		 * the sk_sndbuf limit.
		 *
		 * Since this code is running in response to a
		 * received poll/final packet, it cannot block.
		 * Therefore, memory allocation needs to be allowed by
		 * falling back to bt_skb_alloc() (with
		 * skb_set_owner_w() to maintain sk_wmem_alloc
		 * correctly).
		 */
		msg.msg_iovlen = iv.iov_len;
		err = l2cap_segment_sdu(sk, &current_sdu, &msg,
					msg.msg_iovlen, 1);

		if (err || skb_queue_empty(&current_sdu)) {
			BT_DBG("Error %d resegmenting data for socket %p",
				err, sk);
			__skb_queue_purge(&current_sdu);
			break;
		}

		/* Fix up first PDU SAR bits */
		if (!is_initial_frame(original_sar)) {
			BT_DBG("Changing SAR bits, %d PDUs",
				skb_queue_len(&current_sdu));
			skb = skb_peek(&current_sdu);

			if (skb_queue_len(&current_sdu) == 1) {
				/* Change SAR from 'unsegmented' to 'end' */
				bt_cb(skb)->control.sar = L2CAP_SAR_END;
			} else {
				struct l2cap_hdr *lh;
				size_t hdrlen;

				/* Change SAR from 'start' to 'continue' */
				bt_cb(skb)->control.sar = L2CAP_SAR_CONTINUE;

				/* Start frames contain 2 bytes for
				 * sdulen and continue frames don't.
				 * Must rewrite header to eliminate
				 * sdulen and then adjust l2cap frame
				 * length.
				 */
				if (pi->extended_control)
					hdrlen = L2CAP_EXTENDED_HDR_SIZE;
				else
					hdrlen = L2CAP_ENHANCED_HDR_SIZE;

				memmove(skb->data + L2CAP_SDULEN_SIZE,
					skb->data, hdrlen);
				skb_pull(skb, L2CAP_SDULEN_SIZE);
				lh = (struct l2cap_hdr *)skb->data;
				lh->len = cpu_to_le16(le16_to_cpu(lh->len) -
							L2CAP_SDULEN_SIZE);
			}
		}

		/* Add to queue */
		skb_queue_splice_tail(&current_sdu, queue);
	}

	__skb_queue_purge(&old_frames);
	if (err)
		__skb_queue_purge(queue);

	kfree(buf);

	BT_DBG("Queue resegmented, err=%d", err);
	return err;
}

static void l2cap_resegment_worker(struct work_struct *work)
{
	int err = 0;
	struct l2cap_resegment_work *seg_work =
		container_of(work, struct l2cap_resegment_work, work);
	struct sock *sk = seg_work->sk;

	kfree(seg_work);

	BT_DBG("sk %p", sk);
	lock_sock(sk);

	if (l2cap_pi(sk)->amp_move_state != L2CAP_AMP_STATE_RESEGMENT) {
		release_sock(sk);
		sock_put(sk);
		return;
	}

	err = l2cap_resegment_queue(sk, TX_QUEUE(sk));

	l2cap_pi(sk)->amp_move_state = L2CAP_AMP_STATE_STABLE;

	if (skb_queue_empty(TX_QUEUE(sk)))
		sk->sk_send_head = NULL;
	else
		sk->sk_send_head = skb_peek(TX_QUEUE(sk));

	if (err)
		l2cap_send_disconn_req(l2cap_pi(sk)->conn, sk, ECONNRESET);
	else
		l2cap_ertm_send(sk);

	release_sock(sk);
	sock_put(sk);
}

static int l2cap_setup_resegment(struct sock *sk)
{
	struct l2cap_resegment_work *seg_work;

	BT_DBG("sk %p", sk);

	if (skb_queue_empty(TX_QUEUE(sk)))
		return 0;

	seg_work = kzalloc(sizeof(*seg_work), GFP_ATOMIC);
	if (!seg_work)
		return -ENOMEM;

	INIT_WORK(&seg_work->work, l2cap_resegment_worker);
	sock_hold(sk);
	seg_work->sk = sk;

	if (!queue_work(_l2cap_wq, &seg_work->work)) {
		kfree(seg_work);
		sock_put(sk);
		return -ENOMEM;
	}

	l2cap_pi(sk)->amp_move_state = L2CAP_AMP_STATE_RESEGMENT;

	return 0;
}

static inline int l2cap_rmem_available(struct sock *sk)
{
	BT_DBG("sk_rmem_alloc %d, sk_rcvbuf %d",
		atomic_read(&sk->sk_rmem_alloc), sk->sk_rcvbuf);
	return atomic_read(&sk->sk_rmem_alloc) < sk->sk_rcvbuf / 3;
}

static inline int l2cap_rmem_full(struct sock *sk)
{
	BT_DBG("sk_rmem_alloc %d, sk_rcvbuf %d",
		atomic_read(&sk->sk_rmem_alloc), sk->sk_rcvbuf);
	return atomic_read(&sk->sk_rmem_alloc) > (2 * sk->sk_rcvbuf) / 3;
}

void l2cap_amp_move_init(struct sock *sk)
{
	BT_DBG("sk %p", sk);

	if (!l2cap_pi(sk)->conn)
		return;

	if (!(l2cap_pi(sk)->conn->fc_mask & L2CAP_FC_A2MP))
		return;

	if (l2cap_pi(sk)->amp_id == 0) {
		if (l2cap_pi(sk)->amp_pref != BT_AMP_POLICY_PREFER_AMP)
			return;
		l2cap_pi(sk)->amp_move_role = L2CAP_AMP_MOVE_INITIATOR;
		l2cap_pi(sk)->amp_move_state = L2CAP_AMP_STATE_WAIT_PREPARE;
		amp_create_physical(l2cap_pi(sk)->conn, sk);
	} else {
		l2cap_pi(sk)->amp_move_role = L2CAP_AMP_MOVE_INITIATOR;
		l2cap_pi(sk)->amp_move_state =
					L2CAP_AMP_STATE_WAIT_MOVE_RSP_SUCCESS;
		l2cap_pi(sk)->amp_move_id = 0;
		l2cap_amp_move_setup(sk);
		l2cap_send_move_chan_req(l2cap_pi(sk)->conn,
					l2cap_pi(sk), l2cap_pi(sk)->scid, 0);
		l2cap_sock_set_timer(sk, L2CAP_MOVE_TIMEOUT);
	}
}

static void l2cap_chan_ready(struct sock *sk)
{
	struct sock *parent = bt_sk(sk)->parent;

	BT_DBG("sk %p, parent %p", sk, parent);

	l2cap_pi(sk)->conf_state = 0;
	l2cap_sock_clear_timer(sk);

	if (!parent) {
		/* Outgoing channel.
		 * Wake up socket sleeping on connect.
		 */
		sk->sk_state = BT_CONNECTED;
		sk->sk_state_change(sk);
	} else {
		/* Incoming channel.
		 * Wake up socket sleeping on accept.
		 */
		parent->sk_data_ready(parent, 0);
	}
}

/* Copy frame to all raw sockets on that connection */
static void l2cap_raw_recv(struct l2cap_conn *conn, struct sk_buff *skb)
{
	struct l2cap_chan_list *l = &conn->chan_list;
	struct sk_buff *nskb;
	struct sock *sk;

	BT_DBG("conn %p", conn);

	read_lock(&l->lock);
	for (sk = l->head; sk; sk = l2cap_pi(sk)->next_c) {
		if (sk->sk_type != SOCK_RAW)
			continue;

		/* Don't send frame to the socket it came from */
		if (skb->sk == sk)
			continue;
		nskb = skb_clone(skb, GFP_ATOMIC);
		if (!nskb)
			continue;

		if (sock_queue_rcv_skb(sk, nskb))
			kfree_skb(nskb);
	}
	read_unlock(&l->lock);
}

/* ---- L2CAP signalling commands ---- */
static struct sk_buff *l2cap_build_cmd(struct l2cap_conn *conn,
				u8 code, u8 ident, u16 dlen, void *data)
{
	struct sk_buff *skb, **frag;
	struct l2cap_cmd_hdr *cmd;
	struct l2cap_hdr *lh;
	int len, count;
	unsigned int mtu = conn->hcon->hdev->acl_mtu;

	BT_DBG("conn %p, code 0x%2.2x, ident 0x%2.2x, len %d",
			conn, code, ident, dlen);

	len = L2CAP_HDR_SIZE + L2CAP_CMD_HDR_SIZE + dlen;
	count = min_t(unsigned int, mtu, len);

	skb = bt_skb_alloc(count, GFP_ATOMIC);
	if (!skb)
		return NULL;

	lh = (struct l2cap_hdr *) skb_put(skb, L2CAP_HDR_SIZE);
	lh->len = cpu_to_le16(L2CAP_CMD_HDR_SIZE + dlen);

	if (conn->hcon->type == LE_LINK)
		lh->cid = cpu_to_le16(L2CAP_CID_LE_SIGNALING);
	else
		lh->cid = cpu_to_le16(L2CAP_CID_SIGNALING);

	cmd = (struct l2cap_cmd_hdr *) skb_put(skb, L2CAP_CMD_HDR_SIZE);
	cmd->code  = code;
	cmd->ident = ident;
	cmd->len   = cpu_to_le16(dlen);

	if (dlen) {
		count -= L2CAP_HDR_SIZE + L2CAP_CMD_HDR_SIZE;
		memcpy(skb_put(skb, count), data, count);
		data += count;
	}

	len -= skb->len;

	/* Continuation fragments (no L2CAP header) */
	frag = &skb_shinfo(skb)->frag_list;
	while (len) {
		count = min_t(unsigned int, mtu, len);

		*frag = bt_skb_alloc(count, GFP_ATOMIC);
		if (!*frag)
			goto fail;

		memcpy(skb_put(*frag, count), data, count);

		len  -= count;
		data += count;

		frag = &(*frag)->next;
	}

	return skb;

fail:
	kfree_skb(skb);
	return NULL;
}

static inline int l2cap_get_conf_opt(void **ptr, int *type, int *olen, unsigned long *val)
{
	struct l2cap_conf_opt *opt = *ptr;
	int len;

	len = L2CAP_CONF_OPT_SIZE + opt->len;
	*ptr += len;

	*type = opt->type;
	*olen = opt->len;

	switch (opt->len) {
	case 1:
		*val = *((u8 *) opt->val);
		break;

	case 2:
		*val = get_unaligned_le16(opt->val);
		break;

	case 4:
		*val = get_unaligned_le32(opt->val);
		break;

	default:
		*val = (unsigned long) opt->val;
		break;
	}

	BT_DBG("type 0x%2.2x len %d val 0x%lx", *type, opt->len, *val);
	return len;
}

static void l2cap_add_conf_opt(void **ptr, u8 type, u8 len, unsigned long val)
{
	struct l2cap_conf_opt *opt = *ptr;

	BT_DBG("type 0x%2.2x len %d val 0x%lx", type, len, val);

	opt->type = type;
	opt->len  = len;

	switch (len) {
	case 1:
		*((u8 *) opt->val)  = val;
		break;

	case 2:
		put_unaligned_le16(val, opt->val);
		break;

	case 4:
		put_unaligned_le32(val, opt->val);
		break;

	default:
		memcpy(opt->val, (void *) val, len);
		break;
	}

	*ptr += L2CAP_CONF_OPT_SIZE + len;
}

static void l2cap_ertm_ack_timeout(struct work_struct *work)
{
	struct delayed_work *delayed =
		container_of(work, struct delayed_work, work);
	struct l2cap_pinfo *pi =
		container_of(delayed, struct l2cap_pinfo, ack_work);
	struct sock *sk = (struct sock *)pi;
	u16 frames_to_ack;

	BT_DBG("sk %p", sk);

	if (!sk)
		return;

	lock_sock(sk);

	if (!l2cap_pi(sk)->conn) {
		release_sock(sk);
		return;
	}

	frames_to_ack = __delta_seq(l2cap_pi(sk)->buffer_seq,
				    l2cap_pi(sk)->last_acked_seq,
				    l2cap_pi(sk));

	if (frames_to_ack)
		l2cap_ertm_send_rr_or_rnr(sk, 0);

	release_sock(sk);
}

static void l2cap_ertm_retrans_timeout(struct work_struct *work)
{
	struct delayed_work *delayed =
		container_of(work, struct delayed_work, work);
	struct l2cap_pinfo *pi =
		container_of(delayed, struct l2cap_pinfo, retrans_work);
	struct sock *sk = (struct sock *)pi;

	BT_DBG("sk %p", sk);

	if (!sk)
		return;

	lock_sock(sk);

	if (!l2cap_pi(sk)->conn) {
		release_sock(sk);
		return;
	}

	l2cap_ertm_tx(sk, 0, 0, L2CAP_ERTM_EVENT_RETRANS_TIMER_EXPIRES);
	release_sock(sk);
}

static void l2cap_ertm_monitor_timeout(struct work_struct *work)
{
	struct delayed_work *delayed =
		container_of(work, struct delayed_work, work);
	struct l2cap_pinfo *pi =
		container_of(delayed, struct l2cap_pinfo, monitor_work);
	struct sock *sk = (struct sock *)pi;

	BT_DBG("sk %p", sk);

	if (!sk)
		return;

	lock_sock(sk);

	if (!l2cap_pi(sk)->conn) {
		release_sock(sk);
		return;
	}

	l2cap_ertm_tx(sk, 0, 0, L2CAP_ERTM_EVENT_MONITOR_TIMER_EXPIRES);

	release_sock(sk);
}

static inline void l2cap_ertm_init(struct sock *sk)
{
	l2cap_pi(sk)->next_tx_seq = 0;
	l2cap_pi(sk)->expected_tx_seq = 0;
	l2cap_pi(sk)->expected_ack_seq = 0;
	l2cap_pi(sk)->unacked_frames = 0;
	l2cap_pi(sk)->buffer_seq = 0;
	l2cap_pi(sk)->frames_sent = 0;
	l2cap_pi(sk)->last_acked_seq = 0;
	l2cap_pi(sk)->sdu = NULL;
	l2cap_pi(sk)->sdu_last_frag = NULL;
	l2cap_pi(sk)->sdu_len = 0;
	atomic_set(&l2cap_pi(sk)->ertm_queued, 0);

	l2cap_pi(sk)->rx_state = L2CAP_ERTM_RX_STATE_RECV;
	l2cap_pi(sk)->tx_state = L2CAP_ERTM_TX_STATE_XMIT;

	BT_DBG("tx_state 0x2.2%x rx_state 0x2.2%x", l2cap_pi(sk)->tx_state,
		l2cap_pi(sk)->rx_state);

	l2cap_pi(sk)->amp_id = 0;
	l2cap_pi(sk)->amp_move_state = L2CAP_AMP_STATE_STABLE;
	l2cap_pi(sk)->amp_move_role = L2CAP_AMP_MOVE_NONE;
	l2cap_pi(sk)->amp_move_reqseq = 0;
	l2cap_pi(sk)->amp_move_event = 0;

	INIT_DELAYED_WORK(&l2cap_pi(sk)->ack_work, l2cap_ertm_ack_timeout);
	INIT_DELAYED_WORK(&l2cap_pi(sk)->retrans_work,
			l2cap_ertm_retrans_timeout);
	INIT_DELAYED_WORK(&l2cap_pi(sk)->monitor_work,
			l2cap_ertm_monitor_timeout);
	INIT_WORK(&l2cap_pi(sk)->tx_work, l2cap_ertm_tx_worker);
	skb_queue_head_init(SREJ_QUEUE(sk));
	skb_queue_head_init(TX_QUEUE(sk));

	l2cap_seq_list_init(&l2cap_pi(sk)->srej_list, l2cap_pi(sk)->tx_win);
	l2cap_seq_list_init(&l2cap_pi(sk)->retrans_list,
			l2cap_pi(sk)->remote_tx_win);
}

void l2cap_ertm_destruct(struct sock *sk)
{
	l2cap_seq_list_free(&l2cap_pi(sk)->srej_list);
	l2cap_seq_list_free(&l2cap_pi(sk)->retrans_list);
}

void l2cap_ertm_shutdown(struct sock *sk)
{
	l2cap_ertm_stop_ack_timer(l2cap_pi(sk));
	l2cap_ertm_stop_retrans_timer(l2cap_pi(sk));
	l2cap_ertm_stop_monitor_timer(l2cap_pi(sk));
}

void l2cap_ertm_recv_done(struct sock *sk)
{
	lock_sock(sk);

	if (l2cap_pi(sk)->mode != L2CAP_MODE_ERTM) {
		release_sock(sk);
		return;
	}

	/* Consume any queued incoming frames and update local busy status */
	if (l2cap_pi(sk)->rx_state == L2CAP_ERTM_RX_STATE_SREJ_SENT &&
			l2cap_ertm_rx_queued_iframes(sk))
		l2cap_send_disconn_req(l2cap_pi(sk)->conn, sk, ECONNRESET);
	else if ((l2cap_pi(sk)->conn_state & L2CAP_CONN_LOCAL_BUSY) &&
			l2cap_rmem_available(sk))
		l2cap_ertm_tx(sk, 0, 0, L2CAP_ERTM_EVENT_LOCAL_BUSY_CLEAR);

	release_sock(sk);
}

static inline __u8 l2cap_select_mode(__u8 mode, __u16 remote_feat_mask)
{
	switch (mode) {
	case L2CAP_MODE_STREAMING:
	case L2CAP_MODE_ERTM:
		if (l2cap_mode_supported(mode, remote_feat_mask))
			return mode;
		/* fall through */
	default:
		return L2CAP_MODE_BASIC;
	}
}

static void l2cap_setup_txwin(struct l2cap_pinfo *pi)
{
	if (pi->tx_win > L2CAP_TX_WIN_MAX_ENHANCED &&
		(pi->conn->feat_mask & L2CAP_FEAT_EXT_WINDOW)) {
		pi->tx_win_max = L2CAP_TX_WIN_MAX_EXTENDED;
		pi->extended_control = 1;
	} else {
		if (pi->tx_win > L2CAP_TX_WIN_MAX_ENHANCED)
			pi->tx_win = L2CAP_TX_WIN_MAX_ENHANCED;

		pi->tx_win_max = L2CAP_TX_WIN_MAX_ENHANCED;
		pi->extended_control = 0;
	}
}

static void l2cap_aggregate_fs(struct hci_ext_fs *cur,
		struct hci_ext_fs *new,
		struct hci_ext_fs *agg)
{
	*agg = *cur;
	if ((cur->max_sdu != 0xFFFF) && (cur->sdu_arr_time != 0xFFFFFFFF)) {
		/* current flow spec has known rate */
		if ((new->max_sdu == 0xFFFF) ||
				(new->sdu_arr_time == 0xFFFFFFFF)) {
			/* new fs has unknown rate, so aggregate is unknown */
			agg->max_sdu = 0xFFFF;
			agg->sdu_arr_time = 0xFFFFFFFF;
		} else {
			/* new fs has known rate, so aggregate is known */
			u64 cur_rate;
			u64 new_rate;
			cur_rate = cur->max_sdu * 1000000ULL;
			if (cur->sdu_arr_time)
				cur_rate = div_u64(cur_rate, cur->sdu_arr_time);
			new_rate = new->max_sdu * 1000000ULL;
			if (new->sdu_arr_time)
				new_rate = div_u64(new_rate, new->sdu_arr_time);
			cur_rate = cur_rate + new_rate;
			if (cur_rate)
				agg->sdu_arr_time = div64_u64(
					agg->max_sdu * 1000000ULL, cur_rate);
		}
	}
}

static int l2cap_aggregate(struct hci_chan *chan, struct l2cap_pinfo *pi)
{
	struct hci_ext_fs tx_fs;
	struct hci_ext_fs rx_fs;

	BT_DBG("chan %p", chan);

	if (((chan->tx_fs.max_sdu == 0xFFFF) ||
			(chan->tx_fs.sdu_arr_time == 0xFFFFFFFF)) &&
			((chan->rx_fs.max_sdu == 0xFFFF) ||
			(chan->rx_fs.sdu_arr_time == 0xFFFFFFFF)))
		return 0;

	l2cap_aggregate_fs(&chan->tx_fs,
				(struct hci_ext_fs *) &pi->local_fs, &tx_fs);
	l2cap_aggregate_fs(&chan->rx_fs,
				(struct hci_ext_fs *) &pi->remote_fs, &rx_fs);
	hci_chan_modify(chan, &tx_fs, &rx_fs);
	return 1;
}

static void l2cap_deaggregate_fs(struct hci_ext_fs *cur,
		struct hci_ext_fs *old,
		struct hci_ext_fs *agg)
{
	*agg = *cur;
	if ((cur->max_sdu != 0xFFFF) && (cur->sdu_arr_time != 0xFFFFFFFF)) {
		u64 cur_rate;
		u64 old_rate;
		cur_rate = cur->max_sdu * 1000000ULL;
		if (cur->sdu_arr_time)
			cur_rate = div_u64(cur_rate, cur->sdu_arr_time);
		old_rate = old->max_sdu * 1000000ULL;
		if (old->sdu_arr_time)
			old_rate = div_u64(old_rate, old->sdu_arr_time);
		cur_rate = cur_rate - old_rate;
		if (cur_rate)
			agg->sdu_arr_time = div64_u64(
				agg->max_sdu * 1000000ULL, cur_rate);
	}
}

static int l2cap_deaggregate(struct hci_chan *chan, struct l2cap_pinfo *pi)
{
	struct hci_ext_fs tx_fs;
	struct hci_ext_fs rx_fs;

	BT_DBG("chan %p", chan);

	if (((chan->tx_fs.max_sdu == 0xFFFF) ||
			(chan->tx_fs.sdu_arr_time == 0xFFFFFFFF)) &&
			((chan->rx_fs.max_sdu == 0xFFFF) ||
			(chan->rx_fs.sdu_arr_time == 0xFFFFFFFF)))
		return 0;

	l2cap_deaggregate_fs(&chan->tx_fs,
				(struct hci_ext_fs *) &pi->local_fs, &tx_fs);
	l2cap_deaggregate_fs(&chan->rx_fs,
				(struct hci_ext_fs *) &pi->remote_fs, &rx_fs);
	hci_chan_modify(chan, &tx_fs, &rx_fs);
	return 1;
}

static struct hci_chan *l2cap_chan_admit(u8 amp_id, struct l2cap_pinfo *pi)
{
	struct hci_dev *hdev;
	struct hci_conn *hcon;
	struct hci_chan *chan;

	hdev = hci_dev_get(amp_id);
	if (!hdev)
		return NULL;

	BT_DBG("hdev %s", hdev->name);

	hcon = hci_conn_hash_lookup_ba(hdev, ACL_LINK, pi->conn->dst);
	if (!hcon) {
		chan = NULL;
		goto done;
	}

	chan = hci_chan_list_lookup_id(hdev, hcon->handle);
	if (chan) {
		l2cap_aggregate(chan, pi);
		goto done;
	}

	if (bt_sk(pi)->parent) {
		/* Incoming connection */
		chan = hci_chan_accept(hcon,
					(struct hci_ext_fs *) &pi->local_fs,
					(struct hci_ext_fs *) &pi->remote_fs);
	} else {
		/* Outgoing connection */
		chan = hci_chan_create(hcon,
					(struct hci_ext_fs *) &pi->local_fs,
					(struct hci_ext_fs *) &pi->remote_fs);
	}
done:
	hci_dev_put(hdev);
	return chan;
}

static void l2cap_get_ertm_timeouts(struct l2cap_conf_rfc *rfc,
						struct l2cap_pinfo *pi)
{
	if (pi->amp_id && pi->ampcon) {
		u64 ertm_to = pi->ampcon->hdev->amp_be_flush_to;

		/* Class 1 devices have must have ERTM timeouts
		 * exceeding the Link Supervision Timeout.  The
		 * default Link Supervision Timeout for AMP
		 * controllers is 10 seconds.
		 *
		 * Class 1 devices use 0xffffffff for their
		 * best-effort flush timeout, so the clamping logic
		 * will result in a timeout that meets the above
		 * requirement.  ERTM timeouts are 16-bit values, so
		 * the maximum timeout is 65.535 seconds.
		 */

		/* Convert timeout to milliseconds and round */
		ertm_to = div_u64(ertm_to + 999, 1000);

		/* This is the recommended formula for class 2 devices
		 * that start ERTM timers when packets are sent to the
		 * controller.
		 */
		ertm_to = 3 * ertm_to + 500;

		if (ertm_to > 0xffff)
			ertm_to = 0xffff;

		rfc->retrans_timeout = cpu_to_le16((u16) ertm_to);
		rfc->monitor_timeout = rfc->retrans_timeout;
	} else {
		rfc->retrans_timeout = cpu_to_le16(L2CAP_DEFAULT_RETRANS_TO);
		rfc->monitor_timeout = cpu_to_le16(L2CAP_DEFAULT_MONITOR_TO);
	}
}

int l2cap_build_conf_req(struct sock *sk, void *data)
{
	struct l2cap_pinfo *pi = l2cap_pi(sk);
	struct l2cap_conf_req *req = data;
	struct l2cap_conf_rfc rfc = { .mode = pi->mode };
	void *ptr = req->data;

	BT_DBG("sk %p", sk);

	if (pi->num_conf_req || pi->num_conf_rsp)
		goto done;

	switch (pi->mode) {
	case L2CAP_MODE_STREAMING:
	case L2CAP_MODE_ERTM:
		if (pi->conf_state & L2CAP_CONF_STATE2_DEVICE)
			break;

		/* fall through */
	default:
		pi->mode = l2cap_select_mode(rfc.mode, pi->conn->feat_mask);
		break;
	}

done:
	if (pi->imtu != L2CAP_DEFAULT_MTU)
		l2cap_add_conf_opt(&ptr, L2CAP_CONF_MTU, 2, pi->imtu);

	switch (pi->mode) {
	case L2CAP_MODE_BASIC:
		if (!(pi->conn->feat_mask & L2CAP_FEAT_ERTM) &&
				!(pi->conn->feat_mask & L2CAP_FEAT_STREAMING))
			break;

		rfc.txwin_size      = 0;
		rfc.max_transmit    = 0;
		rfc.retrans_timeout = 0;
		rfc.monitor_timeout = 0;
		rfc.max_pdu_size    = 0;

		l2cap_add_conf_opt(&ptr, L2CAP_CONF_RFC, sizeof(rfc),
							(unsigned long) &rfc);
		break;

	case L2CAP_MODE_ERTM:
		l2cap_setup_txwin(pi);
		if (pi->tx_win > L2CAP_TX_WIN_MAX_ENHANCED)
			rfc.txwin_size = L2CAP_TX_WIN_MAX_ENHANCED;
		else
			rfc.txwin_size = pi->tx_win;
		rfc.max_transmit = pi->max_tx;
		rfc.max_pdu_size = cpu_to_le16(L2CAP_DEFAULT_MAX_PDU_SIZE);
		l2cap_get_ertm_timeouts(&rfc, pi);

		if (L2CAP_DEFAULT_MAX_PDU_SIZE > pi->imtu)
			rfc.max_pdu_size = cpu_to_le16(pi->imtu);

		l2cap_add_conf_opt(&ptr, L2CAP_CONF_RFC, sizeof(rfc),
							(unsigned long) &rfc);

		if ((pi->conn->feat_mask & L2CAP_FEAT_EXT_WINDOW) &&
			pi->extended_control) {
			l2cap_add_conf_opt(&ptr, L2CAP_CONF_EXT_WINDOW, 2,
					pi->tx_win);
		}

		if (pi->amp_id) {
			/* default best effort extended flow spec */
			struct l2cap_conf_ext_fs fs = {1, 1, 0xFFFF,
					0xFFFFFFFF, 0xFFFFFFFF, 0xFFFFFFFF};
			l2cap_add_conf_opt(&ptr, L2CAP_CONF_EXT_FS,
				sizeof(fs), (unsigned long) &fs);
		}

		if (!(pi->conn->feat_mask & L2CAP_FEAT_FCS))
			break;

		if (pi->fcs == L2CAP_FCS_NONE ||
				pi->conf_state & L2CAP_CONF_NO_FCS_RECV) {
			pi->fcs = L2CAP_FCS_NONE;
			l2cap_add_conf_opt(&ptr, L2CAP_CONF_FCS, 1, pi->fcs);
		}
		break;

	case L2CAP_MODE_STREAMING:
		rfc.txwin_size      = 0;
		rfc.max_transmit    = 0;
		rfc.retrans_timeout = 0;
		rfc.monitor_timeout = 0;
		rfc.max_pdu_size    = cpu_to_le16(L2CAP_DEFAULT_MAX_PDU_SIZE);
		if (L2CAP_DEFAULT_MAX_PDU_SIZE > pi->imtu)
			rfc.max_pdu_size = cpu_to_le16(pi->imtu);

		l2cap_add_conf_opt(&ptr, L2CAP_CONF_RFC, sizeof(rfc),
							(unsigned long) &rfc);

		if ((pi->conn->feat_mask & L2CAP_FEAT_EXT_WINDOW) &&
			pi->extended_control) {
			l2cap_add_conf_opt(&ptr, L2CAP_CONF_EXT_WINDOW, 2, 0);
		}

		if (!(pi->conn->feat_mask & L2CAP_FEAT_FCS))
			break;

		if (pi->fcs == L2CAP_FCS_NONE ||
				pi->conf_state & L2CAP_CONF_NO_FCS_RECV) {
			pi->fcs = L2CAP_FCS_NONE;
			l2cap_add_conf_opt(&ptr, L2CAP_CONF_FCS, 1, pi->fcs);
		}
		break;
	}

	req->dcid  = cpu_to_le16(pi->dcid);
	req->flags = cpu_to_le16(0);

	return ptr - data;
}


static int l2cap_build_amp_reconf_req(struct sock *sk, void *data)
{
	struct l2cap_pinfo *pi = l2cap_pi(sk);
	struct l2cap_conf_req *req = data;
	struct l2cap_conf_rfc rfc = { .mode = pi->mode };
	void *ptr = req->data;

	BT_DBG("sk %p", sk);

	switch (pi->mode) {
	case L2CAP_MODE_ERTM:
		rfc.mode            = L2CAP_MODE_ERTM;
		rfc.txwin_size      = pi->tx_win;
		rfc.max_transmit    = pi->max_tx;
		rfc.max_pdu_size    = cpu_to_le16(L2CAP_DEFAULT_MAX_PDU_SIZE);
		l2cap_get_ertm_timeouts(&rfc, pi);
		if (L2CAP_DEFAULT_MAX_PDU_SIZE > pi->imtu)
			rfc.max_pdu_size = cpu_to_le16(pi->imtu);

		break;

	default:
		return -ECONNREFUSED;
	}

	l2cap_add_conf_opt(&ptr, L2CAP_CONF_RFC, sizeof(rfc),
						(unsigned long) &rfc);

	if (pi->conn->feat_mask & L2CAP_FEAT_FCS) {
		/* TODO assign fcs for br/edr based on socket config option */
		/* FCS is not used with AMP because it is redundant - lower
		 * layers already include a checksum. */
		if (pi->amp_id)
			pi->local_conf.fcs = L2CAP_FCS_NONE;
		else
			pi->local_conf.fcs = L2CAP_FCS_CRC16;

		l2cap_add_conf_opt(&ptr, L2CAP_CONF_FCS, 1, pi->local_conf.fcs);
		pi->fcs = pi->local_conf.fcs | pi->remote_conf.fcs;
	}

	req->dcid  = cpu_to_le16(pi->dcid);
	req->flags = cpu_to_le16(0);

	return ptr - data;
}

static int l2cap_parse_conf_req(struct sock *sk, void *data)
{
	struct l2cap_pinfo *pi = l2cap_pi(sk);
	struct l2cap_conf_rsp *rsp = data;
	void *ptr = rsp->data;
	void *req = pi->conf_req;
	int len = pi->conf_len;
	int type, hint, olen;
	unsigned long val;
	struct l2cap_conf_rfc rfc = { .mode = L2CAP_MODE_BASIC };
	struct l2cap_conf_ext_fs fs;
	u16 mtu = L2CAP_DEFAULT_MTU;
	u16 result = L2CAP_CONF_SUCCESS;

	BT_DBG("sk %p", sk);

	while (len >= L2CAP_CONF_OPT_SIZE) {
		len -= l2cap_get_conf_opt(&req, &type, &olen, &val);

		hint  = type & L2CAP_CONF_HINT;
		type &= L2CAP_CONF_MASK;

		switch (type) {
		case L2CAP_CONF_MTU:
			mtu = val;
			break;

		case L2CAP_CONF_FLUSH_TO:
			pi->flush_to = val;
			if (pi->conf_state & L2CAP_CONF_LOCKSTEP)
				result = L2CAP_CONF_UNACCEPT;
			else
				pi->remote_conf.flush_to = val;
			break;

		case L2CAP_CONF_QOS:
			if (pi->conf_state & L2CAP_CONF_LOCKSTEP)
				result = L2CAP_CONF_UNACCEPT;
			break;

		case L2CAP_CONF_RFC:
			if (olen == sizeof(rfc))
				memcpy(&rfc, (void *) val, olen);
			break;

		case L2CAP_CONF_FCS:
			if (val == L2CAP_FCS_NONE)
				pi->conf_state |= L2CAP_CONF_NO_FCS_RECV;
			pi->remote_conf.fcs = val;
			break;

		case L2CAP_CONF_EXT_FS:
			if (olen == sizeof(fs)) {
				pi->conf_state |= L2CAP_CONF_EFS_RECV;
				if (!(pi->conf_state & L2CAP_CONF_LOCKSTEP)) {
					result = L2CAP_CONF_UNACCEPT;
					break;
				}
				memcpy(&fs, (void *) val, olen);
				if (fs.type != L2CAP_SERVICE_BEST_EFFORT) {
					result = L2CAP_CONF_FLOW_SPEC_REJECT;
					break;
				}
				pi->remote_conf.flush_to =
						le32_to_cpu(fs.flush_to);
				pi->remote_fs.id = fs.id;
				pi->remote_fs.type = fs.type;
				pi->remote_fs.max_sdu =
						le16_to_cpu(fs.max_sdu);
				pi->remote_fs.sdu_arr_time =
						le32_to_cpu(fs.sdu_arr_time);
				pi->remote_fs.acc_latency =
						le32_to_cpu(fs.acc_latency);
				pi->remote_fs.flush_to =
						le32_to_cpu(fs.flush_to);
			}
			break;

		case L2CAP_CONF_EXT_WINDOW:
			pi->extended_control = 1;
			pi->remote_tx_win = val;
			pi->tx_win_max = L2CAP_TX_WIN_MAX_EXTENDED;
			pi->conf_state |= L2CAP_CONF_EXT_WIN_RECV;
			break;

		default:
			if (hint)
				break;

			result = L2CAP_CONF_UNKNOWN;
			*((u8 *) ptr++) = type;
			break;
		}
	}

	if (pi->num_conf_rsp || pi->num_conf_req > 1)
		goto done;

	switch (pi->mode) {
	case L2CAP_MODE_STREAMING:
	case L2CAP_MODE_ERTM:
		if (!(pi->conf_state & L2CAP_CONF_STATE2_DEVICE)) {
			pi->mode = l2cap_select_mode(rfc.mode,
					pi->conn->feat_mask);
			break;
		}

		if (pi->mode != rfc.mode)
			return -ECONNREFUSED;

		break;
	}

done:
	if (pi->mode != rfc.mode) {
		result = L2CAP_CONF_UNACCEPT;
		rfc.mode = pi->mode;

		if (pi->num_conf_rsp == 1)
			return -ECONNREFUSED;

		l2cap_add_conf_opt(&ptr, L2CAP_CONF_RFC,
					sizeof(rfc), (unsigned long) &rfc);
	}


	if ((pi->conf_state & L2CAP_CONF_LOCKSTEP) &&
			!(pi->conf_state & L2CAP_CONF_EFS_RECV))
		return -ECONNREFUSED;

	if (result == L2CAP_CONF_SUCCESS) {
		/* Configure output options and let the other side know
		 * which ones we don't like. */

		if (mtu < L2CAP_DEFAULT_MIN_MTU) {
			result = L2CAP_CONF_UNACCEPT;
			pi->omtu = L2CAP_DEFAULT_MIN_MTU;
		}
		else {
			pi->omtu = mtu;
			pi->conf_state |= L2CAP_CONF_MTU_DONE;
		}
		l2cap_add_conf_opt(&ptr, L2CAP_CONF_MTU, 2, pi->omtu);

		switch (rfc.mode) {
		case L2CAP_MODE_BASIC:
			pi->fcs = L2CAP_FCS_NONE;
			pi->conf_state |= L2CAP_CONF_MODE_DONE;
			break;

		case L2CAP_MODE_ERTM:
			if (!(pi->conf_state & L2CAP_CONF_EXT_WIN_RECV))
				pi->remote_tx_win = rfc.txwin_size;
			pi->remote_max_tx = rfc.max_transmit;
			pi->remote_mps = le16_to_cpu(rfc.max_pdu_size);
			l2cap_get_ertm_timeouts(&rfc, pi);

			pi->conf_state |= L2CAP_CONF_MODE_DONE;

			l2cap_add_conf_opt(&ptr, L2CAP_CONF_RFC,
					sizeof(rfc), (unsigned long) &rfc);

			if (pi->conf_state & L2CAP_CONF_LOCKSTEP)
				l2cap_add_conf_opt(&ptr, L2CAP_CONF_EXT_FS,
					sizeof(fs), (unsigned long) &fs);

			break;

		case L2CAP_MODE_STREAMING:
			pi->remote_mps = le16_to_cpu(rfc.max_pdu_size);

			pi->conf_state |= L2CAP_CONF_MODE_DONE;

			l2cap_add_conf_opt(&ptr, L2CAP_CONF_RFC,
					sizeof(rfc), (unsigned long) &rfc);

			break;

		default:
			result = L2CAP_CONF_UNACCEPT;

			memset(&rfc, 0, sizeof(rfc));
			rfc.mode = pi->mode;
		}

		if (pi->conf_state & L2CAP_CONF_LOCKSTEP &&
				!(pi->conf_state & L2CAP_CONF_PEND_SENT)) {
			pi->conf_state |= L2CAP_CONF_PEND_SENT;
			result = L2CAP_CONF_PENDING;

			if (pi->conf_state & L2CAP_CONF_LOCKSTEP_PEND &&
					pi->amp_id) {
				struct hci_chan *chan;
				/* Trigger logical link creation only on AMP */

				chan = l2cap_chan_admit(pi->amp_id, pi);
				if (!chan)
					return -ECONNREFUSED;

				hci_chan_hold(chan);
				pi->ampchan = chan;
				chan->l2cap_sk = sk;

				if (chan->state == BT_CONNECTED)
					l2cap_create_cfm(chan, 0);
			}
		}

		if (result == L2CAP_CONF_SUCCESS)
			pi->conf_state |= L2CAP_CONF_OUTPUT_DONE;
	}
	rsp->scid   = cpu_to_le16(pi->dcid);
	rsp->result = cpu_to_le16(result);
	rsp->flags  = cpu_to_le16(0x0000);

	return ptr - data;
}

static int l2cap_parse_amp_move_reconf_req(struct sock *sk, void *data)
{
	struct l2cap_pinfo *pi = l2cap_pi(sk);
	struct l2cap_conf_rsp *rsp = data;
	void *ptr = rsp->data;
	void *req = pi->conf_req;
	int len = pi->conf_len;
	int type, hint, olen;
	unsigned long val;
	struct l2cap_conf_rfc rfc = { .mode = L2CAP_MODE_BASIC };
	struct l2cap_conf_ext_fs fs;
	u16 mtu = pi->omtu;
	u16 tx_win = pi->remote_tx_win;
	u16 result = L2CAP_CONF_SUCCESS;

	BT_DBG("sk %p", sk);

	while (len >= L2CAP_CONF_OPT_SIZE) {
		len -= l2cap_get_conf_opt(&req, &type, &olen, &val);

		hint  = type & L2CAP_CONF_HINT;
		type &= L2CAP_CONF_MASK;

		switch (type) {
		case L2CAP_CONF_MTU:
			mtu = val;
			break;

		case L2CAP_CONF_FLUSH_TO:
			if (pi->amp_move_id)
				result = L2CAP_CONF_UNACCEPT;
			else
				pi->remote_conf.flush_to = val;
			break;

		case L2CAP_CONF_QOS:
			if (pi->amp_move_id)
				result = L2CAP_CONF_UNACCEPT;
			break;

		case L2CAP_CONF_RFC:
			if (olen == sizeof(rfc))
				memcpy(&rfc, (void *) val, olen);
			break;

		case L2CAP_CONF_FCS:
			pi->remote_conf.fcs = val;
			break;

		case L2CAP_CONF_EXT_FS:
			if (olen == sizeof(fs)) {
				memcpy(&fs, (void *) val, olen);
				if (fs.type != L2CAP_SERVICE_BEST_EFFORT)
					result = L2CAP_CONF_FLOW_SPEC_REJECT;
				else {
					pi->remote_conf.flush_to =
						le32_to_cpu(fs.flush_to);
				}
			}
			break;

		case L2CAP_CONF_EXT_WINDOW:
			tx_win = val;
			break;

		default:
			if (hint)
				break;

			result = L2CAP_CONF_UNKNOWN;
			*((u8 *) ptr++) = type;
			break;
			}
	}

	BT_DBG("result 0x%2.2x cur mode 0x%2.2x req  mode 0x%2.2x",
		result, pi->mode, rfc.mode);

	if (pi->mode != rfc.mode || rfc.mode == L2CAP_MODE_BASIC)
		result = L2CAP_CONF_UNACCEPT;

	if (result == L2CAP_CONF_SUCCESS) {
		/* Configure output options and let the other side know
		 * which ones we don't like. */

		/* Don't allow mtu to decrease. */
		if (mtu < pi->omtu)
			result = L2CAP_CONF_UNACCEPT;

		BT_DBG("mtu %d omtu %d", mtu, pi->omtu);

		l2cap_add_conf_opt(&ptr, L2CAP_CONF_MTU, 2, pi->omtu);

		/* Don't allow extended transmit window to change. */
		if (tx_win != pi->remote_tx_win) {
			result = L2CAP_CONF_UNACCEPT;
			l2cap_add_conf_opt(&ptr, L2CAP_CONF_EXT_WINDOW, 2,
					pi->remote_tx_win);
		}

		pi->remote_mps = rfc.max_pdu_size;

		if (rfc.mode == L2CAP_MODE_ERTM) {
			l2cap_get_ertm_timeouts(&rfc, pi);
		} else {
			rfc.retrans_timeout = 0;
			rfc.monitor_timeout = 0;
		}

		l2cap_add_conf_opt(&ptr, L2CAP_CONF_RFC,
					sizeof(rfc), (unsigned long) &rfc);
	}

	if (result != L2CAP_CONF_SUCCESS)
		goto done;

	pi->fcs = pi->remote_conf.fcs | pi->local_conf.fcs;

	if (pi->rx_state == L2CAP_ERTM_RX_STATE_WAIT_F_FLAG)
		pi->flush_to = pi->remote_conf.flush_to;

done:
	rsp->scid   = cpu_to_le16(pi->dcid);
	rsp->result = cpu_to_le16(result);
	rsp->flags  = cpu_to_le16(0x0000);

	return ptr - data;
}

static int l2cap_parse_conf_rsp(struct sock *sk, void *rsp, int len, void *data, u16 *result)
{
	struct l2cap_pinfo *pi = l2cap_pi(sk);
	struct l2cap_conf_req *req = data;
	void *ptr = req->data;
	int type, olen;
	unsigned long val;
	struct l2cap_conf_rfc rfc;

	BT_DBG("sk %p, rsp %p, len %d, req %p", sk, rsp, len, data);

	/* Initialize rfc in case no rfc option is received */
	rfc.mode = pi->mode;
	rfc.retrans_timeout = cpu_to_le16(L2CAP_DEFAULT_RETRANS_TO);
	rfc.monitor_timeout = cpu_to_le16(L2CAP_DEFAULT_MONITOR_TO);
	rfc.max_pdu_size = cpu_to_le16(L2CAP_DEFAULT_MAX_PDU_SIZE);

	while (len >= L2CAP_CONF_OPT_SIZE) {
		len -= l2cap_get_conf_opt(&rsp, &type, &olen, &val);

		switch (type) {
		case L2CAP_CONF_MTU:
			if (val < L2CAP_DEFAULT_MIN_MTU) {
				*result = L2CAP_CONF_UNACCEPT;
				pi->imtu = L2CAP_DEFAULT_MIN_MTU;
			} else
				pi->imtu = val;
			l2cap_add_conf_opt(&ptr, L2CAP_CONF_MTU, 2, pi->imtu);
			break;

		case L2CAP_CONF_FLUSH_TO:
			pi->flush_to = val;
			l2cap_add_conf_opt(&ptr, L2CAP_CONF_FLUSH_TO,
							2, pi->flush_to);
			break;

		case L2CAP_CONF_RFC:
			if (olen == sizeof(rfc))
				memcpy(&rfc, (void *)val, olen);

			if ((pi->conf_state & L2CAP_CONF_STATE2_DEVICE) &&
							rfc.mode != pi->mode)
				return -ECONNREFUSED;

			pi->fcs = 0;

			l2cap_add_conf_opt(&ptr, L2CAP_CONF_RFC,
					sizeof(rfc), (unsigned long) &rfc);
			break;

		case L2CAP_CONF_EXT_WINDOW:
			pi->tx_win = val;

			if (pi->tx_win > L2CAP_TX_WIN_MAX_ENHANCED)
				pi->tx_win = L2CAP_TX_WIN_MAX_ENHANCED;

			l2cap_add_conf_opt(&ptr, L2CAP_CONF_EXT_WINDOW,
					2, pi->tx_win);
			break;

		default:
			break;
		}
	}

	if (pi->mode == L2CAP_MODE_BASIC && pi->mode != rfc.mode)
		return -ECONNREFUSED;

	pi->mode = rfc.mode;

	if (*result == L2CAP_CONF_SUCCESS) {
		switch (rfc.mode) {
		case L2CAP_MODE_ERTM:
			pi->retrans_timeout = le16_to_cpu(rfc.retrans_timeout);
			pi->monitor_timeout = le16_to_cpu(rfc.monitor_timeout);
			pi->mps    = le16_to_cpu(rfc.max_pdu_size);
			break;
		case L2CAP_MODE_STREAMING:
			pi->mps    = le16_to_cpu(rfc.max_pdu_size);
		}
	}

	req->dcid   = cpu_to_le16(pi->dcid);
	req->flags  = cpu_to_le16(0x0000);

	return ptr - data;
}

static int l2cap_build_conf_rsp(struct sock *sk, void *data, u16 result, u16 flags)
{
	struct l2cap_conf_rsp *rsp = data;
	void *ptr = rsp->data;

	BT_DBG("sk %p", sk);

	rsp->scid   = cpu_to_le16(l2cap_pi(sk)->dcid);
	rsp->result = cpu_to_le16(result);
	rsp->flags  = cpu_to_le16(flags);

	return ptr - data;
}

static void l2cap_conf_rfc_get(struct sock *sk, void *rsp, int len)
{
	struct l2cap_pinfo *pi = l2cap_pi(sk);
	int type, olen;
	unsigned long val;
	struct l2cap_conf_rfc rfc;

	BT_DBG("sk %p, rsp %p, len %d", sk, rsp, len);

	/* Initialize rfc in case no rfc option is received */
	rfc.mode = pi->mode;
	rfc.retrans_timeout = cpu_to_le16(L2CAP_DEFAULT_RETRANS_TO);
	rfc.monitor_timeout = cpu_to_le16(L2CAP_DEFAULT_MONITOR_TO);
	rfc.max_pdu_size = cpu_to_le16(L2CAP_DEFAULT_MAX_PDU_SIZE);

	if ((pi->mode != L2CAP_MODE_ERTM) && (pi->mode != L2CAP_MODE_STREAMING))
		return;

	while (len >= L2CAP_CONF_OPT_SIZE) {
		len -= l2cap_get_conf_opt(&rsp, &type, &olen, &val);

		switch (type) {
		case L2CAP_CONF_RFC:
			if (olen == sizeof(rfc))
				memcpy(&rfc, (void *)val, olen);
			goto done;
		}
	}

done:
	switch (rfc.mode) {
	case L2CAP_MODE_ERTM:
		pi->retrans_timeout = le16_to_cpu(rfc.retrans_timeout);
		pi->monitor_timeout = le16_to_cpu(rfc.monitor_timeout);
		pi->mps    = le16_to_cpu(rfc.max_pdu_size);
		break;
	case L2CAP_MODE_STREAMING:
		pi->mps    = le16_to_cpu(rfc.max_pdu_size);
	}
}

static void l2cap_conf_ext_fs_get(struct sock *sk, void *rsp, int len)
{
	struct l2cap_pinfo *pi = l2cap_pi(sk);
	int type, olen;
	unsigned long val;
	struct l2cap_conf_ext_fs fs;

	BT_DBG("sk %p, rsp %p, len %d", sk, rsp, len);

	while (len >= L2CAP_CONF_OPT_SIZE) {
		len -= l2cap_get_conf_opt(&rsp, &type, &olen, &val);
		if ((type == L2CAP_CONF_EXT_FS) &&
				(olen == sizeof(struct l2cap_conf_ext_fs))) {
			memcpy(&fs, (void *)val, olen);
			pi->local_fs.id = fs.id;
			pi->local_fs.type = fs.type;
			pi->local_fs.max_sdu = le16_to_cpu(fs.max_sdu);
			pi->local_fs.sdu_arr_time =
						le32_to_cpu(fs.sdu_arr_time);
			pi->local_fs.acc_latency = le32_to_cpu(fs.acc_latency);
			pi->local_fs.flush_to = le32_to_cpu(fs.flush_to);
			break;
		}
	}

}

static int l2cap_finish_amp_move(struct sock *sk)
{
	struct l2cap_pinfo *pi;
	int err;

	BT_DBG("sk %p", sk);

	pi = l2cap_pi(sk);

	pi->amp_move_role = L2CAP_AMP_MOVE_NONE;
	pi->rx_state = L2CAP_ERTM_RX_STATE_RECV;

	if (pi->ampcon)
		pi->conn->mtu = pi->ampcon->hdev->acl_mtu;
	else
		pi->conn->mtu = pi->conn->hcon->hdev->acl_mtu;

	err = l2cap_setup_resegment(sk);

	return err;
}

static int l2cap_amp_move_reconf_rsp(struct sock *sk, void *rsp, int len,
					u16 result)
{
	int err = 0;
	struct l2cap_conf_rfc rfc = {.mode = L2CAP_MODE_BASIC};
	struct l2cap_pinfo *pi = l2cap_pi(sk);

	BT_DBG("sk %p, rsp %p, len %d, res 0x%2.2x", sk, rsp, len, result);

	if (pi->reconf_state == L2CAP_RECONF_NONE)
		return -ECONNREFUSED;

	if (result == L2CAP_CONF_SUCCESS) {
		while (len >= L2CAP_CONF_OPT_SIZE) {
			int type, olen;
			unsigned long val;

			len -= l2cap_get_conf_opt(&rsp, &type, &olen, &val);

			if (type == L2CAP_CONF_RFC) {
				if (olen == sizeof(rfc))
					memcpy(&rfc, (void *)val, olen);

				if (rfc.mode != pi->mode) {
					l2cap_send_disconn_req(pi->conn, sk,
								ECONNRESET);
					return -ECONNRESET;
				}

				goto done;
			}
		}
	}

	BT_ERR("Expected RFC option was missing, using existing values");

	rfc.mode = pi->mode;
	rfc.retrans_timeout = cpu_to_le16(pi->retrans_timeout);
	rfc.monitor_timeout = cpu_to_le16(pi->monitor_timeout);

done:
	l2cap_ertm_stop_ack_timer(pi);
	l2cap_ertm_stop_retrans_timer(pi);
	l2cap_ertm_stop_monitor_timer(pi);

	pi->mps = le16_to_cpu(rfc.max_pdu_size);
	if (pi->mode == L2CAP_MODE_ERTM) {
		pi->retrans_timeout = le16_to_cpu(rfc.retrans_timeout);
		pi->monitor_timeout = le16_to_cpu(rfc.monitor_timeout);
	}

	if (l2cap_pi(sk)->reconf_state == L2CAP_RECONF_ACC) {
		l2cap_pi(sk)->reconf_state = L2CAP_RECONF_NONE;

		/* Respond to poll */
		err = l2cap_answer_move_poll(sk);
	} else if (l2cap_pi(sk)->reconf_state == L2CAP_RECONF_INT) {
		if (pi->mode == L2CAP_MODE_ERTM) {
			l2cap_ertm_tx(sk, NULL, NULL,
					L2CAP_ERTM_EVENT_EXPLICIT_POLL);
			pi->rx_state = L2CAP_ERTM_RX_STATE_WAIT_F_FLAG;
		}
	}

	return err;
}


static inline int l2cap_command_rej(struct l2cap_conn *conn, struct l2cap_cmd_hdr *cmd, u8 *data)
{
	struct l2cap_cmd_rej *rej = (struct l2cap_cmd_rej *) data;

	if (rej->reason != 0x0000)
		return 0;

	if ((conn->info_state & L2CAP_INFO_FEAT_MASK_REQ_SENT) &&
					cmd->ident == conn->info_ident) {
		del_timer(&conn->info_timer);

		conn->info_state |= L2CAP_INFO_FEAT_MASK_REQ_DONE;
		conn->info_ident = 0;

		l2cap_conn_start(conn);
	}

	return 0;
}

static struct sock *l2cap_create_connect(struct l2cap_conn *conn,
						struct l2cap_cmd_hdr *cmd,
						u8 *data, u8 rsp_code,
						u8 amp_id)
{
	struct l2cap_chan_list *list = &conn->chan_list;
	struct l2cap_conn_req *req = (struct l2cap_conn_req *) data;
	struct l2cap_conn_rsp rsp;
	struct sock *parent, *sk = NULL;
	int result, status = L2CAP_CS_NO_INFO;

	u16 dcid = 0, scid = __le16_to_cpu(req->scid);
	__le16 psm = req->psm;

	BT_DBG("psm 0x%2.2x scid 0x%4.4x", psm, scid);

	/* Check if we have socket listening on psm */
	parent = l2cap_get_sock_by_psm(BT_LISTEN, psm, conn->src);
	if (!parent) {
		result = L2CAP_CR_BAD_PSM;
		goto sendresp;
	}

	bh_lock_sock(parent);

	/* Check if the ACL is secure enough (if not SDP) */
	if (psm != cpu_to_le16(0x0001) &&
				!hci_conn_check_link_mode(conn->hcon)) {
		conn->disc_reason = 0x05;
		result = L2CAP_CR_SEC_BLOCK;
		goto response;
	}

	result = L2CAP_CR_NO_MEM;

	/* Check for backlog size */
	if (sk_acceptq_is_full(parent)) {
		BT_DBG("backlog full %d", parent->sk_ack_backlog);
		goto response;
	}

	sk = l2cap_sock_alloc(sock_net(parent), NULL, BTPROTO_L2CAP, GFP_ATOMIC);
	if (!sk)
		goto response;

	write_lock_bh(&list->lock);

	/* Check if we already have channel with that dcid */
	if (__l2cap_get_chan_by_dcid(list, scid)) {
		write_unlock_bh(&list->lock);
		sock_set_flag(sk, SOCK_ZAPPED);
		l2cap_sock_kill(sk);
		sk = NULL;
		goto response;
	}

	hci_conn_hold(conn->hcon);

	l2cap_sock_init(sk, parent);
	bacpy(&bt_sk(sk)->src, conn->src);
	bacpy(&bt_sk(sk)->dst, conn->dst);
	l2cap_pi(sk)->psm  = psm;
	l2cap_pi(sk)->dcid = scid;

	bt_accept_enqueue(parent, sk);

	__l2cap_chan_add(conn, sk);
	dcid = l2cap_pi(sk)->scid;
	l2cap_pi(sk)->amp_id = amp_id;

	l2cap_sock_set_timer(sk, sk->sk_sndtimeo);

	l2cap_pi(sk)->ident = cmd->ident;

	if (conn->info_state & L2CAP_INFO_FEAT_MASK_REQ_DONE) {
		if (l2cap_check_security(sk)) {
			if (bt_sk(sk)->defer_setup) {
				sk->sk_state = BT_CONNECT2;
				result = L2CAP_CR_PEND;
				status = L2CAP_CS_AUTHOR_PEND;
				parent->sk_data_ready(parent, 0);
			} else {
				/* Force pending result for AMP controllers.
				 * The connection will succeed after the
				 * physical link is up. */
				if (amp_id) {
					sk->sk_state = BT_CONNECT2;
					result = L2CAP_CR_PEND;
				} else {
					sk->sk_state = BT_CONFIG;
					result = L2CAP_CR_SUCCESS;
				}
				status = L2CAP_CS_NO_INFO;
			}
		} else {
			sk->sk_state = BT_CONNECT2;
			result = L2CAP_CR_PEND;
			status = L2CAP_CS_AUTHEN_PEND;
		}
	} else {
		sk->sk_state = BT_CONNECT2;
		result = L2CAP_CR_PEND;
		status = L2CAP_CS_NO_INFO;
	}

	write_unlock_bh(&list->lock);

response:
	bh_unlock_sock(parent);

sendresp:
	rsp.scid   = cpu_to_le16(scid);
	rsp.dcid   = cpu_to_le16(dcid);
	rsp.result = cpu_to_le16(result);
	rsp.status = cpu_to_le16(status);
	l2cap_send_cmd(conn, cmd->ident, rsp_code, sizeof(rsp), &rsp);

	if (!(conn->info_state & L2CAP_INFO_FEAT_MASK_REQ_DONE)) {
		struct l2cap_info_req info;
		info.type = cpu_to_le16(L2CAP_IT_FEAT_MASK);

		conn->info_state |= L2CAP_INFO_FEAT_MASK_REQ_SENT;
		conn->info_ident = l2cap_get_ident(conn);

		mod_timer(&conn->info_timer, jiffies +
					msecs_to_jiffies(L2CAP_INFO_TIMEOUT));

		l2cap_send_cmd(conn, conn->info_ident,
					L2CAP_INFO_REQ, sizeof(info), &info);
	}

	if (sk && !(l2cap_pi(sk)->conf_state & L2CAP_CONF_REQ_SENT) &&
				result == L2CAP_CR_SUCCESS) {
		u8 buf[128];
		l2cap_pi(sk)->conf_state |= L2CAP_CONF_REQ_SENT;
		l2cap_send_cmd(conn, l2cap_get_ident(conn), L2CAP_CONF_REQ,
					l2cap_build_conf_req(sk, buf), buf);
		l2cap_pi(sk)->num_conf_req++;
	}

	return sk;
}

static inline int l2cap_connect_req(struct l2cap_conn *conn,
					struct l2cap_cmd_hdr *cmd, u8 *data)
{
	l2cap_create_connect(conn, cmd, data, L2CAP_CONN_RSP, 0);
	return 0;
}

static inline int l2cap_connect_rsp(struct l2cap_conn *conn, struct l2cap_cmd_hdr *cmd, u8 *data)
{
	struct l2cap_conn_rsp *rsp = (struct l2cap_conn_rsp *) data;
	u16 scid, dcid, result, status;
	struct sock *sk;
	u8 req[128];

	scid   = __le16_to_cpu(rsp->scid);
	dcid   = __le16_to_cpu(rsp->dcid);
	result = __le16_to_cpu(rsp->result);
	status = __le16_to_cpu(rsp->status);

	BT_DBG("dcid 0x%4.4x scid 0x%4.4x result 0x%2.2x status 0x%2.2x", dcid, scid, result, status);

	if (scid) {
		sk = l2cap_get_chan_by_scid(&conn->chan_list, scid);
		if (!sk)
			return -EFAULT;
	} else {
		sk = l2cap_get_chan_by_ident(&conn->chan_list, cmd->ident);
		if (!sk)
			return -EFAULT;
	}

	switch (result) {
	case L2CAP_CR_SUCCESS:
		sk->sk_state = BT_CONFIG;
		l2cap_pi(sk)->ident = 0;
		l2cap_pi(sk)->dcid = dcid;
		l2cap_pi(sk)->conf_state &= ~L2CAP_CONF_CONNECT_PEND;

		if (l2cap_pi(sk)->conf_state & L2CAP_CONF_REQ_SENT)
			break;

		l2cap_pi(sk)->conf_state |= L2CAP_CONF_REQ_SENT;

		l2cap_send_cmd(conn, l2cap_get_ident(conn), L2CAP_CONF_REQ,
					l2cap_build_conf_req(sk, req), req);
		l2cap_pi(sk)->num_conf_req++;
		break;

	case L2CAP_CR_PEND:
		l2cap_pi(sk)->conf_state |= L2CAP_CONF_CONNECT_PEND;
		break;

	default:
		/* don't delete l2cap channel if sk is owned by user */
		if (sock_owned_by_user(sk)) {
			sk->sk_state = BT_DISCONN;
			l2cap_sock_clear_timer(sk);
			l2cap_sock_set_timer(sk, HZ / 5);
			break;
		}

		l2cap_chan_del(sk, ECONNREFUSED);
		break;
	}

	bh_unlock_sock(sk);
	return 0;
}

static inline void set_default_fcs(struct l2cap_pinfo *pi)
{
	/* FCS is enabled only in ERTM or streaming mode, if one or both
	 * sides request it.
	 */
	if (pi->mode != L2CAP_MODE_ERTM && pi->mode != L2CAP_MODE_STREAMING)
		pi->fcs = L2CAP_FCS_NONE;
	else if (!(pi->conf_state & L2CAP_CONF_NO_FCS_RECV))
		pi->fcs = L2CAP_FCS_CRC16;
}

static inline int l2cap_config_req(struct l2cap_conn *conn, struct l2cap_cmd_hdr *cmd, u16 cmd_len, u8 *data)
{
	struct l2cap_conf_req *req = (struct l2cap_conf_req *) data;
	u16 dcid, flags;
	u8 rspbuf[64];
	struct l2cap_conf_rsp *rsp = (struct l2cap_conf_rsp *) rspbuf;
	struct sock *sk;
	int len;
	u8 amp_move_reconf = 0;

	dcid  = __le16_to_cpu(req->dcid);
	flags = __le16_to_cpu(req->flags);

	BT_DBG("dcid 0x%4.4x flags 0x%2.2x", dcid, flags);

	sk = l2cap_get_chan_by_scid(&conn->chan_list, dcid);
	if (!sk)
		return -ENOENT;

	BT_DBG("sk_state 0x%2.2x rx_state 0x%2.2x "
		"reconf_state 0x%2.2x amp_id 0x%2.2x amp_move_id 0x%2.2x",
		sk->sk_state, l2cap_pi(sk)->rx_state,
		l2cap_pi(sk)->reconf_state, l2cap_pi(sk)->amp_id,
		l2cap_pi(sk)->amp_move_id);

	/* Detect a reconfig request due to channel move between
	 * BR/EDR and AMP
	 */
	if (sk->sk_state == BT_CONNECTED &&
		l2cap_pi(sk)->rx_state ==
			L2CAP_ERTM_RX_STATE_WAIT_P_FLAG_RECONFIGURE)
		l2cap_pi(sk)->reconf_state = L2CAP_RECONF_ACC;

	if (l2cap_pi(sk)->reconf_state != L2CAP_RECONF_NONE)
		amp_move_reconf = 1;

	if (sk->sk_state != BT_CONFIG && !amp_move_reconf) {
		struct l2cap_cmd_rej rej;

		rej.reason = cpu_to_le16(0x0002);
		l2cap_send_cmd(conn, cmd->ident, L2CAP_COMMAND_REJ,
				sizeof(rej), &rej);
		goto unlock;
	}

	/* Reject if config buffer is too small. */
	len = cmd_len - sizeof(*req);
	if (l2cap_pi(sk)->conf_len + len > sizeof(l2cap_pi(sk)->conf_req)) {
		l2cap_send_cmd(conn, cmd->ident, L2CAP_CONF_RSP,
				l2cap_build_conf_rsp(sk, rspbuf,
					L2CAP_CONF_REJECT, flags), rspbuf);
		goto unlock;
	}

	/* Store config. */
	memcpy(l2cap_pi(sk)->conf_req + l2cap_pi(sk)->conf_len, req->data, len);
	l2cap_pi(sk)->conf_len += len;

	if (flags & 0x0001) {
		/* Incomplete config. Send empty response. */
		l2cap_send_cmd(conn, cmd->ident, L2CAP_CONF_RSP,
				l2cap_build_conf_rsp(sk, rspbuf,
					L2CAP_CONF_SUCCESS, 0x0001), rspbuf);
		goto unlock;
	}

	/* Complete config. */
	if (!amp_move_reconf)
		len = l2cap_parse_conf_req(sk, rspbuf);
	else
		len = l2cap_parse_amp_move_reconf_req(sk, rspbuf);

	if (len < 0) {
		l2cap_send_disconn_req(conn, sk, ECONNRESET);
		goto unlock;
	}

	l2cap_pi(sk)->conf_ident = cmd->ident;
	l2cap_send_cmd(conn, cmd->ident, L2CAP_CONF_RSP, len, rspbuf);

	if (l2cap_pi(sk)->conf_state & L2CAP_CONF_LOCKSTEP &&
			rsp->result == cpu_to_le16(L2CAP_CONF_PENDING) &&
			!l2cap_pi(sk)->amp_id) {
		/* Send success response right after pending if using
		 * lockstep config on BR/EDR
		 */
		rsp->result = cpu_to_le16(L2CAP_CONF_SUCCESS);
		l2cap_pi(sk)->conf_state |= L2CAP_CONF_OUTPUT_DONE;
		l2cap_send_cmd(conn, cmd->ident, L2CAP_CONF_RSP, len, rspbuf);
	}

	/* Reset config buffer. */
	l2cap_pi(sk)->conf_len = 0;

	if (amp_move_reconf)
		goto unlock;

	l2cap_pi(sk)->num_conf_rsp++;

	if (!(l2cap_pi(sk)->conf_state & L2CAP_CONF_OUTPUT_DONE))
		goto unlock;

	if (l2cap_pi(sk)->conf_state & L2CAP_CONF_INPUT_DONE) {
		set_default_fcs(l2cap_pi(sk));

		sk->sk_state = BT_CONNECTED;

		if (l2cap_pi(sk)->mode == L2CAP_MODE_ERTM ||
			l2cap_pi(sk)->mode == L2CAP_MODE_STREAMING)
			l2cap_ertm_init(sk);

		l2cap_chan_ready(sk);
		goto unlock;
	}

	if (!(l2cap_pi(sk)->conf_state & L2CAP_CONF_REQ_SENT)) {
		u8 buf[64];
		l2cap_pi(sk)->conf_state |= L2CAP_CONF_REQ_SENT;
		l2cap_send_cmd(conn, l2cap_get_ident(conn), L2CAP_CONF_REQ,
					l2cap_build_conf_req(sk, buf), buf);
		l2cap_pi(sk)->num_conf_req++;
	}

unlock:
	bh_unlock_sock(sk);
	return 0;
}

static inline int l2cap_config_rsp(struct l2cap_conn *conn, struct l2cap_cmd_hdr *cmd, u8 *data)
{
	struct l2cap_conf_rsp *rsp = (struct l2cap_conf_rsp *)data;
	u16 scid, flags, result;
	struct sock *sk;
	struct l2cap_pinfo *pi;
	int len = cmd->len - sizeof(*rsp);

	scid   = __le16_to_cpu(rsp->scid);
	flags  = __le16_to_cpu(rsp->flags);
	result = __le16_to_cpu(rsp->result);

	BT_DBG("scid 0x%4.4x flags 0x%2.2x result 0x%2.2x",
			scid, flags, result);

	sk = l2cap_get_chan_by_scid(&conn->chan_list, scid);
	if (!sk)
		return 0;

	pi = l2cap_pi(sk);

	if (pi->reconf_state != L2CAP_RECONF_NONE)  {
		l2cap_amp_move_reconf_rsp(sk, rsp->data, len, result);
		goto done;
	}

	switch (result) {
	case L2CAP_CONF_SUCCESS:
		if (pi->conf_state & L2CAP_CONF_LOCKSTEP &&
				!(pi->conf_state & L2CAP_CONF_LOCKSTEP_PEND)) {
			/* Lockstep procedure requires a pending response
			 * before success.
			 */
			l2cap_send_disconn_req(conn, sk, ECONNRESET);
			goto done;
		}

		l2cap_conf_rfc_get(sk, rsp->data, len);
		break;

	case L2CAP_CONF_PENDING:
		if (!(pi->conf_state & L2CAP_CONF_LOCKSTEP)) {
			l2cap_send_disconn_req(conn, sk, ECONNRESET);
			goto done;
		}

		l2cap_conf_rfc_get(sk, rsp->data, len);

		pi->conf_state |= L2CAP_CONF_LOCKSTEP_PEND;

		l2cap_conf_ext_fs_get(sk, rsp->data, len);

		if (pi->amp_id && pi->conf_state & L2CAP_CONF_PEND_SENT) {
			struct hci_chan *chan;

			/* Already sent a 'pending' response, so set up
			 * the logical link now
			 */
			chan = l2cap_chan_admit(pi->amp_id, pi);
			if (!chan) {
				l2cap_send_disconn_req(pi->conn, sk,
							ECONNRESET);
				goto done;
			}

			hci_chan_hold(chan);
			pi->ampchan = chan;
			chan->l2cap_sk = sk;

			if (chan->state == BT_CONNECTED)
				l2cap_create_cfm(chan, 0);
		}

		goto done;

	case L2CAP_CONF_UNACCEPT:
		if (pi->num_conf_rsp <= L2CAP_CONF_MAX_CONF_RSP) {
			char req[64];

			if (len > sizeof(req) - sizeof(struct l2cap_conf_req)) {
				l2cap_send_disconn_req(conn, sk, ECONNRESET);
				goto done;
			}

			/* throw out any old stored conf requests */
			result = L2CAP_CONF_SUCCESS;
			len = l2cap_parse_conf_rsp(sk, rsp->data,
							len, req, &result);
			if (len < 0) {
				l2cap_send_disconn_req(conn, sk, ECONNRESET);
				goto done;
			}

			l2cap_send_cmd(conn, l2cap_get_ident(conn),
						L2CAP_CONF_REQ, len, req);
			pi->num_conf_req++;
			if (result != L2CAP_CONF_SUCCESS)
				goto done;
			break;
		}

	default:
		sk->sk_err = ECONNRESET;
		l2cap_sock_set_timer(sk, HZ * 5);
		l2cap_send_disconn_req(conn, sk, ECONNRESET);
		goto done;
	}

	if (flags & 0x01)
		goto done;

	pi->conf_state |= L2CAP_CONF_INPUT_DONE;

	if (pi->conf_state & L2CAP_CONF_OUTPUT_DONE) {
		set_default_fcs(pi);

		sk->sk_state = BT_CONNECTED;

		if (pi->mode == L2CAP_MODE_ERTM ||
			pi->mode == L2CAP_MODE_STREAMING)
			l2cap_ertm_init(sk);

		l2cap_chan_ready(sk);
	}

done:
	bh_unlock_sock(sk);
	return 0;
}

static inline int l2cap_disconnect_req(struct l2cap_conn *conn, struct l2cap_cmd_hdr *cmd, u8 *data)
{
	struct l2cap_disconn_req *req = (struct l2cap_disconn_req *) data;
	struct l2cap_disconn_rsp rsp;
	u16 dcid, scid;
	struct sock *sk;

	scid = __le16_to_cpu(req->scid);
	dcid = __le16_to_cpu(req->dcid);

	BT_DBG("scid 0x%4.4x dcid 0x%4.4x", scid, dcid);

	sk = l2cap_get_chan_by_scid(&conn->chan_list, dcid);
	if (!sk)
		return 0;

	rsp.dcid = cpu_to_le16(l2cap_pi(sk)->scid);
	rsp.scid = cpu_to_le16(l2cap_pi(sk)->dcid);
	l2cap_send_cmd(conn, cmd->ident, L2CAP_DISCONN_RSP, sizeof(rsp), &rsp);

	/* Only do cleanup if a disconnect request was not sent already */
	if (sk->sk_state != BT_DISCONN) {
		sk->sk_shutdown = SHUTDOWN_MASK;

		sk->sk_send_head = NULL;
		skb_queue_purge(TX_QUEUE(sk));

		if (l2cap_pi(sk)->mode == L2CAP_MODE_ERTM) {
			skb_queue_purge(SREJ_QUEUE(sk));

			__cancel_delayed_work(&l2cap_pi(sk)->ack_work);
			__cancel_delayed_work(&l2cap_pi(sk)->retrans_work);
			__cancel_delayed_work(&l2cap_pi(sk)->monitor_work);
		}
	}

	/* don't delete l2cap channel if sk is owned by user */
	if (sock_owned_by_user(sk)) {
		sk->sk_state = BT_DISCONN;
		l2cap_sock_clear_timer(sk);
		l2cap_sock_set_timer(sk, HZ / 5);
		bh_unlock_sock(sk);
		return 0;
	}

	l2cap_chan_del(sk, ECONNRESET);

	bh_unlock_sock(sk);

	l2cap_sock_kill(sk);
	return 0;
}

static inline int l2cap_disconnect_rsp(struct l2cap_conn *conn, struct l2cap_cmd_hdr *cmd, u8 *data)
{
	struct l2cap_disconn_rsp *rsp = (struct l2cap_disconn_rsp *) data;
	u16 dcid, scid;
	struct sock *sk;

	scid = __le16_to_cpu(rsp->scid);
	dcid = __le16_to_cpu(rsp->dcid);

	BT_DBG("dcid 0x%4.4x scid 0x%4.4x", dcid, scid);

	sk = l2cap_get_chan_by_scid(&conn->chan_list, scid);
	if (!sk)
		return 0;

	/* don't delete l2cap channel if sk is owned by user */
	if (sock_owned_by_user(sk)) {
		sk->sk_state = BT_DISCONN;
		l2cap_sock_clear_timer(sk);
		l2cap_sock_set_timer(sk, HZ / 5);
		bh_unlock_sock(sk);
		return 0;
	}

	l2cap_chan_del(sk, 0);
	bh_unlock_sock(sk);

	l2cap_sock_kill(sk);
	return 0;
}

static inline int l2cap_information_req(struct l2cap_conn *conn, struct l2cap_cmd_hdr *cmd, u8 *data)
{
	struct l2cap_info_req *req = (struct l2cap_info_req *) data;
	u16 type;

	type = __le16_to_cpu(req->type);

	BT_DBG("type 0x%4.4x", type);

	if (type == L2CAP_IT_FEAT_MASK) {
		u8 buf[8];
		u32 feat_mask = l2cap_feat_mask;
		struct l2cap_info_rsp *rsp = (struct l2cap_info_rsp *) buf;
		rsp->type   = cpu_to_le16(L2CAP_IT_FEAT_MASK);
		rsp->result = cpu_to_le16(L2CAP_IR_SUCCESS);
		if (!disable_ertm)
			feat_mask |= L2CAP_FEAT_ERTM | L2CAP_FEAT_STREAMING
				| L2CAP_FEAT_FCS | L2CAP_FEAT_EXT_WINDOW;
		put_unaligned_le32(feat_mask, rsp->data);
		l2cap_send_cmd(conn, cmd->ident,
					L2CAP_INFO_RSP, sizeof(buf), buf);
	} else if (type == L2CAP_IT_FIXED_CHAN) {
		u8 buf[12];
		struct l2cap_info_rsp *rsp = (struct l2cap_info_rsp *) buf;
		rsp->type   = cpu_to_le16(L2CAP_IT_FIXED_CHAN);
		rsp->result = cpu_to_le16(L2CAP_IR_SUCCESS);
		memcpy(buf + 4, l2cap_fixed_chan, 8);
		l2cap_send_cmd(conn, cmd->ident,
					L2CAP_INFO_RSP, sizeof(buf), buf);
	} else {
		struct l2cap_info_rsp rsp;
		rsp.type   = cpu_to_le16(type);
		rsp.result = cpu_to_le16(L2CAP_IR_NOTSUPP);
		l2cap_send_cmd(conn, cmd->ident,
					L2CAP_INFO_RSP, sizeof(rsp), &rsp);
	}

	return 0;
}

static inline int l2cap_information_rsp(struct l2cap_conn *conn, struct l2cap_cmd_hdr *cmd, u8 *data)
{
	struct l2cap_info_rsp *rsp = (struct l2cap_info_rsp *) data;
	u16 type, result;

	type   = __le16_to_cpu(rsp->type);
	result = __le16_to_cpu(rsp->result);

	BT_DBG("type 0x%4.4x result 0x%2.2x", type, result);

	/* L2CAP Info req/rsp are unbound to channels, add extra checks */
	if (cmd->ident != conn->info_ident ||
			conn->info_state & L2CAP_INFO_FEAT_MASK_REQ_DONE)
		return 0;

	del_timer(&conn->info_timer);

	if (result != L2CAP_IR_SUCCESS) {
		conn->info_state |= L2CAP_INFO_FEAT_MASK_REQ_DONE;
		conn->info_ident = 0;

		l2cap_conn_start(conn);

		return 0;
	}

	if (type == L2CAP_IT_FEAT_MASK) {
		conn->feat_mask = get_unaligned_le32(rsp->data);

		if (conn->feat_mask & L2CAP_FEAT_FIXED_CHAN) {
			struct l2cap_info_req req;
			req.type = cpu_to_le16(L2CAP_IT_FIXED_CHAN);

			conn->info_ident = l2cap_get_ident(conn);

			l2cap_send_cmd(conn, conn->info_ident,
					L2CAP_INFO_REQ, sizeof(req), &req);
		} else {
			conn->info_state |= L2CAP_INFO_FEAT_MASK_REQ_DONE;
			conn->info_ident = 0;

			l2cap_conn_start(conn);
		}
	} else if (type == L2CAP_IT_FIXED_CHAN) {
		conn->fc_mask = rsp->data[0];
		conn->info_state |= L2CAP_INFO_FEAT_MASK_REQ_DONE;
		conn->info_ident = 0;

		l2cap_conn_start(conn);
	}

	return 0;
}

static void l2cap_send_move_chan_req(struct l2cap_conn *conn,
			struct l2cap_pinfo *pi, u16 icid, u8 dest_amp_id)
{
	struct l2cap_move_chan_req req;
	u8 ident;

	BT_DBG("pi %p, icid %d, dest_amp_id %d", pi, (int) icid,
		(int) dest_amp_id);

	ident = l2cap_get_ident(conn);
	if (pi)
		pi->ident = ident;

	req.icid = cpu_to_le16(icid);
	req.dest_amp_id = dest_amp_id;

	l2cap_send_cmd(conn, ident, L2CAP_MOVE_CHAN_REQ, sizeof(req), &req);
}

static void l2cap_send_move_chan_rsp(struct l2cap_conn *conn, u8 ident,
				u16 icid, u16 result)
{
	struct l2cap_move_chan_rsp rsp;

	BT_DBG("icid %d, result %d", (int) icid, (int) result);

	rsp.icid = cpu_to_le16(icid);
	rsp.result = cpu_to_le16(result);

	l2cap_send_cmd(conn, ident, L2CAP_MOVE_CHAN_RSP, sizeof(rsp), &rsp);
}

static void l2cap_send_move_chan_cfm(struct l2cap_conn *conn,
				struct l2cap_pinfo *pi, u16 icid, u16 result)
{
	struct l2cap_move_chan_cfm cfm;
	u8 ident;

	BT_DBG("icid %d, result %d", (int) icid, (int) result);

	ident = l2cap_get_ident(conn);
	if (pi)
		pi->ident = ident;

	cfm.icid = cpu_to_le16(icid);
	cfm.result = cpu_to_le16(result);

	l2cap_send_cmd(conn, ident, L2CAP_MOVE_CHAN_CFM, sizeof(cfm), &cfm);
}

static void l2cap_send_move_chan_cfm_rsp(struct l2cap_conn *conn, u8 ident,
					u16 icid)
{
	struct l2cap_move_chan_cfm_rsp rsp;

	BT_DBG("icid %d", (int) icid);

	rsp.icid = cpu_to_le16(icid);
	l2cap_send_cmd(conn, ident, L2CAP_MOVE_CHAN_CFM_RSP, sizeof(rsp), &rsp);
}

static inline int l2cap_create_channel_req(struct l2cap_conn *conn,
					struct l2cap_cmd_hdr *cmd, u8 *data)
{
	struct l2cap_create_chan_req *req =
		(struct l2cap_create_chan_req *) data;
	struct sock *sk;
	u16 psm, scid;

	psm = le16_to_cpu(req->psm);
	scid = le16_to_cpu(req->scid);

	BT_DBG("psm %d, scid %d, amp_id %d", (int) psm, (int) scid,
		(int) req->amp_id);

	if (req->amp_id) {
		struct hci_dev *hdev;

		/* Validate AMP controller id */
		hdev = hci_dev_get(req->amp_id);
		if (!hdev || !test_bit(HCI_UP, &hdev->flags)) {
			struct l2cap_create_chan_rsp rsp;

			rsp.dcid = 0;
			rsp.scid = cpu_to_le16(scid);
			rsp.result = L2CAP_CREATE_CHAN_REFUSED_CONTROLLER;
			rsp.status = L2CAP_CREATE_CHAN_STATUS_NONE;

			l2cap_send_cmd(conn, cmd->ident, L2CAP_CREATE_CHAN_RSP,
				       sizeof(rsp), &rsp);

			if (hdev)
				hci_dev_put(hdev);

			return 0;
		}

		hci_dev_put(hdev);
	}

	sk = l2cap_create_connect(conn, cmd, data, L2CAP_CREATE_CHAN_RSP,
					req->amp_id);

	if (sk)
		l2cap_pi(sk)->conf_state |= L2CAP_CONF_LOCKSTEP;

	if (sk && req->amp_id &&
			(conn->info_state & L2CAP_INFO_FEAT_MASK_REQ_DONE))
		amp_accept_physical(conn, req->amp_id, sk);

	return 0;
}

static inline int l2cap_create_channel_rsp(struct l2cap_conn *conn,
					struct l2cap_cmd_hdr *cmd, u8 *data)
{
	BT_DBG("conn %p", conn);

	return l2cap_connect_rsp(conn, cmd, data);
}

static inline int l2cap_move_channel_req(struct l2cap_conn *conn,
					struct l2cap_cmd_hdr *cmd, u8 *data)
{
	struct l2cap_move_chan_req *req = (struct l2cap_move_chan_req *) data;
	struct sock *sk;
	struct l2cap_pinfo *pi;
	u16 icid = 0;
	u16 result = L2CAP_MOVE_CHAN_REFUSED_NOT_ALLOWED;

	icid = le16_to_cpu(req->icid);

	BT_DBG("icid %d, dest_amp_id %d", (int) icid, (int) req->dest_amp_id);

	read_lock(&conn->chan_list.lock);
	sk = __l2cap_get_chan_by_dcid(&conn->chan_list, icid);
	read_unlock(&conn->chan_list.lock);

	if (!sk)
		goto send_move_response;

	lock_sock(sk);
	pi = l2cap_pi(sk);

	if (pi->scid < L2CAP_CID_DYN_START ||
		(pi->mode != L2CAP_MODE_ERTM &&
		 pi->mode != L2CAP_MODE_STREAMING)) {
		goto send_move_response;
	}

	if (pi->amp_id == req->dest_amp_id) {
		result = L2CAP_MOVE_CHAN_REFUSED_SAME_ID;
		goto send_move_response;
	}

	if (req->dest_amp_id) {
		struct hci_dev *hdev;
		hdev = hci_dev_get(req->dest_amp_id);
		if (!hdev || !test_bit(HCI_UP, &hdev->flags)) {
			if (hdev)
				hci_dev_put(hdev);

			result = L2CAP_MOVE_CHAN_REFUSED_CONTROLLER;
			goto send_move_response;
		}
		hci_dev_put(hdev);
	}

	if (((pi->amp_move_state != L2CAP_AMP_STATE_STABLE &&
		pi->amp_move_state != L2CAP_AMP_STATE_WAIT_PREPARE) ||
		pi->amp_move_role != L2CAP_AMP_MOVE_NONE) &&
		bacmp(conn->src, conn->dst) > 0) {
		result = L2CAP_MOVE_CHAN_REFUSED_COLLISION;
		goto send_move_response;
	}

	if (pi->amp_pref == BT_AMP_POLICY_REQUIRE_BR_EDR) {
		result = L2CAP_MOVE_CHAN_REFUSED_NOT_ALLOWED;
		goto send_move_response;
	}

	pi->amp_move_cmd_ident = cmd->ident;
	pi->amp_move_role = L2CAP_AMP_MOVE_RESPONDER;
	l2cap_amp_move_setup(sk);
	pi->amp_move_id = req->dest_amp_id;
	icid = pi->dcid;

	if (req->dest_amp_id == 0) {
		/* Moving to BR/EDR */
		if (pi->conn_state & L2CAP_CONN_LOCAL_BUSY) {
			pi->amp_move_state = L2CAP_AMP_STATE_WAIT_LOCAL_BUSY;
			result = L2CAP_MOVE_CHAN_PENDING;
		} else {
			pi->amp_move_state = L2CAP_AMP_STATE_WAIT_MOVE_CONFIRM;
			result = L2CAP_MOVE_CHAN_SUCCESS;
		}
	} else {
		pi->amp_move_state = L2CAP_AMP_STATE_WAIT_PREPARE;
		amp_accept_physical(pi->conn, req->dest_amp_id, sk);
		result = L2CAP_MOVE_CHAN_PENDING;
	}

send_move_response:
	l2cap_send_move_chan_rsp(conn, cmd->ident, icid, result);

	if (sk)
		release_sock(sk);

	return 0;
}

static inline int l2cap_move_channel_rsp(struct l2cap_conn *conn,
					struct l2cap_cmd_hdr *cmd, u8 *data)
{
	struct l2cap_move_chan_rsp *rsp = (struct l2cap_move_chan_rsp *) data;
	struct sock *sk;
	struct l2cap_pinfo *pi;
	u16 icid, result;

	icid = le16_to_cpu(rsp->icid);
	result = le16_to_cpu(rsp->result);

	BT_DBG("icid %d, result %d", (int) icid, (int) result);

	switch (result) {
	case L2CAP_MOVE_CHAN_SUCCESS:
	case L2CAP_MOVE_CHAN_PENDING:
		read_lock(&conn->chan_list.lock);
		sk = __l2cap_get_chan_by_scid(&conn->chan_list, icid);
		read_unlock(&conn->chan_list.lock);

		if (!sk) {
			l2cap_send_move_chan_cfm(conn, NULL, icid,
						L2CAP_MOVE_CHAN_UNCONFIRMED);
			break;
		}

		lock_sock(sk);
		pi = l2cap_pi(sk);

		l2cap_sock_clear_timer(sk);
		if (result == L2CAP_MOVE_CHAN_PENDING)
			l2cap_sock_set_timer(sk, L2CAP_MOVE_ERTX_TIMEOUT);

		if (pi->amp_move_state ==
				L2CAP_AMP_STATE_WAIT_LOGICAL_COMPLETE) {
			/* Move confirm will be sent when logical link
			 * is complete.
			 */
			pi->amp_move_state =
				L2CAP_AMP_STATE_WAIT_LOGICAL_CONFIRM;
		} else if (result == L2CAP_MOVE_CHAN_SUCCESS &&
			pi->amp_move_state ==
				L2CAP_AMP_STATE_WAIT_MOVE_RSP_SUCCESS) {
			/* Logical link is up or moving to BR/EDR,
			 * proceed with move */
			if (pi->conn_state & L2CAP_CONN_LOCAL_BUSY) {
				pi->amp_move_state =
					L2CAP_AMP_STATE_WAIT_LOCAL_BUSY;
			} else {
				pi->amp_move_state =
					L2CAP_AMP_STATE_WAIT_MOVE_CONFIRM_RSP;
				l2cap_send_move_chan_cfm(conn, pi, pi->scid,
						L2CAP_MOVE_CHAN_CONFIRMED);
				l2cap_sock_set_timer(sk, L2CAP_MOVE_TIMEOUT);
			}
		} else if (pi->amp_move_state ==
				L2CAP_AMP_STATE_WAIT_MOVE_RSP) {
			struct l2cap_conf_ext_fs default_fs = {1, 1, 0xFFFF,
					0xFFFFFFFF, 0xFFFFFFFF, 0xFFFFFFFF};
			struct hci_chan *chan;
			/* Moving to AMP */
			if (result == L2CAP_MOVE_CHAN_SUCCESS) {
				/* Remote is ready, send confirm immediately
				 * after logical link is ready
				 */
				pi->amp_move_state =
					L2CAP_AMP_STATE_WAIT_LOGICAL_CONFIRM;
			} else {
				/* Both logical link and move success
				 * are required to confirm
				 */
				pi->amp_move_state =
					L2CAP_AMP_STATE_WAIT_LOGICAL_COMPLETE;
			}
			pi->remote_fs = default_fs;
			pi->local_fs = default_fs;
			chan = l2cap_chan_admit(pi->amp_move_id, pi);
			if (!chan) {
				/* Logical link not available */
				l2cap_send_move_chan_cfm(conn, pi, pi->scid,
						L2CAP_MOVE_CHAN_UNCONFIRMED);
				break;
			}

			hci_chan_hold(chan);
			pi->ampchan = chan;
			chan->l2cap_sk = sk;

			if (chan->state == BT_CONNECTED) {
				/* Logical link is already ready to go */
				pi->ampcon = chan->conn;
				pi->ampcon->l2cap_data = pi->conn;
				if (result == L2CAP_MOVE_CHAN_SUCCESS) {
					/* Can confirm now */
					l2cap_send_move_chan_cfm(conn, pi,
						pi->scid,
						L2CAP_MOVE_CHAN_CONFIRMED);
				} else {
					/* Now only need move success
					 * required to confirm
					 */
					pi->amp_move_state =
					L2CAP_AMP_STATE_WAIT_MOVE_RSP_SUCCESS;
				}

				l2cap_create_cfm(chan, 0);
			}
		} else {
			/* Any other amp move state means the move failed. */
			l2cap_send_move_chan_cfm(conn, pi, pi->scid,
						L2CAP_MOVE_CHAN_UNCONFIRMED);
			l2cap_sock_set_timer(sk, L2CAP_MOVE_TIMEOUT);
		}
		break;
	default:
		/* Failed (including collision case) */
		read_lock(&conn->chan_list.lock);
		sk = __l2cap_get_chan_by_ident(&conn->chan_list, cmd->ident);
		read_unlock(&conn->chan_list.lock);

		if (!sk) {
			/* Could not locate channel, icid is best guess */
			l2cap_send_move_chan_cfm(conn, NULL, icid,
						L2CAP_MOVE_CHAN_UNCONFIRMED);
			break;
		}

		lock_sock(sk);
		pi = l2cap_pi(sk);

		l2cap_sock_clear_timer(sk);

		if (pi->amp_move_role == L2CAP_AMP_MOVE_INITIATOR) {
			if (result == L2CAP_MOVE_CHAN_REFUSED_COLLISION)
				pi->amp_move_role = L2CAP_AMP_MOVE_RESPONDER;
			else {
				/* Cleanup - cancel move */
				pi->amp_move_id = pi->amp_id;
				pi->amp_move_state = L2CAP_AMP_STATE_STABLE;
				l2cap_amp_move_revert(sk);
				pi->amp_move_role = L2CAP_AMP_MOVE_NONE;
			}
		}

		l2cap_send_move_chan_cfm(conn, pi, pi->scid,
					L2CAP_MOVE_CHAN_UNCONFIRMED);
		l2cap_sock_set_timer(sk, L2CAP_MOVE_TIMEOUT);
		break;
	}

	if (sk)
		release_sock(sk);

	return 0;
}

static inline int l2cap_move_channel_confirm(struct l2cap_conn *conn,
					struct l2cap_cmd_hdr *cmd, u8 *data)
{
	struct l2cap_move_chan_cfm *cfm = (struct l2cap_move_chan_cfm *) data;
	struct sock *sk;
	struct l2cap_pinfo *pi;
	u16 icid, result;

	icid = le16_to_cpu(cfm->icid);
	result = le16_to_cpu(cfm->result);

	BT_DBG("icid %d, result %d", (int) icid, (int) result);

	read_lock(&conn->chan_list.lock);
	sk = __l2cap_get_chan_by_dcid(&conn->chan_list, icid);
	read_unlock(&conn->chan_list.lock);

	if (!sk) {
		BT_DBG("Bad channel (%d)", (int) icid);
		goto send_move_confirm_response;
	}

	lock_sock(sk);
	pi = l2cap_pi(sk);

	if (pi->amp_move_state == L2CAP_AMP_STATE_WAIT_MOVE_CONFIRM) {
		pi->amp_move_state = L2CAP_AMP_STATE_STABLE;
		if (result == L2CAP_MOVE_CHAN_CONFIRMED) {
			pi->amp_id = pi->amp_move_id;
			if (!pi->amp_id && pi->ampchan) {
				struct hci_chan *ampchan = pi->ampchan;
				/* Have moved off of AMP, free the channel */
				pi->ampchan = NULL;
				if (pi->ampcon)
					pi->ampcon->l2cap_data = NULL;
				pi->ampcon = NULL;

				if (!hci_chan_put(ampchan))
					l2cap_deaggregate(pi->ampchan, pi);
			}
			l2cap_amp_move_success(sk);
		} else {
			pi->amp_move_id = pi->amp_id;
			l2cap_amp_move_revert(sk);
		}
		pi->amp_move_role = L2CAP_AMP_MOVE_NONE;
	} else if (pi->amp_move_state ==
			L2CAP_AMP_STATE_WAIT_LOGICAL_CONFIRM) {
		BT_DBG("Bad AMP_MOVE_STATE (%d)", pi->amp_move_state);
	}

send_move_confirm_response:
	l2cap_send_move_chan_cfm_rsp(conn, cmd->ident, icid);

	if (sk)
		release_sock(sk);

	return 0;
}

static inline int l2cap_move_channel_confirm_rsp(struct l2cap_conn *conn,
					struct l2cap_cmd_hdr *cmd, u8 *data)
{
	struct l2cap_move_chan_cfm_rsp *rsp =
		(struct l2cap_move_chan_cfm_rsp *) data;
	struct sock *sk;
	struct l2cap_pinfo *pi;

	u16 icid;

	icid = le16_to_cpu(rsp->icid);

	BT_DBG("icid %d", (int) icid);

	read_lock(&conn->chan_list.lock);
	sk = __l2cap_get_chan_by_scid(&conn->chan_list, icid);
	read_unlock(&conn->chan_list.lock);

	if (!sk)
		return 0;

	lock_sock(sk);
	pi = l2cap_pi(sk);

	l2cap_sock_clear_timer(sk);

	if (pi->amp_move_state ==
			L2CAP_AMP_STATE_WAIT_MOVE_CONFIRM_RSP) {
		pi->amp_move_state = L2CAP_AMP_STATE_STABLE;
		pi->amp_id = pi->amp_move_id;

		if (!pi->amp_id) {
			struct hci_chan *ampchan = pi->ampchan;

			/* Have moved off of AMP, free the channel */
			pi->ampchan = NULL;
			if (pi->ampcon)
				pi->ampcon->l2cap_data = NULL;
			pi->ampcon = NULL;

			if (ampchan && !hci_chan_put(ampchan))
				l2cap_deaggregate(ampchan, pi);
		}

		l2cap_amp_move_success(sk);

		pi->amp_move_role = L2CAP_AMP_MOVE_NONE;
	}

	release_sock(sk);

	return 0;
}

static void l2cap_amp_signal_worker(struct work_struct *work)
{
	int err = 0;
	struct l2cap_amp_signal_work *ampwork =
		container_of(work, struct l2cap_amp_signal_work, work);

	switch (ampwork->cmd.code) {
	case L2CAP_MOVE_CHAN_REQ:
		err = l2cap_move_channel_req(ampwork->conn, &ampwork->cmd,
						ampwork->data);
		break;

	case L2CAP_MOVE_CHAN_RSP:
		err = l2cap_move_channel_rsp(ampwork->conn, &ampwork->cmd,
						ampwork->data);
		break;

	case L2CAP_MOVE_CHAN_CFM:
		err = l2cap_move_channel_confirm(ampwork->conn, &ampwork->cmd,
						ampwork->data);
		break;

	case L2CAP_MOVE_CHAN_CFM_RSP:
		err = l2cap_move_channel_confirm_rsp(ampwork->conn,
						&ampwork->cmd, ampwork->data);
		break;

	default:
		BT_ERR("Unknown signaling command 0x%2.2x", ampwork->cmd.code);
		err = -EINVAL;
		break;
	}

	if (err) {
		struct l2cap_cmd_rej rej;
		BT_DBG("error %d", err);

		/* In this context, commands are only rejected with
		 * "command not understood", code 0.
		 */
		rej.reason = cpu_to_le16(0);
		l2cap_send_cmd(ampwork->conn, ampwork->cmd.ident,
				L2CAP_COMMAND_REJ, sizeof(rej), &rej);
	}

	kfree_skb(ampwork->skb);
	kfree(ampwork);
}

void l2cap_amp_physical_complete(int result, u8 local_id, u8 remote_id,
				struct sock *sk)
{
	struct l2cap_pinfo *pi;

	BT_DBG("result %d, local_id %d, remote_id %d, sk %p", result,
		(int) local_id, (int) remote_id, sk);

	lock_sock(sk);

	if (sk->sk_state == BT_DISCONN || sk->sk_state == BT_CLOSED) {
		release_sock(sk);
		return;
	}

	pi = l2cap_pi(sk);

	if (sk->sk_state != BT_CONNECTED) {
		if (bt_sk(sk)->parent) {
			struct l2cap_conn_rsp rsp;
			char buf[128];
			rsp.scid = cpu_to_le16(l2cap_pi(sk)->dcid);
			rsp.dcid = cpu_to_le16(l2cap_pi(sk)->scid);

			/* Incoming channel on AMP */
			if (result == L2CAP_CREATE_CHAN_SUCCESS) {
				/* Send successful response */
				rsp.result = cpu_to_le16(L2CAP_CR_SUCCESS);
				rsp.status = cpu_to_le16(L2CAP_CS_NO_INFO);
			} else {
				/* Send negative response */
				rsp.result = cpu_to_le16(L2CAP_CR_NO_MEM);
				rsp.status = cpu_to_le16(L2CAP_CS_NO_INFO);
			}

			l2cap_send_cmd(pi->conn, pi->ident,
					L2CAP_CREATE_CHAN_RSP,
					sizeof(rsp), &rsp);

			if (result == L2CAP_CREATE_CHAN_SUCCESS) {
				sk->sk_state = BT_CONFIG;
				pi->conf_state |= L2CAP_CONF_REQ_SENT;
				l2cap_send_cmd(pi->conn,
					l2cap_get_ident(pi->conn),
					L2CAP_CONF_REQ,
					l2cap_build_conf_req(sk, buf), buf);
				l2cap_pi(sk)->num_conf_req++;
			}
		} else {
			/* Outgoing channel on AMP */
			if (result != L2CAP_CREATE_CHAN_SUCCESS) {
				/* Revert to BR/EDR connect */
				l2cap_send_conn_req(sk);
			} else {
				pi->amp_id = local_id;
				l2cap_send_create_chan_req(sk, remote_id);
			}
		}
	} else if (result == L2CAP_MOVE_CHAN_SUCCESS &&
		pi->amp_move_role == L2CAP_AMP_MOVE_INITIATOR) {
		l2cap_amp_move_setup(sk);
		pi->amp_move_id = local_id;
		pi->amp_move_state = L2CAP_AMP_STATE_WAIT_MOVE_RSP;

		l2cap_send_move_chan_req(pi->conn, pi, pi->scid, remote_id);
		l2cap_sock_set_timer(sk, L2CAP_MOVE_TIMEOUT);
	} else if (result == L2CAP_MOVE_CHAN_SUCCESS &&
		pi->amp_move_role == L2CAP_AMP_MOVE_RESPONDER) {
		struct hci_chan *chan;
		struct l2cap_conf_ext_fs default_fs = {1, 1, 0xFFFF,
				0xFFFFFFFF, 0xFFFFFFFF, 0xFFFFFFFF};
		pi->remote_fs = default_fs;
		pi->local_fs = default_fs;
		chan = l2cap_chan_admit(local_id, pi);
		if (chan) {
			hci_chan_hold(chan);
			pi->ampchan = chan;
			chan->l2cap_sk = sk;

			if (chan->state == BT_CONNECTED) {
				/* Logical link is ready to go */
				pi->ampcon = chan->conn;
				pi->ampcon->l2cap_data = pi->conn;
				pi->amp_move_state =
					L2CAP_AMP_STATE_WAIT_MOVE_CONFIRM;
				l2cap_send_move_chan_rsp(pi->conn,
					pi->amp_move_cmd_ident, pi->dcid,
					L2CAP_MOVE_CHAN_SUCCESS);

				l2cap_create_cfm(chan, 0);
			} else {
				/* Wait for logical link to be ready */
				pi->amp_move_state =
					L2CAP_AMP_STATE_WAIT_LOGICAL_CONFIRM;
			}
		} else {
			/* Logical link not available */
			l2cap_send_move_chan_rsp(pi->conn,
				pi->amp_move_cmd_ident, pi->dcid,
				L2CAP_MOVE_CHAN_REFUSED_NOT_ALLOWED);
		}
	} else {
		BT_DBG("result %d, role %d, local_busy %d", result,
			(int) pi->amp_move_role,
			(int) ((pi->conn_state & L2CAP_CONN_LOCAL_BUSY) != 0));

		if (pi->amp_move_role == L2CAP_AMP_MOVE_RESPONDER) {
			if (result == -EINVAL)
				l2cap_send_move_chan_rsp(pi->conn,
					pi->amp_move_cmd_ident, pi->dcid,
					L2CAP_MOVE_CHAN_REFUSED_CONTROLLER);
			else
				l2cap_send_move_chan_rsp(pi->conn,
					pi->amp_move_cmd_ident, pi->dcid,
					L2CAP_MOVE_CHAN_REFUSED_NOT_ALLOWED);
		}

		pi->amp_move_role = L2CAP_AMP_MOVE_NONE;
		pi->amp_move_state = L2CAP_AMP_STATE_STABLE;

		if ((l2cap_pi(sk)->conn_state & L2CAP_CONN_LOCAL_BUSY) &&
			l2cap_rmem_available(sk))
			l2cap_ertm_tx(sk, 0, 0,
					L2CAP_ERTM_EVENT_LOCAL_BUSY_CLEAR);

		/* Restart data transmission */
		l2cap_ertm_send(sk);
	}

	release_sock(sk);
}

int l2cap_logical_link_complete(struct hci_chan *chan, u8 status)
{
	struct l2cap_pinfo *pi;
	struct sock *sk;
	struct hci_chan *ampchan;

	BT_DBG("status %d, chan %p, conn %p", (int) status, chan, chan->conn);

	sk = chan->l2cap_sk;
	chan->l2cap_sk = NULL;

	BT_DBG("sk %p", sk);

	lock_sock(sk);

	if (sk->sk_state != BT_CONNECTED && !l2cap_pi(sk)->amp_id) {
		release_sock(sk);
		return 0;
	}

	pi = l2cap_pi(sk);

	if ((!status) && (chan != NULL)) {
		pi->ampcon = chan->conn;
		pi->ampcon->l2cap_data = pi->conn;

		if (sk->sk_state != BT_CONNECTED) {
			struct l2cap_conf_rsp rsp;

			/* Must use spinlock to prevent concurrent
			 * execution of l2cap_config_rsp()
			 */
			bh_lock_sock(sk);
			l2cap_send_cmd(pi->conn, pi->conf_ident, L2CAP_CONF_RSP,
					l2cap_build_conf_rsp(sk, &rsp,
						L2CAP_CONF_SUCCESS, 0), &rsp);
			pi->conf_state |= L2CAP_CONF_OUTPUT_DONE;

			if (l2cap_pi(sk)->conf_state & L2CAP_CONF_INPUT_DONE) {
				set_default_fcs(l2cap_pi(sk));

				sk->sk_state = BT_CONNECTED;

				if (l2cap_pi(sk)->mode == L2CAP_MODE_ERTM ||
				    l2cap_pi(sk)->mode == L2CAP_MODE_STREAMING)
					l2cap_ertm_init(sk);

				l2cap_chan_ready(sk);
			}
			bh_unlock_sock(sk);
		} else if (pi->amp_move_state ==
				L2CAP_AMP_STATE_WAIT_LOGICAL_COMPLETE) {
			/* Move confirm will be sent after a success
			 * response is received
			 */
			pi->amp_move_state =
				L2CAP_AMP_STATE_WAIT_MOVE_RSP_SUCCESS;
		} else if (pi->amp_move_state ==
				L2CAP_AMP_STATE_WAIT_LOGICAL_CONFIRM) {
			if (pi->conn_state & L2CAP_CONN_LOCAL_BUSY)
				pi->amp_move_state =
					L2CAP_AMP_STATE_WAIT_LOCAL_BUSY;
			else if (pi->amp_move_role ==
					L2CAP_AMP_MOVE_INITIATOR) {
				pi->amp_move_state =
					L2CAP_AMP_STATE_WAIT_MOVE_CONFIRM_RSP;
				l2cap_send_move_chan_cfm(pi->conn, pi, pi->scid,
					L2CAP_MOVE_CHAN_SUCCESS);
				l2cap_sock_set_timer(sk, L2CAP_MOVE_TIMEOUT);
			} else if (pi->amp_move_role ==
					L2CAP_AMP_MOVE_RESPONDER) {
				pi->amp_move_state =
					L2CAP_AMP_STATE_WAIT_MOVE_CONFIRM;
				l2cap_send_move_chan_rsp(pi->conn,
					pi->amp_move_cmd_ident, pi->dcid,
					L2CAP_MOVE_CHAN_SUCCESS);
			}
		} else {
			ampchan = pi->ampchan;

			/* Move was not in expected state, free the
			 * logical link
			 */
			pi->ampchan = NULL;
			if (pi->ampcon)
				pi->ampcon->l2cap_data = NULL;
			pi->ampcon = NULL;

			if (ampchan && !hci_chan_put(ampchan))
				l2cap_deaggregate(ampchan, pi);
		}
	} else {
		/* Logical link setup failed. */

		if (sk->sk_state != BT_CONNECTED)
			l2cap_send_disconn_req(pi->conn, sk, ECONNRESET);
		else if (pi->amp_move_role == L2CAP_AMP_MOVE_RESPONDER) {
			l2cap_amp_move_revert(sk);
			l2cap_pi(sk)->amp_move_role = L2CAP_AMP_MOVE_NONE;
			pi->amp_move_state = L2CAP_AMP_STATE_STABLE;
			l2cap_send_move_chan_rsp(pi->conn,
					pi->amp_move_cmd_ident, pi->dcid,
					L2CAP_MOVE_CHAN_REFUSED_CONFIG);
		} else if (pi->amp_move_role == L2CAP_AMP_MOVE_INITIATOR) {
			if ((pi->amp_move_state ==
				L2CAP_AMP_STATE_WAIT_LOGICAL_COMPLETE) ||
				(pi->amp_move_state ==
				    L2CAP_AMP_STATE_WAIT_LOGICAL_CONFIRM)) {
				/* Remote has only sent pending or
				 * success responses, clean up
				 */
				l2cap_amp_move_revert(sk);
				l2cap_pi(sk)->amp_move_role =
					L2CAP_AMP_MOVE_NONE;
				pi->amp_move_state = L2CAP_AMP_STATE_STABLE;
			}

			/* Other amp move states imply that the move
			 * has already aborted
			 */
			l2cap_send_move_chan_cfm(pi->conn, pi, pi->scid,
						L2CAP_MOVE_CHAN_UNCONFIRMED);
			l2cap_sock_set_timer(sk, L2CAP_MOVE_TIMEOUT);
		}

		ampchan = pi->ampchan;

		pi->ampchan = NULL;
		if (pi->ampcon)
			pi->ampcon->l2cap_data = NULL;
		pi->ampcon = NULL;

		if (ampchan && !hci_chan_put(ampchan))
			l2cap_deaggregate(ampchan, pi);
	}

	release_sock(sk);
	return 0;
}

static void l2cap_logical_link_worker(struct work_struct *work)
{
	struct l2cap_logical_link_work *log_link_work =
		container_of(work, struct l2cap_logical_link_work, work);
	struct sock *sk = log_link_work->chan->l2cap_sk;

	l2cap_logical_link_complete(log_link_work->chan, log_link_work->status);
	sock_put(sk);
	hci_chan_put(log_link_work->chan);
	kfree(log_link_work);
}

static int l2cap_create_cfm(struct hci_chan *chan, u8 status)
{
	struct l2cap_logical_link_work *amp_work;

	if (chan->l2cap_sk) {
		sock_hold(chan->l2cap_sk);
	} else {
		BT_ERR("Expected l2cap_sk to point to connecting socket");
		return -EFAULT;
	}

	amp_work = kzalloc(sizeof(*amp_work), GFP_ATOMIC);
	if (!amp_work) {
		sock_put(chan->l2cap_sk);
		return -ENOMEM;
	}

	INIT_WORK(&amp_work->work, l2cap_logical_link_worker);
	amp_work->chan = chan;
	amp_work->status = status;

	hci_chan_hold(chan);

	if (!queue_work(_l2cap_wq, &amp_work->work)) {
		kfree(amp_work);
		sock_put(chan->l2cap_sk);
		hci_chan_put(chan);
		return -ENOMEM;
	}

	return 0;
}

int l2cap_modify_cfm(struct hci_chan *chan, u8 status)
{
	struct l2cap_conn *conn = chan->conn->l2cap_data;

	BT_DBG("chan %p conn %p status %d", chan, conn, status);

	/* TODO: if failed status restore previous fs */
	return 0;
}

int l2cap_destroy_cfm(struct hci_chan *chan, u8 reason)
{
	struct l2cap_chan_list *l;
	struct l2cap_conn *conn = chan->conn->l2cap_data;
	struct sock *sk;

	BT_DBG("chan %p conn %p", chan, conn);

	if (!conn)
		return 0;

	l = &conn->chan_list;

	read_lock(&l->lock);

	for (sk = l->head; sk; sk = l2cap_pi(sk)->next_c) {
		bh_lock_sock(sk);
		/* TODO MM/PK - What to do if connection is LOCAL_BUSY?  */
		if (l2cap_pi(sk)->ampchan == chan) {
			struct hci_chan *ampchan = l2cap_pi(sk)->ampchan;

			l2cap_pi(sk)->ampchan = NULL;
			if (l2cap_pi(sk)->ampcon)
				l2cap_pi(sk)->ampcon->l2cap_data = NULL;
			l2cap_pi(sk)->ampcon = NULL;

			if (ampchan && !hci_chan_put(ampchan))
				l2cap_deaggregate(ampchan, l2cap_pi(sk));

			l2cap_amp_move_init(sk);
		}
		bh_unlock_sock(sk);
	}

	read_unlock(&l->lock);

	return 0;


}

static int l2cap_sig_amp(struct l2cap_conn *conn, struct l2cap_cmd_hdr *cmd,
			u8 *data, struct sk_buff *skb)
{
	struct l2cap_amp_signal_work *amp_work;

	amp_work = kzalloc(sizeof(*amp_work), GFP_ATOMIC);
	if (!amp_work)
		return -ENOMEM;

	INIT_WORK(&amp_work->work, l2cap_amp_signal_worker);
	amp_work->conn = conn;
	amp_work->cmd = *cmd;
	amp_work->data = data;
	amp_work->skb = skb_clone(skb, GFP_ATOMIC);
	if (!amp_work->skb) {
		kfree(amp_work);
		return -ENOMEM;
	}

	if (!queue_work(_l2cap_wq, &amp_work->work)) {
		kfree_skb(amp_work->skb);
		kfree(amp_work);
		return -ENOMEM;
	}

	return 0;
}

static inline int l2cap_check_conn_param(u16 min, u16 max, u16 latency,
							u16 to_multiplier)
{
	u16 max_latency;

	if (min > max || min < 6 || max > 3200)
		return -EINVAL;

	if (to_multiplier < 10 || to_multiplier > 3200)
		return -EINVAL;

	if (max >= to_multiplier * 8)
		return -EINVAL;

	max_latency = (to_multiplier * 8 / max) - 1;
	if (latency > 499 || latency > max_latency)
		return -EINVAL;

	return 0;
}

static inline int l2cap_conn_param_update_req(struct l2cap_conn *conn,
					struct l2cap_cmd_hdr *cmd, u8 *data)
{
	struct hci_conn *hcon = conn->hcon;
	struct l2cap_conn_param_update_req *req;
	struct l2cap_conn_param_update_rsp rsp;
	u16 min, max, latency, to_multiplier, cmd_len;
	int err;

	if (!(hcon->link_mode & HCI_LM_MASTER))
		return -EINVAL;

	cmd_len = __le16_to_cpu(cmd->len);
	if (cmd_len != sizeof(struct l2cap_conn_param_update_req))
		return -EPROTO;

	req = (struct l2cap_conn_param_update_req *) data;
	min		= __le16_to_cpu(req->min);
	max		= __le16_to_cpu(req->max);
	latency		= __le16_to_cpu(req->latency);
	to_multiplier	= __le16_to_cpu(req->to_multiplier);

	BT_DBG("min 0x%4.4x max 0x%4.4x latency: 0x%4.4x Timeout: 0x%4.4x",
						min, max, latency, to_multiplier);

	memset(&rsp, 0, sizeof(rsp));

	err = l2cap_check_conn_param(min, max, latency, to_multiplier);
	if (err)
		rsp.result = cpu_to_le16(L2CAP_CONN_PARAM_REJECTED);
	else
		rsp.result = cpu_to_le16(L2CAP_CONN_PARAM_ACCEPTED);

	l2cap_send_cmd(conn, cmd->ident, L2CAP_CONN_PARAM_UPDATE_RSP,
							sizeof(rsp), &rsp);

	if (!err)
		hci_le_conn_update(hcon, min, max, latency, to_multiplier);

	return 0;
}

static inline int l2cap_bredr_sig_cmd(struct l2cap_conn *conn,
			struct l2cap_cmd_hdr *cmd, u16 cmd_len, u8 *data,
			struct sk_buff *skb)
{
	int err = 0;

	switch (cmd->code) {
	case L2CAP_COMMAND_REJ:
		l2cap_command_rej(conn, cmd, data);
		break;

	case L2CAP_CONN_REQ:
		err = l2cap_connect_req(conn, cmd, data);
		break;

	case L2CAP_CONN_RSP:
		err = l2cap_connect_rsp(conn, cmd, data);
		break;

	case L2CAP_CONF_REQ:
		err = l2cap_config_req(conn, cmd, cmd_len, data);
		break;

	case L2CAP_CONF_RSP:
		err = l2cap_config_rsp(conn, cmd, data);
		break;

	case L2CAP_DISCONN_REQ:
		err = l2cap_disconnect_req(conn, cmd, data);
		break;

	case L2CAP_DISCONN_RSP:
		err = l2cap_disconnect_rsp(conn, cmd, data);
		break;

	case L2CAP_ECHO_REQ:
		l2cap_send_cmd(conn, cmd->ident, L2CAP_ECHO_RSP, cmd_len, data);
		break;

	case L2CAP_ECHO_RSP:
		break;

	case L2CAP_INFO_REQ:
		err = l2cap_information_req(conn, cmd, data);
		break;

	case L2CAP_INFO_RSP:
		err = l2cap_information_rsp(conn, cmd, data);
		break;

	case L2CAP_CREATE_CHAN_REQ:
		err = l2cap_create_channel_req(conn, cmd, data);
		break;

	case L2CAP_CREATE_CHAN_RSP:
		err = l2cap_create_channel_rsp(conn, cmd, data);
		break;

	case L2CAP_MOVE_CHAN_REQ:
	case L2CAP_MOVE_CHAN_RSP:
	case L2CAP_MOVE_CHAN_CFM:
	case L2CAP_MOVE_CHAN_CFM_RSP:
		err = l2cap_sig_amp(conn, cmd, data, skb);
		break;
	default:
		BT_ERR("Unknown BR/EDR signaling command 0x%2.2x", cmd->code);
		err = -EINVAL;
		break;
	}

	return err;
}

static inline int l2cap_le_sig_cmd(struct l2cap_conn *conn,
					struct l2cap_cmd_hdr *cmd, u8 *data)
{
	switch (cmd->code) {
	case L2CAP_COMMAND_REJ:
		return 0;

	case L2CAP_CONN_PARAM_UPDATE_REQ:
		return l2cap_conn_param_update_req(conn, cmd, data);

	case L2CAP_CONN_PARAM_UPDATE_RSP:
		return 0;

	default:
		BT_ERR("Unknown LE signaling command 0x%2.2x", cmd->code);
		return -EINVAL;
	}
}

static inline void l2cap_sig_channel(struct l2cap_conn *conn,
							struct sk_buff *skb)
{
	u8 *data = skb->data;
	int len = skb->len;
	struct l2cap_cmd_hdr cmd;
	int err;

	l2cap_raw_recv(conn, skb);

	while (len >= L2CAP_CMD_HDR_SIZE) {
		u16 cmd_len;
		memcpy(&cmd, data, L2CAP_CMD_HDR_SIZE);
		data += L2CAP_CMD_HDR_SIZE;
		len  -= L2CAP_CMD_HDR_SIZE;

		cmd_len = le16_to_cpu(cmd.len);

		BT_DBG("code 0x%2.2x len %d id 0x%2.2x", cmd.code, cmd_len, cmd.ident);

		if (cmd_len > len || !cmd.ident) {
			BT_DBG("corrupted command");
			break;
		}

		if (conn->hcon->type == LE_LINK)
			err = l2cap_le_sig_cmd(conn, &cmd, data);
		else
			err = l2cap_bredr_sig_cmd(conn, &cmd, cmd_len,
							data, skb);

		if (err) {
			struct l2cap_cmd_rej rej;

			BT_ERR("Wrong link type (%d)", err);

			/* FIXME: Map err to a valid reason */
			rej.reason = cpu_to_le16(0);
			l2cap_send_cmd(conn, cmd.ident, L2CAP_COMMAND_REJ, sizeof(rej), &rej);
		}

		data += cmd_len;
		len  -= cmd_len;
	}

	kfree_skb(skb);
}

static int l2cap_check_fcs(struct l2cap_pinfo *pi,  struct sk_buff *skb)
{
	u16 our_fcs, rcv_fcs;
	int hdr_size;

	if (pi->extended_control)
		hdr_size = L2CAP_EXTENDED_HDR_SIZE;
	else
		hdr_size = L2CAP_ENHANCED_HDR_SIZE;

	if (pi->fcs == L2CAP_FCS_CRC16) {
		skb_trim(skb, skb->len - L2CAP_FCS_SIZE);
		rcv_fcs = get_unaligned_le16(skb->data + skb->len);
		our_fcs = crc16(0, skb->data - hdr_size, skb->len + hdr_size);

		if (our_fcs != rcv_fcs) {
			BT_DBG("Bad FCS");
			return -EBADMSG;
		}
	}
	return 0;
}

static void l2cap_ertm_pass_to_tx(struct sock *sk,
				struct bt_l2cap_control *control)
{
	BT_DBG("sk %p, control %p", sk, control);
	l2cap_ertm_tx(sk, control, 0, L2CAP_ERTM_EVENT_RECV_REQSEQ_AND_FBIT);
}

static void l2cap_ertm_pass_to_tx_fbit(struct sock *sk,
				struct bt_l2cap_control *control)
{
	BT_DBG("sk %p, control %p", sk, control);
	l2cap_ertm_tx(sk, control, 0, L2CAP_ERTM_EVENT_RECV_FBIT);
}

static void l2cap_ertm_resend(struct sock *sk)
{
	struct bt_l2cap_control control;
	struct l2cap_pinfo *pi;
	struct sk_buff *skb;
	struct sk_buff *tx_skb;
	u16 seq;

	BT_DBG("sk %p", sk);

	pi = l2cap_pi(sk);

	if (pi->conn_state & L2CAP_CONN_REMOTE_BUSY)
		return;

	if (pi->amp_move_state != L2CAP_AMP_STATE_STABLE &&
			pi->amp_move_state != L2CAP_AMP_STATE_WAIT_PREPARE)
		return;

	while (pi->retrans_list.head != L2CAP_SEQ_LIST_CLEAR) {
		seq = l2cap_seq_list_pop(&pi->retrans_list);

		skb = l2cap_ertm_seq_in_queue(TX_QUEUE(sk), seq);
		if (!skb) {
			BT_DBG("Error: Can't retransmit seq %d, frame missing",
				(int) seq);
			continue;
		}

		bt_cb(skb)->retries += 1;
		control = bt_cb(skb)->control;

		if ((pi->max_tx != 0) && (bt_cb(skb)->retries > pi->max_tx)) {
			BT_DBG("Retry limit exceeded (%d)", (int) pi->max_tx);
			l2cap_send_disconn_req(pi->conn, sk, ECONNRESET);
			l2cap_seq_list_clear(&pi->retrans_list);
			break;
		}

		control.reqseq = pi->buffer_seq;
		if (pi->conn_state & L2CAP_CONN_SEND_FBIT) {
			control.final = 1;
			pi->conn_state &= ~L2CAP_CONN_SEND_FBIT;
		} else {
			control.final = 0;
		}

		if (skb_cloned(skb)) {
			/* Cloned sk_buffs are read-only, so we need a
			 * writeable copy
			 */
			tx_skb = skb_copy(skb, GFP_ATOMIC);
		} else {
			tx_skb = skb_clone(skb, GFP_ATOMIC);
		}

		if (!tx_skb) {
			l2cap_seq_list_clear(&pi->retrans_list);
			break;
		}

		/* Update skb contents */
		if (pi->extended_control) {
			put_unaligned_le32(__pack_extended_control(&control),
					tx_skb->data + L2CAP_HDR_SIZE);
		} else {
			put_unaligned_le16(__pack_enhanced_control(&control),
					tx_skb->data + L2CAP_HDR_SIZE);
		}

		if (pi->fcs == L2CAP_FCS_CRC16)
			apply_fcs(tx_skb);

		sock_hold(sk);
		tx_skb->sk = sk;
		tx_skb->destructor = l2cap_skb_destructor;
		atomic_inc(&pi->ertm_queued);

		l2cap_do_send(sk, tx_skb);

		BT_DBG("Resent txseq %d", (int)control.txseq);

		pi->last_acked_seq = pi->buffer_seq;
	}
}

static inline void l2cap_ertm_retransmit(struct sock *sk,
					struct bt_l2cap_control *control)
{
	BT_DBG("sk %p, control %p", sk, control);

	l2cap_seq_list_append(&l2cap_pi(sk)->retrans_list, control->reqseq);
	l2cap_ertm_resend(sk);
}

static void l2cap_ertm_retransmit_all(struct sock *sk,
				struct bt_l2cap_control *control)
{
	struct l2cap_pinfo *pi;
	struct sk_buff *skb;

	BT_DBG("sk %p, control %p", sk, control);

	pi = l2cap_pi(sk);

	if (control->poll)
		pi->conn_state |= L2CAP_CONN_SEND_FBIT;

	l2cap_seq_list_clear(&pi->retrans_list);

	if (pi->conn_state & L2CAP_CONN_REMOTE_BUSY)
		return;

	if (pi->unacked_frames) {
		skb_queue_walk(TX_QUEUE(sk), skb) {
			if ((bt_cb(skb)->control.txseq == control->reqseq) ||
				skb == sk->sk_send_head)
				break;
		}

		skb_queue_walk_from(TX_QUEUE(sk), skb) {
			if (skb == sk->sk_send_head)
				break;

			l2cap_seq_list_append(&pi->retrans_list,
					bt_cb(skb)->control.txseq);
		}

		l2cap_ertm_resend(sk);
	}
}

static inline void append_skb_frag(struct sk_buff *skb,
			struct sk_buff *new_frag, struct sk_buff **last_frag)
{
	/* skb->len reflects data in skb as well as all fragments
	   skb->data_len reflects only data in fragments
	 */
	BT_DBG("skb %p, new_frag %p, *last_frag %p", skb, new_frag, *last_frag);

	if (!skb_has_frag_list(skb))
		skb_shinfo(skb)->frag_list = new_frag;

	new_frag->next = NULL;

	(*last_frag)->next = new_frag;
	*last_frag = new_frag;

	skb->len += new_frag->len;
	skb->data_len += new_frag->len;
	skb->truesize += new_frag->truesize;
}

static int l2cap_ertm_rx_expected_iframe(struct sock *sk,
			struct bt_l2cap_control *control, struct sk_buff *skb)
{
	struct l2cap_pinfo *pi;
	int err = -EINVAL;

	BT_DBG("sk %p, control %p, skb %p len %d truesize %d", sk, control,
		skb, skb->len, skb->truesize);

	if (!control)
		return err;

	pi = l2cap_pi(sk);

	BT_DBG("type %c, sar %d, txseq %d, reqseq %d, final %d",
		control->frame_type, control->sar, control->txseq,
		control->reqseq, control->final);

	switch (control->sar) {
	case L2CAP_SAR_UNSEGMENTED:
		if (pi->sdu) {
			BT_DBG("Unexpected unsegmented PDU during reassembly");
			kfree_skb(pi->sdu);
			pi->sdu = NULL;
			pi->sdu_last_frag = NULL;
			pi->sdu_len = 0;
		}

		BT_DBG("Unsegmented");
		err = sock_queue_rcv_skb(sk, skb);
		break;

	case L2CAP_SAR_START:
		if (pi->sdu) {
			BT_DBG("Unexpected start PDU during reassembly");
			kfree_skb(pi->sdu);
		}

		pi->sdu_len = get_unaligned_le16(skb->data);
		skb_pull(skb, 2);

		if (pi->sdu_len > pi->imtu) {
			err = -EMSGSIZE;
			break;
		}

		if (skb->len >= pi->sdu_len)
			break;

		pi->sdu = skb;
		pi->sdu_last_frag = skb;

		BT_DBG("Start");

		skb = NULL;
		err = 0;
		break;

	case L2CAP_SAR_CONTINUE:
		if (!pi->sdu)
			break;

		append_skb_frag(pi->sdu, skb,
				&pi->sdu_last_frag);
		skb = NULL;

		if (pi->sdu->len >= pi->sdu_len)
			break;

		BT_DBG("Continue, reassembled %d", pi->sdu->len);

		err = 0;
		break;

	case L2CAP_SAR_END:
		if (!pi->sdu)
			break;

		append_skb_frag(pi->sdu, skb,
				&pi->sdu_last_frag);
		skb = NULL;

		if (pi->sdu->len != pi->sdu_len)
			break;

		BT_DBG("End, reassembled %d", pi->sdu->len);
		/* If the sender used tiny PDUs, the rcv queuing could fail.
		 * Applications that have issues here should use a larger
		 * sk_rcvbuf.
		 */
		err = sock_queue_rcv_skb(sk, pi->sdu);

		if (!err) {
			/* Reassembly complete */
			pi->sdu = NULL;
			pi->sdu_last_frag = NULL;
			pi->sdu_len = 0;
		}
		break;

	default:
		BT_DBG("Bad SAR value");
		break;
	}

	if (err) {
		BT_DBG("Reassembly error %d, sk_rcvbuf %d, sk_rmem_alloc %d",
			err, sk->sk_rcvbuf, atomic_read(&sk->sk_rmem_alloc));
		if (pi->sdu) {
			kfree_skb(pi->sdu);
			pi->sdu = NULL;
		}
		pi->sdu_last_frag = NULL;
		pi->sdu_len = 0;
		if (skb)
			kfree_skb(skb);
	}

	/* Update local busy state */
	if (!(pi->conn_state & L2CAP_CONN_LOCAL_BUSY) && l2cap_rmem_full(sk))
		l2cap_ertm_tx(sk, 0, 0, L2CAP_ERTM_EVENT_LOCAL_BUSY_DETECTED);

	return err;
}

static int l2cap_ertm_rx_queued_iframes(struct sock *sk)
{
	int err = 0;
	/* Pass sequential frames to l2cap_ertm_rx_expected_iframe()
	 * until a gap is encountered.
	 */

	struct l2cap_pinfo *pi;

	BT_DBG("sk %p", sk);
	pi = l2cap_pi(sk);

	while (l2cap_rmem_available(sk)) {
		struct sk_buff *skb;
		BT_DBG("Searching for skb with txseq %d (queue len %d)",
			(int) pi->buffer_seq, skb_queue_len(SREJ_QUEUE(sk)));

		skb = l2cap_ertm_seq_in_queue(SREJ_QUEUE(sk), pi->buffer_seq);

		if (!skb)
			break;

		skb_unlink(skb, SREJ_QUEUE(sk));
		pi->buffer_seq = __next_seq(pi->buffer_seq, pi);
		err = l2cap_ertm_rx_expected_iframe(sk,
						&bt_cb(skb)->control, skb);
		if (err)
			break;
	}

	if (skb_queue_empty(SREJ_QUEUE(sk))) {
		pi->rx_state = L2CAP_ERTM_RX_STATE_RECV;
		l2cap_ertm_send_ack(sk);
	}

	return err;
}

static void l2cap_ertm_handle_srej(struct sock *sk,
				struct bt_l2cap_control *control)
{
	struct l2cap_pinfo *pi;
	struct sk_buff *skb;

	BT_DBG("sk %p, control %p", sk, control);

	pi = l2cap_pi(sk);

	if (control->reqseq == pi->next_tx_seq) {
		BT_DBG("Invalid reqseq %d, disconnecting",
			(int) control->reqseq);
		l2cap_send_disconn_req(pi->conn, sk, ECONNRESET);
		return;
	}

	skb = l2cap_ertm_seq_in_queue(TX_QUEUE(sk), control->reqseq);

	if (skb == NULL) {
		BT_DBG("Seq %d not available for retransmission",
			(int) control->reqseq);
		return;
	}

	if ((pi->max_tx != 0) && (bt_cb(skb)->retries >= pi->max_tx)) {
		BT_DBG("Retry limit exceeded (%d)", (int) pi->max_tx);
		l2cap_send_disconn_req(pi->conn, sk, ECONNRESET);
		return;
	}

	pi->conn_state &= ~L2CAP_CONN_REMOTE_BUSY;

	if (control->poll) {
		l2cap_ertm_pass_to_tx(sk, control);

		pi->conn_state |= L2CAP_CONN_SEND_FBIT;
		l2cap_ertm_retransmit(sk, control);
		l2cap_ertm_send(sk);

		if (pi->tx_state == L2CAP_ERTM_TX_STATE_WAIT_F) {
			pi->conn_state |= L2CAP_CONN_SREJ_ACT;
			pi->srej_save_reqseq = control->reqseq;
		}
	} else {
		l2cap_ertm_pass_to_tx_fbit(sk, control);

		if (control->final) {
			if ((pi->conn_state & L2CAP_CONN_SREJ_ACT) &&
				(pi->srej_save_reqseq == control->reqseq)) {
				pi->conn_state &= ~L2CAP_CONN_SREJ_ACT;
			} else {
				l2cap_ertm_retransmit(sk, control);
			}
		} else {
			l2cap_ertm_retransmit(sk, control);
			if (pi->tx_state == L2CAP_ERTM_TX_STATE_WAIT_F) {
				pi->conn_state |= L2CAP_CONN_SREJ_ACT;
				pi->srej_save_reqseq = control->reqseq;
			}
		}
	}
}

static void l2cap_ertm_handle_rej(struct sock *sk,
				struct bt_l2cap_control *control)
{
	struct l2cap_pinfo *pi;
	struct sk_buff *skb;

	BT_DBG("sk %p, control %p", sk, control);

	pi = l2cap_pi(sk);

	if (control->reqseq == pi->next_tx_seq) {
		BT_DBG("Invalid reqseq %d, disconnecting",
			(int) control->reqseq);
		l2cap_send_disconn_req(pi->conn, sk, ECONNRESET);
		return;
	}

	skb = l2cap_ertm_seq_in_queue(TX_QUEUE(sk), control->reqseq);

	if (pi->max_tx && skb && bt_cb(skb)->retries >= pi->max_tx) {
		BT_DBG("Retry limit exceeded (%d)", (int) pi->max_tx);
		l2cap_send_disconn_req(pi->conn, sk, ECONNRESET);
		return;
	}

	pi->conn_state &= ~L2CAP_CONN_REMOTE_BUSY;

	l2cap_ertm_pass_to_tx(sk, control);

	if (control->final) {
		if (pi->conn_state & L2CAP_CONN_REJ_ACT)
			pi->conn_state &= ~L2CAP_CONN_REJ_ACT;
		else
			l2cap_ertm_retransmit_all(sk, control);
	} else {
		l2cap_ertm_retransmit_all(sk, control);
		l2cap_ertm_send(sk);
		if (pi->tx_state == L2CAP_ERTM_TX_STATE_WAIT_F)
			pi->conn_state |= L2CAP_CONN_REJ_ACT;
	}
}

static u8 l2cap_ertm_classify_txseq(struct sock *sk, u16 txseq)
{
	struct l2cap_pinfo *pi;

	BT_DBG("sk %p, txseq %d", sk, (int)txseq);
	pi = l2cap_pi(sk);

	BT_DBG("last_acked_seq %d, expected_tx_seq %d", (int)pi->last_acked_seq,
		(int)pi->expected_tx_seq);

	if (pi->rx_state == L2CAP_ERTM_RX_STATE_SREJ_SENT) {
		if (__delta_seq(txseq, pi->last_acked_seq, pi) >= pi->tx_win) {
			/* See notes below regarding "double poll" and
			 * invalid packets.
			 */
			if (pi->tx_win <= ((pi->tx_win_max + 1) >> 1)) {
				BT_DBG("Invalid/Ignore - txseq outside "
					"tx window after SREJ sent");
				return L2CAP_ERTM_TXSEQ_INVALID_IGNORE;
			} else {
				BT_DBG("Invalid - bad txseq within tx "
					"window after SREJ sent");
				return L2CAP_ERTM_TXSEQ_INVALID;
			}
		}

		if (pi->srej_list.head == txseq) {
			BT_DBG("Expected SREJ");
			return L2CAP_ERTM_TXSEQ_EXPECTED_SREJ;
		}

		if (l2cap_ertm_seq_in_queue(SREJ_QUEUE(sk), txseq)) {
			BT_DBG("Duplicate SREJ - txseq already stored");
			return L2CAP_ERTM_TXSEQ_DUPLICATE_SREJ;
		}

		if (l2cap_seq_list_contains(&pi->srej_list, txseq)) {
			BT_DBG("Unexpected SREJ - txseq not requested "
				"with SREJ");
			return L2CAP_ERTM_TXSEQ_UNEXPECTED_SREJ;
		}
	}

	if (pi->expected_tx_seq == txseq) {
		if (__delta_seq(txseq, pi->last_acked_seq, pi) >= pi->tx_win) {
			BT_DBG("Invalid - txseq outside tx window");
			return L2CAP_ERTM_TXSEQ_INVALID;
		} else {
			BT_DBG("Expected");
			return L2CAP_ERTM_TXSEQ_EXPECTED;
		}
	}

	if (__delta_seq(txseq, pi->last_acked_seq, pi) <
		__delta_seq(pi->expected_tx_seq, pi->last_acked_seq, pi)) {
		BT_DBG("Duplicate - expected_tx_seq later than txseq");
		return L2CAP_ERTM_TXSEQ_DUPLICATE;
	}

	if (__delta_seq(txseq, pi->last_acked_seq, pi) >= pi->tx_win) {
		/* A source of invalid packets is a "double poll" condition,
		 * where delays cause us to send multiple poll packets.  If
		 * the remote stack receives and processes both polls,
		 * sequence numbers can wrap around in such a way that a
		 * resent frame has a sequence number that looks like new data
		 * with a sequence gap.  This would trigger an erroneous SREJ
		 * request.
		 *
		 * Fortunately, this is impossible with a tx window that's
		 * less than half of the maximum sequence number, which allows
		 * invalid frames to be safely ignored.
		 *
		 * With tx window sizes greater than half of the tx window
		 * maximum, the frame is invalid and cannot be ignored.  This
		 * causes a disconnect.
		 */

		if (pi->tx_win <= ((pi->tx_win_max + 1) >> 1)) {
			BT_DBG("Invalid/Ignore - txseq outside tx window");
			return L2CAP_ERTM_TXSEQ_INVALID_IGNORE;
		} else {
			BT_DBG("Invalid - txseq outside tx window");
			return L2CAP_ERTM_TXSEQ_INVALID;
		}
	} else {
		BT_DBG("Unexpected - txseq indicates missing frames");
		return L2CAP_ERTM_TXSEQ_UNEXPECTED;
	}
}

static int l2cap_ertm_rx_state_recv(struct sock *sk,
				struct bt_l2cap_control *control,
				struct sk_buff *skb, u8 event)
{
	struct l2cap_pinfo *pi;
	int err = 0;
	bool skb_in_use = 0;

	BT_DBG("sk %p, control %p, skb %p, event %d", sk, control, skb,
		(int)event);
	pi = l2cap_pi(sk);

	switch (event) {
	case L2CAP_ERTM_EVENT_RECV_IFRAME:
		switch (l2cap_ertm_classify_txseq(sk, control->txseq)) {
		case L2CAP_ERTM_TXSEQ_EXPECTED:
			l2cap_ertm_pass_to_tx(sk, control);

			if (pi->conn_state & L2CAP_CONN_LOCAL_BUSY) {
				BT_DBG("Busy, discarding expected seq %d",
					control->txseq);
				break;
			}

			pi->expected_tx_seq = __next_seq(control->txseq, pi);
			pi->buffer_seq = pi->expected_tx_seq;
			skb_in_use = 1;

			err = l2cap_ertm_rx_expected_iframe(sk, control, skb);
			if (err)
				break;

			if (control->final) {
				if (pi->conn_state & L2CAP_CONN_REJ_ACT)
					pi->conn_state &= ~L2CAP_CONN_REJ_ACT;
				else {
					control->final = 0;
					l2cap_ertm_retransmit_all(sk, control);
					l2cap_ertm_send(sk);
				}
			}

			if (!(pi->conn_state & L2CAP_CONN_LOCAL_BUSY))
				l2cap_ertm_send_ack(sk);
			break;
		case L2CAP_ERTM_TXSEQ_UNEXPECTED:
			l2cap_ertm_pass_to_tx(sk, control);

			/* Can't issue SREJ frames in the local busy state.
			 * Drop this frame, it will be seen as missing
			 * when local busy is exited.
			 */
			if (pi->conn_state & L2CAP_CONN_LOCAL_BUSY) {
				BT_DBG("Busy, discarding unexpected seq %d",
					control->txseq);
				break;
			}

			/* There was a gap in the sequence, so an SREJ
			 * must be sent for each missing frame.  The
			 * current frame is stored for later use.
			 */
			skb_queue_tail(SREJ_QUEUE(sk), skb);
			skb_in_use = 1;
			BT_DBG("Queued %p (queue len %d)", skb,
			       skb_queue_len(SREJ_QUEUE(sk)));

			pi->conn_state &= ~L2CAP_CONN_SREJ_ACT;
			l2cap_seq_list_clear(&pi->srej_list);
			l2cap_ertm_send_srej(sk, control->txseq);

			pi->rx_state = L2CAP_ERTM_RX_STATE_SREJ_SENT;
			break;
		case L2CAP_ERTM_TXSEQ_DUPLICATE:
			l2cap_ertm_pass_to_tx(sk, control);
			break;
		case L2CAP_ERTM_TXSEQ_INVALID_IGNORE:
			break;
		case L2CAP_ERTM_TXSEQ_INVALID:
		default:
			l2cap_send_disconn_req(l2cap_pi(sk)->conn, sk,
					ECONNRESET);
			break;
		}
		break;
	case L2CAP_ERTM_EVENT_RECV_RR:
		l2cap_ertm_pass_to_tx(sk, control);
		if (control->final) {
			pi->conn_state &= ~L2CAP_CONN_REMOTE_BUSY;

			if (pi->conn_state & L2CAP_CONN_REJ_ACT)
				pi->conn_state &= ~L2CAP_CONN_REJ_ACT;
			else if (pi->amp_move_state == L2CAP_AMP_STATE_STABLE ||
				pi->amp_move_state ==
						L2CAP_AMP_STATE_WAIT_PREPARE) {
				control->final = 0;
				l2cap_ertm_retransmit_all(sk, control);
			}

			l2cap_ertm_send(sk);
		} else if (control->poll) {
			l2cap_ertm_send_i_or_rr_or_rnr(sk);
		} else {
			if ((pi->conn_state & L2CAP_CONN_REMOTE_BUSY) &&
				pi->unacked_frames)
				l2cap_ertm_start_retrans_timer(pi);
			pi->conn_state &= ~L2CAP_CONN_REMOTE_BUSY;
			l2cap_ertm_send(sk);
		}
		break;
	case L2CAP_ERTM_EVENT_RECV_RNR:
		pi->conn_state |= L2CAP_CONN_REMOTE_BUSY;
		l2cap_ertm_pass_to_tx(sk, control);
		if (control && control->poll) {
			pi->conn_state |= L2CAP_CONN_SEND_FBIT;
			l2cap_ertm_send_rr_or_rnr(sk, 0);
		}
		l2cap_ertm_stop_retrans_timer(pi);
		l2cap_seq_list_clear(&pi->retrans_list);
		break;
	case L2CAP_ERTM_EVENT_RECV_REJ:
		l2cap_ertm_handle_rej(sk, control);
		break;
	case L2CAP_ERTM_EVENT_RECV_SREJ:
		l2cap_ertm_handle_srej(sk, control);
		break;
	default:
		break;
	}

	if (skb && !skb_in_use) {
		BT_DBG("Freeing %p", skb);
		kfree_skb(skb);
	}

	return err;
}

static int l2cap_ertm_rx_state_srej_sent(struct sock *sk,
					struct bt_l2cap_control *control,
					struct sk_buff *skb, u8 event)
{
	struct l2cap_pinfo *pi;
	int err = 0;
	u16 txseq = control->txseq;
	bool skb_in_use = 0;

	BT_DBG("sk %p, control %p, skb %p, event %d", sk, control, skb,
		(int)event);
	pi = l2cap_pi(sk);

	switch (event) {
	case L2CAP_ERTM_EVENT_RECV_IFRAME:
		switch (l2cap_ertm_classify_txseq(sk, txseq)) {
		case L2CAP_ERTM_TXSEQ_EXPECTED:
			/* Keep frame for reassembly later */
			l2cap_ertm_pass_to_tx(sk, control);
			skb_queue_tail(SREJ_QUEUE(sk), skb);
			skb_in_use = 1;
			BT_DBG("Queued %p (queue len %d)", skb,
			       skb_queue_len(SREJ_QUEUE(sk)));

			pi->expected_tx_seq = __next_seq(txseq, pi);
			break;
		case L2CAP_ERTM_TXSEQ_EXPECTED_SREJ:
			l2cap_seq_list_pop(&pi->srej_list);

			l2cap_ertm_pass_to_tx(sk, control);
			skb_queue_tail(SREJ_QUEUE(sk), skb);
			skb_in_use = 1;
			BT_DBG("Queued %p (queue len %d)", skb,
			       skb_queue_len(SREJ_QUEUE(sk)));

			err = l2cap_ertm_rx_queued_iframes(sk);
			if (err)
				break;

			break;
		case L2CAP_ERTM_TXSEQ_UNEXPECTED:
			/* Got a frame that can't be reassembled yet.
			 * Save it for later, and send SREJs to cover
			 * the missing frames.
			 */
			skb_queue_tail(SREJ_QUEUE(sk), skb);
			skb_in_use = 1;
			BT_DBG("Queued %p (queue len %d)", skb,
			       skb_queue_len(SREJ_QUEUE(sk)));

			l2cap_ertm_pass_to_tx(sk, control);
			l2cap_ertm_send_srej(sk, control->txseq);
			break;
		case L2CAP_ERTM_TXSEQ_UNEXPECTED_SREJ:
			/* This frame was requested with an SREJ, but
			 * some expected retransmitted frames are
			 * missing.  Request retransmission of missing
			 * SREJ'd frames.
			 */
			skb_queue_tail(SREJ_QUEUE(sk), skb);
			skb_in_use = 1;
			BT_DBG("Queued %p (queue len %d)", skb,
			       skb_queue_len(SREJ_QUEUE(sk)));

			l2cap_ertm_pass_to_tx(sk, control);
			l2cap_ertm_send_srej_list(sk, control->txseq);
			break;
		case L2CAP_ERTM_TXSEQ_DUPLICATE_SREJ:
			/* We've already queued this frame.  Drop this copy. */
			l2cap_ertm_pass_to_tx(sk, control);
			break;
		case L2CAP_ERTM_TXSEQ_DUPLICATE:
			/* Expecting a later sequence number, so this frame
			 * was already received.  Ignore it completely.
			 */
			break;
		case L2CAP_ERTM_TXSEQ_INVALID_IGNORE:
			break;
		case L2CAP_ERTM_TXSEQ_INVALID:
		default:
			l2cap_send_disconn_req(l2cap_pi(sk)->conn, sk,
					ECONNRESET);
			break;
		}
		break;
	case L2CAP_ERTM_EVENT_RECV_RR:
		l2cap_ertm_pass_to_tx(sk, control);
		if (control->final) {
			pi->conn_state &= ~L2CAP_CONN_REMOTE_BUSY;

			if (pi->conn_state & L2CAP_CONN_REJ_ACT)
				pi->conn_state &= ~L2CAP_CONN_REJ_ACT;
			else {
				control->final = 0;
				l2cap_ertm_retransmit_all(sk, control);
			}

			l2cap_ertm_send(sk);
		} else if (control->poll) {
			if ((pi->conn_state & L2CAP_CONN_REMOTE_BUSY) &&
				pi->unacked_frames) {
				l2cap_ertm_start_retrans_timer(pi);
			}
			pi->conn_state &= ~L2CAP_CONN_REMOTE_BUSY;
			pi->conn_state |= L2CAP_CONN_SEND_FBIT;
			l2cap_ertm_send_srej_tail(sk);
		} else {
			if ((pi->conn_state & L2CAP_CONN_REMOTE_BUSY) &&
				pi->unacked_frames) {
				l2cap_ertm_start_retrans_timer(pi);
			}
			pi->conn_state &= ~L2CAP_CONN_REMOTE_BUSY;
			l2cap_ertm_send_ack(sk);
		}
		break;
	case L2CAP_ERTM_EVENT_RECV_RNR:
		pi->conn_state |= L2CAP_CONN_REMOTE_BUSY;
		l2cap_ertm_pass_to_tx(sk, control);
		if (control->poll)
			l2cap_ertm_send_srej_tail(sk);
		else {
			struct bt_l2cap_control rr_control;
			memset(&rr_control, 0, sizeof(rr_control));
			rr_control.frame_type = 's';
			rr_control.super = L2CAP_SFRAME_RR;
			rr_control.reqseq = pi->buffer_seq;
			l2cap_ertm_send_sframe(sk, &rr_control);
		}

		break;
	case L2CAP_ERTM_EVENT_RECV_REJ:
		l2cap_ertm_handle_rej(sk, control);
		break;
	case L2CAP_ERTM_EVENT_RECV_SREJ:
		l2cap_ertm_handle_srej(sk, control);
		break;
	}

	if (skb && !skb_in_use) {
		BT_DBG("Freeing %p", skb);
		kfree_skb(skb);
	}

	return err;
}

static int l2cap_ertm_rx_state_amp_move(struct sock *sk,
					struct bt_l2cap_control *control,
					struct sk_buff *skb, u8 event)
{
	struct l2cap_pinfo *pi;
	int err = 0;
	bool skb_in_use = 0;

	BT_DBG("sk %p, control %p, skb %p, event %d", sk, control, skb,
		(int)event);
	pi = l2cap_pi(sk);

	/* Only handle expected frames, to avoid state changes. */

	switch (event) {
	case L2CAP_ERTM_EVENT_RECV_IFRAME:
		if (l2cap_ertm_classify_txseq(sk, control->txseq) ==
				L2CAP_ERTM_TXSEQ_EXPECTED) {
			l2cap_ertm_pass_to_tx(sk, control);

			if (pi->conn_state & L2CAP_CONN_LOCAL_BUSY) {
				BT_DBG("Busy, discarding expected seq %d",
					control->txseq);
				break;
			}

			pi->expected_tx_seq = __next_seq(control->txseq, pi);
			pi->buffer_seq = pi->expected_tx_seq;
			skb_in_use = 1;

			err = l2cap_ertm_rx_expected_iframe(sk, control, skb);
			if (err)
				break;

			if (control->final) {
				if (pi->conn_state & L2CAP_CONN_REJ_ACT)
					pi->conn_state &= ~L2CAP_CONN_REJ_ACT;
				else
					control->final = 0;
			}
		}
		break;
	case L2CAP_ERTM_EVENT_RECV_RR:
	case L2CAP_ERTM_EVENT_RECV_RNR:
	case L2CAP_ERTM_EVENT_RECV_REJ:
		l2cap_ertm_process_reqseq(sk, control->reqseq);
		break;
	case L2CAP_ERTM_EVENT_RECV_SREJ:
		/* Ignore */
		break;
	default:
		break;
	}

	if (skb && !skb_in_use) {
		BT_DBG("Freeing %p", skb);
		kfree_skb(skb);
	}

	return err;
}

static int l2cap_answer_move_poll(struct sock *sk)
{
	struct l2cap_pinfo *pi;
	struct bt_l2cap_control control;
	int err = 0;

	BT_DBG("sk %p", sk);

	pi = l2cap_pi(sk);

	l2cap_ertm_process_reqseq(sk, pi->amp_move_reqseq);

	if (!skb_queue_empty(TX_QUEUE(sk)))
		sk->sk_send_head = skb_peek(TX_QUEUE(sk));
	else
		sk->sk_send_head = NULL;

	/* Rewind next_tx_seq to the point expected
	 * by the receiver.
	 */
	pi->next_tx_seq = pi->amp_move_reqseq;
	pi->unacked_frames = 0;

	err = l2cap_finish_amp_move(sk);

	if (err)
		return err;

	pi->conn_state |= L2CAP_CONN_SEND_FBIT;
	l2cap_ertm_send_i_or_rr_or_rnr(sk);

	memset(&control, 0, sizeof(control));
	control.reqseq = pi->amp_move_reqseq;

	if (pi->amp_move_event == L2CAP_ERTM_EVENT_RECV_IFRAME)
		err = -EPROTO;
	else
		err = l2cap_ertm_rx_state_recv(sk, &control, NULL,
					pi->amp_move_event);

	return err;
}

static void l2cap_amp_move_setup(struct sock *sk)
{
	struct l2cap_pinfo *pi;
	struct sk_buff *skb;

	BT_DBG("sk %p", sk);

	pi = l2cap_pi(sk);

	l2cap_ertm_stop_ack_timer(pi);
	l2cap_ertm_stop_retrans_timer(pi);
	l2cap_ertm_stop_monitor_timer(pi);

	pi->retry_count = 0;
	skb_queue_walk(TX_QUEUE(sk), skb) {
		if (bt_cb(skb)->retries)
			bt_cb(skb)->retries = 1;
		else
			break;
	}

	pi->expected_tx_seq = pi->buffer_seq;

	pi->conn_state &= ~(L2CAP_CONN_REJ_ACT | L2CAP_CONN_SREJ_ACT);
	l2cap_seq_list_clear(&pi->retrans_list);
	l2cap_seq_list_clear(&l2cap_pi(sk)->srej_list);
	skb_queue_purge(SREJ_QUEUE(sk));

	pi->tx_state = L2CAP_ERTM_TX_STATE_XMIT;
	pi->rx_state = L2CAP_ERTM_RX_STATE_AMP_MOVE;

	BT_DBG("tx_state 0x2.2%x rx_state  0x2.2%x", pi->tx_state,
		pi->rx_state);

	pi->conn_state |= L2CAP_CONN_REMOTE_BUSY;
}

static void l2cap_amp_move_revert(struct sock *sk)
{
	struct l2cap_pinfo *pi;

	BT_DBG("sk %p", sk);

	pi = l2cap_pi(sk);

	if (pi->amp_move_role == L2CAP_AMP_MOVE_INITIATOR) {
		l2cap_ertm_tx(sk, NULL, NULL, L2CAP_ERTM_EVENT_EXPLICIT_POLL);
		pi->rx_state = L2CAP_ERTM_RX_STATE_WAIT_F_FLAG;
	} else if (pi->amp_move_role == L2CAP_AMP_MOVE_RESPONDER)
		pi->rx_state = L2CAP_ERTM_RX_STATE_WAIT_P_FLAG;
}

static int l2cap_amp_move_reconf(struct sock *sk)
{
	struct l2cap_pinfo *pi;
	u8 buf[64];
	int err = 0;

	BT_DBG("sk %p", sk);

	pi = l2cap_pi(sk);

	l2cap_send_cmd(pi->conn, l2cap_get_ident(pi->conn), L2CAP_CONF_REQ,
				l2cap_build_amp_reconf_req(sk, buf), buf);
	return err;
}

static void l2cap_amp_move_success(struct sock *sk)
{
	struct l2cap_pinfo *pi;

	BT_DBG("sk %p", sk);

	pi = l2cap_pi(sk);

	if (pi->amp_move_role == L2CAP_AMP_MOVE_INITIATOR) {
		int err = 0;
		/* Send reconfigure request */
		if (pi->mode == L2CAP_MODE_ERTM) {
			pi->reconf_state = L2CAP_RECONF_INT;
			if (enable_reconfig)
				err = l2cap_amp_move_reconf(sk);

			if (err || !enable_reconfig) {
				pi->reconf_state = L2CAP_RECONF_NONE;
				l2cap_ertm_tx(sk, NULL, NULL,
						L2CAP_ERTM_EVENT_EXPLICIT_POLL);
				pi->rx_state = L2CAP_ERTM_RX_STATE_WAIT_F_FLAG;
			}
		} else
			pi->rx_state = L2CAP_ERTM_RX_STATE_RECV;
	} else if (pi->amp_move_role == L2CAP_AMP_MOVE_RESPONDER) {
		if (pi->mode == L2CAP_MODE_ERTM)
			pi->rx_state =
				L2CAP_ERTM_RX_STATE_WAIT_P_FLAG_RECONFIGURE;
		else
			pi->rx_state = L2CAP_ERTM_RX_STATE_RECV;
	}
}

static inline bool __valid_reqseq(struct l2cap_pinfo *pi, u16 reqseq)
{
	/* Make sure reqseq is for a packet that has been sent but not acked */
	u16 unacked = __delta_seq(pi->next_tx_seq, pi->expected_ack_seq, pi);
	return __delta_seq(pi->next_tx_seq, reqseq, pi) <= unacked;
}

static int l2cap_strm_rx(struct sock *sk, struct bt_l2cap_control *control,
			struct sk_buff *skb)
{
	struct l2cap_pinfo *pi;
	int err = 0;

	BT_DBG("sk %p, control %p, skb %p, state %d",
		sk, control, skb, l2cap_pi(sk)->rx_state);

	pi = l2cap_pi(sk);

	if (l2cap_ertm_classify_txseq(sk, control->txseq) ==
		L2CAP_ERTM_TXSEQ_EXPECTED) {
		l2cap_ertm_pass_to_tx(sk, control);

		BT_DBG("buffer_seq %d->%d", pi->buffer_seq,
			   __next_seq(pi->buffer_seq, pi));

		pi->buffer_seq = __next_seq(pi->buffer_seq, pi);

		l2cap_ertm_rx_expected_iframe(sk, control, skb);
	} else {
		if (pi->sdu) {
			kfree_skb(pi->sdu);
			pi->sdu = NULL;
		}
		pi->sdu_last_frag = NULL;
		pi->sdu_len = 0;

		if (skb) {
			BT_DBG("Freeing %p", skb);
			kfree_skb(skb);
		}
	}

	pi->last_acked_seq = control->txseq;
	pi->expected_tx_seq = __next_seq(control->txseq, pi);

	return err;
}

static int l2cap_ertm_rx(struct sock *sk, struct bt_l2cap_control *control,
			struct sk_buff *skb, u8 event)
{
	struct l2cap_pinfo *pi;
	int err = 0;

	BT_DBG("sk %p, control %p, skb %p, event %d, state %d",
		sk, control, skb, (int)event, l2cap_pi(sk)->rx_state);

	pi = l2cap_pi(sk);

	if (__valid_reqseq(pi, control->reqseq)) {
		switch (pi->rx_state) {
		case L2CAP_ERTM_RX_STATE_RECV:
			err = l2cap_ertm_rx_state_recv(sk, control, skb, event);
			break;
		case L2CAP_ERTM_RX_STATE_SREJ_SENT:
			err = l2cap_ertm_rx_state_srej_sent(sk, control, skb,
							event);
			break;
		case L2CAP_ERTM_RX_STATE_AMP_MOVE:
			err = l2cap_ertm_rx_state_amp_move(sk, control, skb,
							event);
			break;
		case L2CAP_ERTM_RX_STATE_WAIT_F_FLAG:
			if (control->final) {
				pi->conn_state &= ~L2CAP_CONN_REMOTE_BUSY;
				pi->amp_move_role = L2CAP_AMP_MOVE_NONE;

				pi->rx_state = L2CAP_ERTM_RX_STATE_RECV;
				l2cap_ertm_process_reqseq(sk, control->reqseq);

				if (!skb_queue_empty(TX_QUEUE(sk)))
					sk->sk_send_head =
						skb_peek(TX_QUEUE(sk));
				else
					sk->sk_send_head = NULL;

				/* Rewind next_tx_seq to the point expected
				 * by the receiver.
				 */
				pi->next_tx_seq = control->reqseq;
				pi->unacked_frames = 0;

				if (pi->ampcon)
					pi->conn->mtu =
						pi->ampcon->hdev->acl_mtu;
				else
					pi->conn->mtu =
						pi->conn->hcon->hdev->acl_mtu;

				err = l2cap_setup_resegment(sk);

				if (err)
					break;

				err = l2cap_ertm_rx_state_recv(sk, control, skb,
							event);
			}
			break;
		case L2CAP_ERTM_RX_STATE_WAIT_P_FLAG:
			if (control->poll) {
				pi->amp_move_reqseq = control->reqseq;
				pi->amp_move_event = event;
				err = l2cap_answer_move_poll(sk);
			}
			break;
		case L2CAP_ERTM_RX_STATE_WAIT_P_FLAG_RECONFIGURE:
			if (control->poll) {
				pi->amp_move_reqseq = control->reqseq;
				pi->amp_move_event = event;

				BT_DBG("amp_move_role 0x%2.2x, "
					"reconf_state 0x%2.2x",
					pi->amp_move_role, pi->reconf_state);

				if (pi->reconf_state == L2CAP_RECONF_ACC)
					err = l2cap_amp_move_reconf(sk);
				else
					err = l2cap_answer_move_poll(sk);
			}
			break;
		default:
			/* shut it down */
			break;
		}
	} else {
		BT_DBG("Invalid reqseq %d (next_tx_seq %d, expected_ack_seq %d",
			control->reqseq, pi->next_tx_seq, pi->expected_ack_seq);
		l2cap_send_disconn_req(pi->conn, sk, ECONNRESET);
	}

	return err;
}

void l2cap_fixed_channel_config(struct sock *sk, struct l2cap_options *opt)
{
	lock_sock(sk);

	l2cap_pi(sk)->fixed_channel = 1;

	l2cap_pi(sk)->imtu = opt->imtu;
	l2cap_pi(sk)->omtu = opt->omtu;
	l2cap_pi(sk)->remote_mps = opt->omtu;
	l2cap_pi(sk)->mps = opt->omtu;
	l2cap_pi(sk)->flush_to = opt->flush_to;
	l2cap_pi(sk)->mode = opt->mode;
	l2cap_pi(sk)->fcs = opt->fcs;
	l2cap_pi(sk)->max_tx = opt->max_tx;
	l2cap_pi(sk)->remote_max_tx = opt->max_tx;
	l2cap_pi(sk)->tx_win = opt->txwin_size;
	l2cap_pi(sk)->remote_tx_win = opt->txwin_size;
	l2cap_pi(sk)->retrans_timeout = L2CAP_DEFAULT_RETRANS_TO;
	l2cap_pi(sk)->monitor_timeout = L2CAP_DEFAULT_MONITOR_TO;

	if (opt->mode == L2CAP_MODE_ERTM ||
		l2cap_pi(sk)->mode == L2CAP_MODE_STREAMING)
		l2cap_ertm_init(sk);

	release_sock(sk);

	return;
}

static const u8 l2cap_ertm_rx_func_to_event[4] = {
	L2CAP_ERTM_EVENT_RECV_RR, L2CAP_ERTM_EVENT_RECV_REJ,
	L2CAP_ERTM_EVENT_RECV_RNR, L2CAP_ERTM_EVENT_RECV_SREJ
};

int l2cap_data_channel(struct sock *sk, struct sk_buff *skb)
{
	struct l2cap_pinfo *pi;
	struct bt_l2cap_control *control;
	u16 len;
	u8 event;
	pi = l2cap_pi(sk);

	BT_DBG("sk %p, len %d, mode %d", sk, skb->len, pi->mode);

	if (sk->sk_state != BT_CONNECTED)
		goto drop;

	switch (pi->mode) {
	case L2CAP_MODE_BASIC:
		/* If socket recv buffers overflows we drop data here
		 * which is *bad* because L2CAP has to be reliable.
		 * But we don't have any other choice. L2CAP doesn't
		 * provide flow control mechanism. */

		if (pi->imtu < skb->len)
			goto drop;

		if (!sock_queue_rcv_skb(sk, skb))
			goto done;
		break;

	case L2CAP_MODE_ERTM:
	case L2CAP_MODE_STREAMING:
		control = &bt_cb(skb)->control;
		if (pi->extended_control) {
			__get_extended_control(get_unaligned_le32(skb->data),
						control);
			skb_pull(skb, 4);
		} else {
			__get_enhanced_control(get_unaligned_le16(skb->data),
						control);
			skb_pull(skb, 2);
		}

		len = skb->len;

		if (l2cap_check_fcs(pi, skb))
			goto drop;

		if ((control->frame_type == 'i') &&
			(control->sar == L2CAP_SAR_START))
			len -= 2;

		if (pi->fcs == L2CAP_FCS_CRC16)
			len -= 2;

		/*
		 * We can just drop the corrupted I-frame here.
		 * Receiver will miss it and start proper recovery
		 * procedures and ask for retransmission.
		 */
		if (len > pi->mps) {
			l2cap_send_disconn_req(pi->conn, sk, ECONNRESET);
			goto drop;
		}

		if (control->frame_type == 'i') {

			int err;

			BT_DBG("iframe sar %d, reqseq %d, final %d, txseq %d",
				control->sar, control->reqseq, control->final,
				control->txseq);

			/* Validate F-bit - F=0 always valid, F=1 only
			 * valid in TX WAIT_F
			 */
			if (control->final && (pi->tx_state !=
					L2CAP_ERTM_TX_STATE_WAIT_F))
				goto drop;

			if (pi->mode != L2CAP_MODE_STREAMING) {
				event = L2CAP_ERTM_EVENT_RECV_IFRAME;
				err = l2cap_ertm_rx(sk, control, skb, event);
			} else
				err = l2cap_strm_rx(sk, control, skb);
			if (err)
				l2cap_send_disconn_req(pi->conn, sk,
						ECONNRESET);
		} else {
			/* Only I-frames are expected in streaming mode */
			if (pi->mode == L2CAP_MODE_STREAMING)
				goto drop;

			BT_DBG("sframe reqseq %d, final %d, poll %d, super %d",
				control->reqseq, control->final, control->poll,
				control->super);

			if (len != 0) {
				l2cap_send_disconn_req(pi->conn, sk,
						ECONNRESET);
				goto drop;
			}

			/* Validate F and P bits */
			if (control->final &&
				((pi->tx_state != L2CAP_ERTM_TX_STATE_WAIT_F)
					|| control->poll))
				goto drop;

			event = l2cap_ertm_rx_func_to_event[control->super];
			if (l2cap_ertm_rx(sk, control, skb, event))
				l2cap_send_disconn_req(pi->conn, sk,
						ECONNRESET);
		}

		goto done;

	default:
		BT_DBG("sk %p: bad mode 0x%2.2x", sk, pi->mode);
		break;
	}

drop:
	kfree_skb(skb);

done:
	return 0;
}

void l2cap_recv_deferred_frame(struct sock *sk, struct sk_buff *skb)
{
	lock_sock(sk);
	l2cap_data_channel(sk, skb);
	release_sock(sk);
}

static inline int l2cap_conless_channel(struct l2cap_conn *conn, __le16 psm, struct sk_buff *skb)
{
	struct sock *sk;

	sk = l2cap_get_sock_by_psm(0, psm, conn->src);
	if (!sk)
		goto drop;

	bh_lock_sock(sk);

	BT_DBG("sk %p, len %d", sk, skb->len);

	if (sk->sk_state != BT_BOUND && sk->sk_state != BT_CONNECTED)
		goto drop;

	if (l2cap_pi(sk)->imtu < skb->len)
		goto drop;

	if (!sock_queue_rcv_skb(sk, skb))
		goto done;

drop:
	kfree_skb(skb);

done:
	if (sk)
		bh_unlock_sock(sk);
	return 0;
}

static inline int l2cap_att_channel(struct l2cap_conn *conn, __le16 cid,
							struct sk_buff *skb)
{
	struct sock *sk;
	struct sk_buff *skb_rsp;
	struct l2cap_hdr *lh;
	int dir;
	u8 mtu_rsp[] = {L2CAP_ATT_MTU_RSP, 23, 0};
	u8 err_rsp[] = {L2CAP_ATT_ERROR, 0x00, 0x00, 0x00,
						L2CAP_ATT_NOT_SUPPORTED};

	dir = (skb->data[0] & L2CAP_ATT_RESPONSE_BIT) ? 0 : 1;

	sk = l2cap_find_sock_by_fixed_cid_and_dir(cid, conn->src,
							conn->dst, dir);

	BT_DBG("sk %p, dir:%d", sk, dir);

	if (!sk)
		goto drop;

	bh_lock_sock(sk);

	BT_DBG("sk %p, len %d", sk, skb->len);

	if (sk->sk_state != BT_BOUND && sk->sk_state != BT_CONNECTED)
		goto drop;

	if (l2cap_pi(sk)->imtu < skb->len)
		goto drop;

	if (skb->data[0] == L2CAP_ATT_MTU_REQ) {
		skb_rsp = bt_skb_alloc(sizeof(mtu_rsp) + L2CAP_HDR_SIZE,
								GFP_ATOMIC);
		if (!skb_rsp)
			goto drop;

		lh = (struct l2cap_hdr *) skb_put(skb_rsp, L2CAP_HDR_SIZE);
		lh->len = cpu_to_le16(sizeof(mtu_rsp));
		lh->cid = cpu_to_le16(L2CAP_CID_LE_DATA);
		memcpy(skb_put(skb_rsp, sizeof(mtu_rsp)), mtu_rsp,
							sizeof(mtu_rsp));
		hci_send_acl(conn->hcon, NULL, skb_rsp, 0);

		goto free_skb;
	}

	if (!sock_queue_rcv_skb(sk, skb))
		goto done;

drop:
	if (skb->data[0] & L2CAP_ATT_RESPONSE_BIT &&
			skb->data[0] != L2CAP_ATT_INDICATE)
		goto free_skb;

	/* If this is an incoming PDU that requires a response, respond with
	 * a generic error so remote device doesn't hang */

	skb_rsp = bt_skb_alloc(sizeof(err_rsp) + L2CAP_HDR_SIZE, GFP_ATOMIC);
	if (!skb_rsp)
		goto free_skb;

	lh = (struct l2cap_hdr *) skb_put(skb_rsp, L2CAP_HDR_SIZE);
	lh->len = cpu_to_le16(sizeof(err_rsp));
	lh->cid = cpu_to_le16(L2CAP_CID_LE_DATA);
	err_rsp[1] = skb->data[0];
	memcpy(skb_put(skb_rsp, sizeof(err_rsp)), err_rsp, sizeof(err_rsp));
	hci_send_acl(conn->hcon, NULL, skb_rsp, 0);

free_skb:
	kfree_skb(skb);

done:
	if (sk)
		bh_unlock_sock(sk);
	return 0;
}

static void l2cap_recv_frame(struct l2cap_conn *conn, struct sk_buff *skb)
{
	struct l2cap_hdr *lh = (void *) skb->data;
	struct sock *sk;
	u16 cid, len;
	__le16 psm;

	skb_pull(skb, L2CAP_HDR_SIZE);
	cid = __le16_to_cpu(lh->cid);
	len = __le16_to_cpu(lh->len);

	if (len != skb->len) {
		kfree_skb(skb);
		return;
	}

	BT_DBG("len %d, cid 0x%4.4x", len, cid);

	switch (cid) {
	case L2CAP_CID_LE_SIGNALING:
	case L2CAP_CID_SIGNALING:
		l2cap_sig_channel(conn, skb);
		break;

	case L2CAP_CID_CONN_LESS:
		psm = get_unaligned_le16(skb->data);
		skb_pull(skb, 2);
		l2cap_conless_channel(conn, psm, skb);
		break;

	case L2CAP_CID_LE_DATA:
		l2cap_att_channel(conn, cid, skb);
		break;

	case L2CAP_CID_SMP:
		if (smp_sig_channel(conn, skb))
			l2cap_conn_del(conn->hcon, EACCES);
		break;

	default:
		sk = l2cap_get_chan_by_scid(&conn->chan_list, cid);
		if (sk) {
			if (sock_owned_by_user(sk)) {
				BT_DBG("backlog sk %p", sk);
				if (sk_add_backlog(sk, skb))
					kfree_skb(skb);
			} else
				l2cap_data_channel(sk, skb);

			bh_unlock_sock(sk);
		} else if (cid == L2CAP_CID_A2MP) {
			BT_DBG("A2MP");
			amp_conn_ind(conn, skb);
		} else {
			BT_DBG("unknown cid 0x%4.4x", cid);
			kfree_skb(skb);
		}

		break;
	}
}

/* ---- L2CAP interface with lower layer (HCI) ---- */

static int l2cap_connect_ind(struct hci_dev *hdev, bdaddr_t *bdaddr, u8 type)
{
	int exact = 0, lm1 = 0, lm2 = 0;
	register struct sock *sk;
	struct hlist_node *node;

	if (type != ACL_LINK)
		return 0;

	BT_DBG("hdev %s, bdaddr %s", hdev->name, batostr(bdaddr));

	/* Find listening sockets and check their link_mode */
	read_lock(&l2cap_sk_list.lock);
	sk_for_each(sk, node, &l2cap_sk_list.head) {
		if (sk->sk_state != BT_LISTEN)
			continue;

		if (!bacmp(&bt_sk(sk)->src, &hdev->bdaddr)) {
			lm1 |= HCI_LM_ACCEPT;
			if (l2cap_pi(sk)->role_switch)
				lm1 |= HCI_LM_MASTER;
			exact++;
		} else if (!bacmp(&bt_sk(sk)->src, BDADDR_ANY)) {
			lm2 |= HCI_LM_ACCEPT;
			if (l2cap_pi(sk)->role_switch)
				lm2 |= HCI_LM_MASTER;
		}
	}
	read_unlock(&l2cap_sk_list.lock);

	return exact ? lm1 : lm2;
}

static int l2cap_connect_cfm(struct hci_conn *hcon, u8 status)
{
	struct l2cap_conn *conn;

	BT_DBG("hcon %p bdaddr %s status %d", hcon, batostr(&hcon->dst), status);

	if (!(hcon->type == ACL_LINK || hcon->type == LE_LINK))
		return -EINVAL;

	if (!status) {
		conn = l2cap_conn_add(hcon, status);
		if (conn)
			l2cap_conn_ready(conn);
	} else
		l2cap_conn_del(hcon, bt_err(status));

	return 0;
}

static int l2cap_disconn_ind(struct hci_conn *hcon)
{
	struct l2cap_conn *conn = hcon->l2cap_data;

	BT_DBG("hcon %p", hcon);

	if (hcon->type != ACL_LINK || !conn)
		return 0x13;

	return conn->disc_reason;
}

static int l2cap_disconn_cfm(struct hci_conn *hcon, u8 reason)
{
	BT_DBG("hcon %p reason %d", hcon, reason);

	if (!(hcon->type == ACL_LINK || hcon->type == LE_LINK))
		return -EINVAL;

	l2cap_conn_del(hcon, bt_err(reason));

	return 0;
}

static inline void l2cap_check_encryption(struct sock *sk, u8 encrypt)
{
	if (sk->sk_type != SOCK_SEQPACKET && sk->sk_type != SOCK_STREAM)
		return;

	if (encrypt == 0x00) {
		if (l2cap_pi(sk)->sec_level == BT_SECURITY_MEDIUM) {
			l2cap_sock_clear_timer(sk);
			l2cap_sock_set_timer(sk, HZ * 5);
		} else if (l2cap_pi(sk)->sec_level == BT_SECURITY_HIGH)
			__l2cap_sock_close(sk, ECONNREFUSED);
	} else {
		if (l2cap_pi(sk)->sec_level == BT_SECURITY_MEDIUM)
			l2cap_sock_clear_timer(sk);
	}
}

static int l2cap_security_cfm(struct hci_conn *hcon, u8 status, u8 encrypt)
{
	struct l2cap_chan_list *l;
	struct l2cap_conn *conn = hcon->l2cap_data;
	struct sock *sk;
	int smp = 0;

	if (!conn)
		return 0;

	l = &conn->chan_list;

	BT_DBG("conn %p", conn);

	read_lock(&l->lock);

	for (sk = l->head; sk; sk = l2cap_pi(sk)->next_c) {
		bh_lock_sock(sk);

		BT_DBG("sk->scid %d", l2cap_pi(sk)->scid);

		if (l2cap_pi(sk)->scid == L2CAP_CID_LE_DATA) {
			if (!status && encrypt) {
				l2cap_pi(sk)->sec_level = hcon->sec_level;
				l2cap_chan_ready(sk);
			}

<<<<<<< HEAD
			del_timer(&hcon->smp_timer);
			smp_link_encrypt_cmplt(conn, status, encrypt);

=======
			smp = 1;
>>>>>>> bf530942
			bh_unlock_sock(sk);
			continue;
		}

		if (l2cap_pi(sk)->conf_state & L2CAP_CONF_CONNECT_PEND) {
			bh_unlock_sock(sk);
			continue;
		}

		if (!status && (sk->sk_state == BT_CONNECTED ||
						sk->sk_state == BT_CONFIG)) {
			l2cap_check_encryption(sk, encrypt);
			bh_unlock_sock(sk);
			continue;
		}

		if (sk->sk_state == BT_CONNECT) {
			if (!status) {
				l2cap_pi(sk)->conf_state |=
						L2CAP_CONF_CONNECT_PEND;
				if (l2cap_pi(sk)->amp_pref ==
						BT_AMP_POLICY_PREFER_AMP) {
					amp_create_physical(l2cap_pi(sk)->conn,
								sk);
				} else
					l2cap_send_conn_req(sk);
			} else {
				l2cap_sock_clear_timer(sk);
				l2cap_sock_set_timer(sk, HZ / 10);
			}
		} else if (sk->sk_state == BT_CONNECT2) {
			struct l2cap_conn_rsp rsp;
			__u16 result;

			if (!status) {
				if (l2cap_pi(sk)->amp_id) {
					amp_accept_physical(conn,
						l2cap_pi(sk)->amp_id, sk);
					bh_unlock_sock(sk);
					continue;
				}

				sk->sk_state = BT_CONFIG;
				result = L2CAP_CR_SUCCESS;
			} else {
				sk->sk_state = BT_DISCONN;
				l2cap_sock_set_timer(sk, HZ / 10);
				result = L2CAP_CR_SEC_BLOCK;
			}

			rsp.scid   = cpu_to_le16(l2cap_pi(sk)->dcid);
			rsp.dcid   = cpu_to_le16(l2cap_pi(sk)->scid);
			rsp.result = cpu_to_le16(result);
			rsp.status = cpu_to_le16(L2CAP_CS_NO_INFO);
			l2cap_send_cmd(conn, l2cap_pi(sk)->ident,
					L2CAP_CONN_RSP, sizeof(rsp), &rsp);
		}

		bh_unlock_sock(sk);
	}

	read_unlock(&l->lock);

	if (smp) {
		del_timer(&hcon->smp_timer);
		smp_link_encrypt_cmplt(conn, status, encrypt);
	}

	return 0;
}

static int l2cap_recv_acldata(struct hci_conn *hcon, struct sk_buff *skb, u16 flags)
{
	struct l2cap_conn *conn = hcon->l2cap_data;

	if (!conn && hcon->hdev->dev_type != HCI_BREDR)
		goto drop;

	if (!conn)
		conn = l2cap_conn_add(hcon, 0);

	if (!conn)
		goto drop;

	BT_DBG("conn %p len %d flags 0x%x", conn, skb->len, flags);

	if (flags & ACL_START) {
		struct l2cap_hdr *hdr;
		int len;

		if (conn->rx_len) {
			BT_ERR("Unexpected start frame (len %d)", skb->len);
			kfree_skb(conn->rx_skb);
			conn->rx_skb = NULL;
			conn->rx_len = 0;
			l2cap_conn_unreliable(conn, ECOMM);
		}

		/* Start fragment always begin with Basic L2CAP header */
		if (skb->len < L2CAP_HDR_SIZE) {
			BT_ERR("Frame is too short (len %d)", skb->len);
			l2cap_conn_unreliable(conn, ECOMM);
			goto drop;
		}

		hdr = (struct l2cap_hdr *) skb->data;
		len = __le16_to_cpu(hdr->len) + L2CAP_HDR_SIZE;

		if (len == skb->len) {
			/* Complete frame received */
			l2cap_recv_frame(conn, skb);
			return 0;
		}

		if (flags & ACL_CONT) {
			BT_ERR("Complete frame is incomplete "
				"(len %d, expected len %d)",
				skb->len, len);
			l2cap_conn_unreliable(conn, ECOMM);
			goto drop;
		}

		BT_DBG("Start: total len %d, frag len %d", len, skb->len);

		if (skb->len > len) {
			BT_ERR("Frame is too long (len %d, expected len %d)",
				skb->len, len);
			l2cap_conn_unreliable(conn, ECOMM);
			goto drop;
		}

		/* Allocate skb for the complete frame (with header) */
		conn->rx_skb = bt_skb_alloc(len, GFP_ATOMIC);
		if (!conn->rx_skb)
			goto drop;

		skb_copy_from_linear_data(skb, skb_put(conn->rx_skb, skb->len),
								skb->len);
		conn->rx_len = len - skb->len;
	} else {
		BT_DBG("Cont: frag len %d (expecting %d)", skb->len, conn->rx_len);

		if (!conn->rx_len) {
			BT_ERR("Unexpected continuation frame (len %d)", skb->len);
			l2cap_conn_unreliable(conn, ECOMM);
			goto drop;
		}

		if (skb->len > conn->rx_len) {
			BT_ERR("Fragment is too long (len %d, expected %d)",
					skb->len, conn->rx_len);
			kfree_skb(conn->rx_skb);
			conn->rx_skb = NULL;
			conn->rx_len = 0;
			l2cap_conn_unreliable(conn, ECOMM);
			goto drop;
		}

		skb_copy_from_linear_data(skb, skb_put(conn->rx_skb, skb->len),
								skb->len);
		conn->rx_len -= skb->len;

		if (!conn->rx_len) {
			/* Complete frame received */
			l2cap_recv_frame(conn, conn->rx_skb);
			conn->rx_skb = NULL;
		}
	}

drop:
	kfree_skb(skb);
	return 0;
}

static void l2cap_set_acl_flushto(struct hci_conn *hcon, u16 flush_to)
{
	struct hci_cp_write_automatic_flush_timeout flush_tm;
	if (hcon && hcon->hdev) {
		flush_tm.handle = hcon->handle;
		if (flush_to == L2CAP_DEFAULT_FLUSH_TO)
			flush_to = 0;
		flush_tm.timeout = (flush_to < L2CAP_MAX_FLUSH_TO) ?
				flush_to : L2CAP_MAX_FLUSH_TO;
		hci_send_cmd(hcon->hdev,
			HCI_OP_WRITE_AUTOMATIC_FLUSH_TIMEOUT,
			4, &(flush_tm));
	}
}

static u16 l2cap_get_smallest_flushto(struct l2cap_chan_list *l)
{
	int ret_flush_to = L2CAP_DEFAULT_FLUSH_TO;
	struct sock *s;
	for (s = l->head; s; s = l2cap_pi(s)->next_c) {
		if (l2cap_pi(s)->flush_to > 0 &&
				l2cap_pi(s)->flush_to < ret_flush_to)
			ret_flush_to = l2cap_pi(s)->flush_to;
	}
	return ret_flush_to;
}

static int l2cap_debugfs_show(struct seq_file *f, void *p)
{
	struct sock *sk;
	struct hlist_node *node;

	read_lock_bh(&l2cap_sk_list.lock);

	sk_for_each(sk, node, &l2cap_sk_list.head) {
		struct l2cap_pinfo *pi = l2cap_pi(sk);

		seq_printf(f, "%s %s %d %d 0x%4.4x 0x%4.4x %d %d %d %d\n",
					batostr(&bt_sk(sk)->src),
					batostr(&bt_sk(sk)->dst),
					sk->sk_state, __le16_to_cpu(pi->psm),
					pi->scid, pi->dcid,
					pi->imtu, pi->omtu, pi->sec_level,
					pi->mode);
	}

	read_unlock_bh(&l2cap_sk_list.lock);

	return 0;
}

static int l2cap_debugfs_open(struct inode *inode, struct file *file)
{
	return single_open(file, l2cap_debugfs_show, inode->i_private);
}

static const struct file_operations l2cap_debugfs_fops = {
	.open		= l2cap_debugfs_open,
	.read		= seq_read,
	.llseek		= seq_lseek,
	.release	= single_release,
};

static struct dentry *l2cap_debugfs;

static struct hci_proto l2cap_hci_proto = {
	.name		= "L2CAP",
	.id		= HCI_PROTO_L2CAP,
	.connect_ind	= l2cap_connect_ind,
	.connect_cfm	= l2cap_connect_cfm,
	.disconn_ind	= l2cap_disconn_ind,
	.disconn_cfm	= l2cap_disconn_cfm,
	.security_cfm	= l2cap_security_cfm,
	.recv_acldata	= l2cap_recv_acldata,
	.create_cfm	= l2cap_create_cfm,
	.modify_cfm	= l2cap_modify_cfm,
	.destroy_cfm	= l2cap_destroy_cfm,
};

int __init l2cap_init(void)
{
	int err;

	err = l2cap_init_sockets();
	if (err < 0)
		return err;

	_l2cap_wq = create_singlethread_workqueue("l2cap");
	if (!_l2cap_wq) {
		err = -ENOMEM;
		goto error;
	}

	err = hci_register_proto(&l2cap_hci_proto);
	if (err < 0) {
		BT_ERR("L2CAP protocol registration failed");
		bt_sock_unregister(BTPROTO_L2CAP);
		goto error;
	}

	if (bt_debugfs) {
		l2cap_debugfs = debugfs_create_file("l2cap", 0444,
					bt_debugfs, NULL, &l2cap_debugfs_fops);
		if (!l2cap_debugfs)
			BT_ERR("Failed to create L2CAP debug file");
	}

	if (amp_init() < 0) {
		BT_ERR("AMP Manager initialization failed");
		goto error;
	}

	return 0;

error:
	destroy_workqueue(_l2cap_wq);
	l2cap_cleanup_sockets();
	return err;
}

void l2cap_exit(void)
{
	amp_exit();

	debugfs_remove(l2cap_debugfs);

	flush_workqueue(_l2cap_wq);
	destroy_workqueue(_l2cap_wq);

	if (hci_unregister_proto(&l2cap_hci_proto) < 0)
		BT_ERR("L2CAP protocol unregistration failed");

	l2cap_cleanup_sockets();
}

module_param(disable_ertm, bool, 0644);
MODULE_PARM_DESC(disable_ertm, "Disable enhanced retransmission mode");

module_param(enable_reconfig, bool, 0644);
MODULE_PARM_DESC(enable_reconfig, "Enable reconfig after initiating AMP move");<|MERGE_RESOLUTION|>--- conflicted
+++ resolved
@@ -7479,13 +7479,7 @@
 				l2cap_chan_ready(sk);
 			}
 
-<<<<<<< HEAD
-			del_timer(&hcon->smp_timer);
-			smp_link_encrypt_cmplt(conn, status, encrypt);
-
-=======
 			smp = 1;
->>>>>>> bf530942
 			bh_unlock_sock(sk);
 			continue;
 		}
