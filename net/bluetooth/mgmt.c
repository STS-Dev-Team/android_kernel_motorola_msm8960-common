/*
   BlueZ - Bluetooth protocol stack for Linux
   Copyright (C) 2010  Nokia Corporation
   Copyright (c) 2011-2012 Code Aurora Forum.  All rights reserved.

   This program is free software; you can redistribute it and/or modify
   it under the terms of the GNU General Public License version 2 as
   published by the Free Software Foundation;

   THE SOFTWARE IS PROVIDED "AS IS", WITHOUT WARRANTY OF ANY KIND, EXPRESS
   OR IMPLIED, INCLUDING BUT NOT LIMITED TO THE WARRANTIES OF MERCHANTABILITY,
   FITNESS FOR A PARTICULAR PURPOSE AND NONINFRINGEMENT OF THIRD PARTY RIGHTS.
   IN NO EVENT SHALL THE COPYRIGHT HOLDER(S) AND AUTHOR(S) BE LIABLE FOR ANY
   CLAIM, OR ANY SPECIAL INDIRECT OR CONSEQUENTIAL DAMAGES, OR ANY DAMAGES
   WHATSOEVER RESULTING FROM LOSS OF USE, DATA OR PROFITS, WHETHER IN AN
   ACTION OF CONTRACT, NEGLIGENCE OR OTHER TORTIOUS ACTION, ARISING OUT OF
   OR IN CONNECTION WITH THE USE OR PERFORMANCE OF THIS SOFTWARE.

   ALL LIABILITY, INCLUDING LIABILITY FOR INFRINGEMENT OF ANY PATENTS,
   COPYRIGHTS, TRADEMARKS OR OTHER RIGHTS, RELATING TO USE OF THIS
   SOFTWARE IS DISCLAIMED.
*/

/* Bluetooth HCI Management interface */

#include <linux/uaccess.h>
#include <asm/unaligned.h>

#include <net/bluetooth/bluetooth.h>
#include <net/bluetooth/hci_core.h>
#include <net/bluetooth/l2cap.h>
#include <net/bluetooth/mgmt.h>
#include <net/bluetooth/smp.h>

#define MGMT_VERSION	0
#define MGMT_REVISION	1

#define SCAN_IDLE	0x00
#define SCAN_LE		0x01
#define SCAN_BR		0x02

struct pending_cmd {
	struct list_head list;
	__u16 opcode;
	int index;
	void *param;
	struct sock *sk;
	void *user_data;
};

struct mgmt_pending_free_work {
	struct work_struct work;
	struct sock *sk;
};

LIST_HEAD(cmd_list);

static int cmd_status(struct sock *sk, u16 index, u16 cmd, u8 status)
{
	struct sk_buff *skb;
	struct mgmt_hdr *hdr;
	struct mgmt_ev_cmd_status *ev;

	BT_DBG("sock %p, index %u, cmd %u, status %u", sk, index, cmd, status);

	skb = alloc_skb(sizeof(*hdr) + sizeof(*ev), GFP_ATOMIC);
	if (!skb)
		return -ENOMEM;

	hdr = (void *) skb_put(skb, sizeof(*hdr));

	hdr->opcode = cpu_to_le16(MGMT_EV_CMD_STATUS);
	hdr->index = cpu_to_le16(index);
	hdr->len = cpu_to_le16(sizeof(*ev));

	ev = (void *) skb_put(skb, sizeof(*ev));
	ev->status = status;
	put_unaligned_le16(cmd, &ev->opcode);

	if (sock_queue_rcv_skb(sk, skb) < 0)
		kfree_skb(skb);

	return 0;
}

static int cmd_complete(struct sock *sk, u16 index, u16 cmd, void *rp,
								size_t rp_len)
{
	struct sk_buff *skb;
	struct mgmt_hdr *hdr;
	struct mgmt_ev_cmd_complete *ev;

	BT_DBG("sock %p", sk);

	skb = alloc_skb(sizeof(*hdr) + sizeof(*ev) + rp_len, GFP_ATOMIC);
	if (!skb)
		return -ENOMEM;

	hdr = (void *) skb_put(skb, sizeof(*hdr));

	hdr->opcode = cpu_to_le16(MGMT_EV_CMD_COMPLETE);
	hdr->index = cpu_to_le16(index);
	hdr->len = cpu_to_le16(sizeof(*ev) + rp_len);

	ev = (void *) skb_put(skb, sizeof(*ev) + rp_len);
	put_unaligned_le16(cmd, &ev->opcode);

	if (rp)
		memcpy(ev->data, rp, rp_len);

	if (sock_queue_rcv_skb(sk, skb) < 0)
		kfree_skb(skb);

	return 0;
}

static int read_version(struct sock *sk)
{
	struct mgmt_rp_read_version rp;

	BT_DBG("sock %p", sk);

	rp.version = MGMT_VERSION;
	put_unaligned_le16(MGMT_REVISION, &rp.revision);

	return cmd_complete(sk, MGMT_INDEX_NONE, MGMT_OP_READ_VERSION, &rp,
								sizeof(rp));
}

static int read_index_list(struct sock *sk)
{
	struct mgmt_rp_read_index_list *rp;
	struct list_head *p;
	size_t rp_len;
	u16 count;
	int i, err;

	BT_DBG("sock %p", sk);

	read_lock(&hci_dev_list_lock);

	count = 0;
	list_for_each(p, &hci_dev_list) {
		struct hci_dev *d = list_entry(p, struct hci_dev, list);
		if (d->dev_type != HCI_BREDR)
			continue;
		count++;
	}

	rp_len = sizeof(*rp) + (2 * count);
	rp = kmalloc(rp_len, GFP_ATOMIC);
	if (!rp) {
		read_unlock(&hci_dev_list_lock);
		return -ENOMEM;
	}

	put_unaligned_le16(0, &rp->num_controllers);

	i = 0;
	list_for_each(p, &hci_dev_list) {
		struct hci_dev *d = list_entry(p, struct hci_dev, list);

		hci_del_off_timer(d);

		if (d->dev_type != HCI_BREDR)
			continue;

		set_bit(HCI_MGMT, &d->flags);

		if (test_bit(HCI_SETUP, &d->flags))
			continue;

		put_unaligned_le16(d->id, &rp->index[i++]);
		put_unaligned_le16((u16)i, &rp->num_controllers);
		BT_DBG("Added hci%u", d->id);
	}

	read_unlock(&hci_dev_list_lock);

	err = cmd_complete(sk, MGMT_INDEX_NONE, MGMT_OP_READ_INDEX_LIST, rp,
									rp_len);

	kfree(rp);

	return err;
}

static int read_controller_info(struct sock *sk, u16 index)
{
	struct mgmt_rp_read_info rp;
	struct hci_dev *hdev;

	BT_DBG("sock %p hci%u", sk, index);

	hdev = hci_dev_get(index);
	if (!hdev)
		return cmd_status(sk, index, MGMT_OP_READ_INFO, ENODEV);

	hci_del_off_timer(hdev);

	hci_dev_lock_bh(hdev);

	set_bit(HCI_MGMT, &hdev->flags);

	memset(&rp, 0, sizeof(rp));

	rp.type = hdev->dev_type;

	rp.powered = test_bit(HCI_UP, &hdev->flags);
	rp.connectable = test_bit(HCI_PSCAN, &hdev->flags);
	rp.discoverable = test_bit(HCI_ISCAN, &hdev->flags);
	rp.pairable = test_bit(HCI_PSCAN, &hdev->flags);

	if (test_bit(HCI_AUTH, &hdev->flags))
		rp.sec_mode = 3;
	else if (hdev->ssp_mode > 0)
		rp.sec_mode = 4;
	else
		rp.sec_mode = 2;

	bacpy(&rp.bdaddr, &hdev->bdaddr);
	memcpy(rp.features, hdev->features, 8);
	memcpy(rp.dev_class, hdev->dev_class, 3);
	put_unaligned_le16(hdev->manufacturer, &rp.manufacturer);
	rp.hci_ver = hdev->hci_ver;
	put_unaligned_le16(hdev->hci_rev, &rp.hci_rev);

	memcpy(rp.name, hdev->dev_name, sizeof(hdev->dev_name));

	hci_dev_unlock_bh(hdev);
	hci_dev_put(hdev);

	return cmd_complete(sk, index, MGMT_OP_READ_INFO, &rp, sizeof(rp));
}

static void mgmt_pending_free_worker(struct work_struct *work)
{
	struct mgmt_pending_free_work *free_work =
		container_of(work, struct mgmt_pending_free_work, work);

	BT_DBG("sk %p", free_work->sk);

	sock_put(free_work->sk);
	kfree(free_work);
}

static void mgmt_pending_free(struct pending_cmd *cmd)
{
	struct mgmt_pending_free_work *free_work;
	struct sock *sk = cmd->sk;

	BT_DBG("opcode %d, sk %p", cmd->opcode, sk);

	kfree(cmd->param);
	kfree(cmd);

	free_work = kzalloc(sizeof(*free_work), GFP_ATOMIC);
	if (free_work) {
		INIT_WORK(&free_work->work, mgmt_pending_free_worker);
		free_work->sk = sk;

		if (!schedule_work(&free_work->work))
			kfree(free_work);
	}
}

static struct pending_cmd *mgmt_pending_add(struct sock *sk, u16 opcode,
						u16 index, void *data, u16 len)
{
	struct pending_cmd *cmd;

	BT_DBG("%d", opcode);

	cmd = kmalloc(sizeof(*cmd), GFP_ATOMIC);
	if (!cmd)
		return NULL;

	cmd->opcode = opcode;
	cmd->index = index;

	cmd->param = kmalloc(len, GFP_ATOMIC);
	if (!cmd->param) {
		kfree(cmd);
		return NULL;
	}

	if (data)
		memcpy(cmd->param, data, len);

	cmd->sk = sk;
	sock_hold(sk);

	list_add(&cmd->list, &cmd_list);

	return cmd;
}

static void mgmt_pending_foreach(u16 opcode, int index,
				void (*cb)(struct pending_cmd *cmd, void *data),
				void *data)
{
	struct list_head *p, *n;

	BT_DBG(" %d", opcode);

	list_for_each_safe(p, n, &cmd_list) {
		struct pending_cmd *cmd;

		cmd = list_entry(p, struct pending_cmd, list);

		if (cmd->opcode != opcode)
			continue;

		if (index >= 0 && cmd->index != index)
			continue;

		cb(cmd, data);
	}
}

static struct pending_cmd *mgmt_pending_find(u16 opcode, int index)
{
	struct list_head *p;

	BT_DBG(" %d", opcode);

	list_for_each(p, &cmd_list) {
		struct pending_cmd *cmd;

		cmd = list_entry(p, struct pending_cmd, list);

		if (cmd->opcode != opcode)
			continue;

		if (index >= 0 && cmd->index != index)
			continue;

		return cmd;
	}

	return NULL;
}

static void mgmt_pending_remove(struct pending_cmd *cmd)
{
	BT_DBG(" %d", cmd->opcode);

	list_del(&cmd->list);
	mgmt_pending_free(cmd);
}

static int set_powered(struct sock *sk, u16 index, unsigned char *data, u16 len)
{
	struct mgmt_mode *cp;
	struct hci_dev *hdev;
	struct pending_cmd *cmd;
	int err, up;

	cp = (void *) data;

	BT_DBG("request for hci%u", index);

	if (len != sizeof(*cp))
		return cmd_status(sk, index, MGMT_OP_SET_POWERED, EINVAL);

	hdev = hci_dev_get(index);
	if (!hdev)
		return cmd_status(sk, index, MGMT_OP_SET_POWERED, ENODEV);

	hci_dev_lock_bh(hdev);

	up = test_bit(HCI_UP, &hdev->flags);
	if ((cp->val && up) || (!cp->val && !up)) {
		err = cmd_status(sk, index, MGMT_OP_SET_POWERED, EALREADY);
		goto failed;
	}

	if (mgmt_pending_find(MGMT_OP_SET_POWERED, index)) {
		err = cmd_status(sk, index, MGMT_OP_SET_POWERED, EBUSY);
		goto failed;
	}

	cmd = mgmt_pending_add(sk, MGMT_OP_SET_POWERED, index, data, len);
	if (!cmd) {
		err = -ENOMEM;
		goto failed;
	}

	if (cp->val)
		queue_work(hdev->workqueue, &hdev->power_on);
	else
		queue_work(hdev->workqueue, &hdev->power_off);

	err = 0;

failed:
	hci_dev_unlock_bh(hdev);
	hci_dev_put(hdev);
	return err;
}

static u8 get_service_classes(struct hci_dev *hdev)
{
	struct list_head *p;
	u8 val = 0;

	list_for_each(p, &hdev->uuids) {
		struct bt_uuid *uuid = list_entry(p, struct bt_uuid, list);

		val |= uuid->svc_hint;
	}

	return val;
}

static int update_class(struct hci_dev *hdev)
{
	u8 cod[3];

	BT_DBG("%s", hdev->name);

	if (test_bit(HCI_SERVICE_CACHE, &hdev->flags))
		return 0;

	cod[0] = hdev->minor_class;
	cod[1] = hdev->major_class;
	cod[2] = get_service_classes(hdev);

	if (memcmp(cod, hdev->dev_class, 3) == 0)
		return 0;

	return hci_send_cmd(hdev, HCI_OP_WRITE_CLASS_OF_DEV, sizeof(cod), cod);
}

static int set_limited_discoverable(struct sock *sk, u16 index,
						unsigned char *data, u16 len)
{
	struct mgmt_mode *cp;
	struct hci_dev *hdev;
	struct pending_cmd *cmd;
	struct hci_cp_write_current_iac_lap dcp;
	int update_cod;
	int err = 0;
	/* General Inquiry LAP: 0x9E8B33, Limited Inquiry LAP: 0x9E8B00 */
	u8 lap[] = { 0x33, 0x8b, 0x9e, 0x00, 0x8b, 0x9e };

	cp = (void *) data;

	BT_DBG("hci%u discoverable: %d", index, cp->val);

	if (!cp || len != sizeof(*cp))
		return cmd_status(sk, index, MGMT_OP_SET_LIMIT_DISCOVERABLE,
									EINVAL);

	hdev = hci_dev_get(index);
	if (!hdev)
		return cmd_status(sk, index, MGMT_OP_SET_LIMIT_DISCOVERABLE,
									ENODEV);

	hci_dev_lock_bh(hdev);

	if (!test_bit(HCI_UP, &hdev->flags)) {
		err = cmd_status(sk, index, MGMT_OP_SET_LIMIT_DISCOVERABLE,
								ENETDOWN);
		goto failed;
	}

	if (mgmt_pending_find(MGMT_OP_SET_LIMIT_DISCOVERABLE, index)) {
		err = cmd_status(sk, index, MGMT_OP_SET_LIMIT_DISCOVERABLE,
									EBUSY);
		goto failed;
	}

	if (cp->val == test_bit(HCI_ISCAN, &hdev->flags) &&
					test_bit(HCI_PSCAN, &hdev->flags)) {
		err = cmd_status(sk, index, MGMT_OP_SET_LIMIT_DISCOVERABLE,
								EALREADY);
		goto failed;
	}

	cmd = mgmt_pending_add(sk, MGMT_OP_SET_LIMIT_DISCOVERABLE, index, data,
									len);
	if (!cmd) {
		err = -ENOMEM;
		goto failed;
	}

	memset(&dcp, 0, sizeof(dcp));
	dcp.num_current_iac = cp->val ? 2 : 1;
	memcpy(&dcp.lap, lap, dcp.num_current_iac * 3);
	update_cod = 1;

	if (cp->val) {
		if (hdev->major_class & MGMT_MAJOR_CLASS_LIMITED)
			update_cod = 0;
		hdev->major_class |= MGMT_MAJOR_CLASS_LIMITED;
	} else {
		if (!(hdev->major_class & MGMT_MAJOR_CLASS_LIMITED))
			update_cod = 0;
		hdev->major_class &= ~MGMT_MAJOR_CLASS_LIMITED;
	}

	if (update_cod)
		err = update_class(hdev);

	if (err >= 0)
		err = hci_send_cmd(hdev, HCI_OP_WRITE_CURRENT_IAC_LAP,
							sizeof(dcp), &dcp);

	if (err < 0)
		mgmt_pending_remove(cmd);

failed:
	hci_dev_unlock_bh(hdev);
	hci_dev_put(hdev);

	return err;
}

static int set_discoverable(struct sock *sk, u16 index, unsigned char *data,
									u16 len)
{
	struct mgmt_mode *cp;
	struct hci_dev *hdev;
	struct pending_cmd *cmd;
	u8 scan;
	int err;

	cp = (void *) data;

	BT_DBG("request for hci%u", index);

	if (len != sizeof(*cp))
		return cmd_status(sk, index, MGMT_OP_SET_DISCOVERABLE, EINVAL);

	hdev = hci_dev_get(index);
	if (!hdev)
		return cmd_status(sk, index, MGMT_OP_SET_DISCOVERABLE, ENODEV);

	hci_dev_lock_bh(hdev);

	if (!test_bit(HCI_UP, &hdev->flags)) {
		err = cmd_status(sk, index, MGMT_OP_SET_DISCOVERABLE, ENETDOWN);
		goto failed;
	}

	if (mgmt_pending_find(MGMT_OP_SET_DISCOVERABLE, index) ||
			mgmt_pending_find(MGMT_OP_SET_CONNECTABLE, index)) {
		err = cmd_status(sk, index, MGMT_OP_SET_DISCOVERABLE, EBUSY);
		goto failed;
	}

	if (cp->val == test_bit(HCI_ISCAN, &hdev->flags) &&
					test_bit(HCI_PSCAN, &hdev->flags)) {
		err = cmd_status(sk, index, MGMT_OP_SET_DISCOVERABLE, EALREADY);
		goto failed;
	}

	cmd = mgmt_pending_add(sk, MGMT_OP_SET_DISCOVERABLE, index, data, len);
	if (!cmd) {
		err = -ENOMEM;
		goto failed;
	}

	scan = SCAN_PAGE;

	if (cp->val)
		scan |= SCAN_INQUIRY;

	err = hci_send_cmd(hdev, HCI_OP_WRITE_SCAN_ENABLE, 1, &scan);
	if (err < 0)
		mgmt_pending_remove(cmd);

failed:
	hci_dev_unlock_bh(hdev);
	hci_dev_put(hdev);

	return err;
}

static int set_connectable(struct sock *sk, u16 index, unsigned char *data,
									u16 len)
{
	struct mgmt_mode *cp;
	struct hci_dev *hdev;
	struct pending_cmd *cmd;
	u8 scan;
	int err;

	cp = (void *) data;

	BT_DBG("request for hci%u", index);

	if (len != sizeof(*cp))
		return cmd_status(sk, index, MGMT_OP_SET_CONNECTABLE, EINVAL);

	hdev = hci_dev_get(index);
	if (!hdev)
		return cmd_status(sk, index, MGMT_OP_SET_CONNECTABLE, ENODEV);

	hci_dev_lock_bh(hdev);

	if (!test_bit(HCI_UP, &hdev->flags)) {
		err = cmd_status(sk, index, MGMT_OP_SET_CONNECTABLE, ENETDOWN);
		goto failed;
	}

	if (mgmt_pending_find(MGMT_OP_SET_DISCOVERABLE, index) ||
			mgmt_pending_find(MGMT_OP_SET_CONNECTABLE, index)) {
		err = cmd_status(sk, index, MGMT_OP_SET_CONNECTABLE, EBUSY);
		goto failed;
	}

	if (cp->val == test_bit(HCI_PSCAN, &hdev->flags)) {
		err = cmd_status(sk, index, MGMT_OP_SET_CONNECTABLE, EALREADY);
		goto failed;
	}

	cmd = mgmt_pending_add(sk, MGMT_OP_SET_CONNECTABLE, index, data, len);
	if (!cmd) {
		err = -ENOMEM;
		goto failed;
	}

	if (cp->val)
		scan = SCAN_PAGE;
	else
		scan = 0;

	err = hci_send_cmd(hdev, HCI_OP_WRITE_SCAN_ENABLE, 1, &scan);
	if (err < 0)
		mgmt_pending_remove(cmd);

failed:
	hci_dev_unlock_bh(hdev);
	hci_dev_put(hdev);

	return err;
}

static int mgmt_event(u16 event, u16 index, void *data, u16 data_len,
							struct sock *skip_sk)
{
	struct sk_buff *skb;
	struct mgmt_hdr *hdr;

	BT_DBG("hci%d %d", index, event);

	skb = alloc_skb(sizeof(*hdr) + data_len, GFP_ATOMIC);
	if (!skb)
		return -ENOMEM;

	bt_cb(skb)->channel = HCI_CHANNEL_CONTROL;

	hdr = (void *) skb_put(skb, sizeof(*hdr));
	hdr->opcode = cpu_to_le16(event);
	hdr->index = cpu_to_le16(index);
	hdr->len = cpu_to_le16(data_len);

	if (data)
		memcpy(skb_put(skb, data_len), data, data_len);

	hci_send_to_sock(NULL, skb, skip_sk);
	kfree_skb(skb);

	return 0;
}

static int send_mode_rsp(struct sock *sk, u16 opcode, u16 index, u8 val)
{
	struct mgmt_mode rp;

	rp.val = val;

	return cmd_complete(sk, index, opcode, &rp, sizeof(rp));
}

static int set_pairable(struct sock *sk, u16 index, unsigned char *data,
									u16 len)
{
	struct mgmt_mode *cp, ev;
	struct hci_dev *hdev;
	int err;

	cp = (void *) data;

	BT_DBG("request for hci%u", index);

	if (len != sizeof(*cp))
		return cmd_status(sk, index, MGMT_OP_SET_PAIRABLE, EINVAL);

	hdev = hci_dev_get(index);
	if (!hdev)
		return cmd_status(sk, index, MGMT_OP_SET_PAIRABLE, ENODEV);

	hci_dev_lock_bh(hdev);

	if (cp->val)
		set_bit(HCI_PAIRABLE, &hdev->flags);
	else
		clear_bit(HCI_PAIRABLE, &hdev->flags);

	err = send_mode_rsp(sk, MGMT_OP_SET_PAIRABLE, index, cp->val);
	if (err < 0)
		goto failed;

	ev.val = cp->val;

	err = mgmt_event(MGMT_EV_PAIRABLE, index, &ev, sizeof(ev), sk);

failed:
	hci_dev_unlock_bh(hdev);
	hci_dev_put(hdev);

	return err;
}

#define EIR_FLAGS		0x01 /* flags */
#define EIR_UUID16_SOME		0x02 /* 16-bit UUID, more available */
#define EIR_UUID16_ALL		0x03 /* 16-bit UUID, all listed */
#define EIR_UUID32_SOME		0x04 /* 32-bit UUID, more available */
#define EIR_UUID32_ALL		0x05 /* 32-bit UUID, all listed */
#define EIR_UUID128_SOME	0x06 /* 128-bit UUID, more available */
#define EIR_UUID128_ALL		0x07 /* 128-bit UUID, all listed */
#define EIR_NAME_SHORT		0x08 /* shortened local name */
#define EIR_NAME_COMPLETE	0x09 /* complete local name */
#define EIR_TX_POWER		0x0A /* transmit power level */
#define EIR_DEVICE_ID		0x10 /* device ID */

#define PNP_INFO_SVCLASS_ID		0x1200

static u8 bluetooth_base_uuid[] = {
			0xFB, 0x34, 0x9B, 0x5F, 0x80, 0x00, 0x00, 0x80,
			0x00, 0x10, 0x00, 0x00, 0x00, 0x00, 0x00, 0x00,
};

static u16 get_uuid16(u8 *uuid128)
{
	u32 val;
	int i;

	for (i = 0; i < 12; i++) {
		if (bluetooth_base_uuid[i] != uuid128[i])
			return 0;
	}

	memcpy(&val, &uuid128[12], 4);

	val = le32_to_cpu(val);
	if (val > 0xffff)
		return 0;

	return (u16) val;
}

static void create_eir(struct hci_dev *hdev, u8 *data)
{
	u8 *ptr = data;
	u16 eir_len = 0;
	u16 uuid16_list[HCI_MAX_EIR_LENGTH / sizeof(u16)];
	int i, truncated = 0;
	struct list_head *p;
	size_t name_len;

	name_len = strnlen(hdev->dev_name, HCI_MAX_EIR_LENGTH);

	if (name_len > 0) {
		/* EIR Data type */
		if (name_len > 48) {
			name_len = 48;
			ptr[1] = EIR_NAME_SHORT;
		} else
			ptr[1] = EIR_NAME_COMPLETE;

		/* EIR Data length */
		ptr[0] = name_len + 1;

		memcpy(ptr + 2, hdev->dev_name, name_len);

		eir_len += (name_len + 2);
		ptr += (name_len + 2);
	}

	memset(uuid16_list, 0, sizeof(uuid16_list));

	/* Group all UUID16 types */
	list_for_each(p, &hdev->uuids) {
		struct bt_uuid *uuid = list_entry(p, struct bt_uuid, list);
		u16 uuid16;

		uuid16 = get_uuid16(uuid->uuid);
		if (uuid16 == 0)
			return;

		if (uuid16 < 0x1100)
			continue;

		if (uuid16 == PNP_INFO_SVCLASS_ID)
			continue;

		/* Stop if not enough space to put next UUID */
		if (eir_len + 2 + sizeof(u16) > HCI_MAX_EIR_LENGTH) {
			truncated = 1;
			break;
		}

		/* Check for duplicates */
		for (i = 0; uuid16_list[i] != 0; i++)
			if (uuid16_list[i] == uuid16)
				break;

		if (uuid16_list[i] == 0) {
			uuid16_list[i] = uuid16;
			eir_len += sizeof(u16);
		}
	}

	if (uuid16_list[0] != 0) {
		u8 *length = ptr;

		/* EIR Data type */
		ptr[1] = truncated ? EIR_UUID16_SOME : EIR_UUID16_ALL;

		ptr += 2;
		eir_len += 2;

		for (i = 0; uuid16_list[i] != 0; i++) {
			*ptr++ = (uuid16_list[i] & 0x00ff);
			*ptr++ = (uuid16_list[i] & 0xff00) >> 8;
		}

		/* EIR Data length */
		*length = (i * sizeof(u16)) + 1;
	}
}

static int update_eir(struct hci_dev *hdev)
{
	struct hci_cp_write_eir cp;

	if (!(hdev->features[6] & LMP_EXT_INQ))
		return 0;

	if (hdev->ssp_mode == 0)
		return 0;

	if (test_bit(HCI_SERVICE_CACHE, &hdev->flags))
		return 0;

	memset(&cp, 0, sizeof(cp));

	create_eir(hdev, cp.data);

	if (memcmp(cp.data, hdev->eir, sizeof(cp.data)) == 0)
		return 0;

	memcpy(hdev->eir, cp.data, sizeof(cp.data));

	return hci_send_cmd(hdev, HCI_OP_WRITE_EIR, sizeof(cp), &cp);
}

static int add_uuid(struct sock *sk, u16 index, unsigned char *data, u16 len)
{
	struct mgmt_cp_add_uuid *cp;
	struct hci_dev *hdev;
	struct bt_uuid *uuid;
	int err;

	cp = (void *) data;

	BT_DBG("request for hci%u", index);

	if (len != sizeof(*cp))
		return cmd_status(sk, index, MGMT_OP_ADD_UUID, EINVAL);

	hdev = hci_dev_get(index);
	if (!hdev)
		return cmd_status(sk, index, MGMT_OP_ADD_UUID, ENODEV);

	hci_dev_lock_bh(hdev);

	uuid = kmalloc(sizeof(*uuid), GFP_ATOMIC);
	if (!uuid) {
		err = -ENOMEM;
		goto failed;
	}

	memcpy(uuid->uuid, cp->uuid, 16);
	uuid->svc_hint = cp->svc_hint;

	list_add(&uuid->list, &hdev->uuids);

	if (test_bit(HCI_UP, &hdev->flags)) {

		err = update_class(hdev);
		if (err < 0)
			goto failed;

		err = update_eir(hdev);
		if (err < 0)
			goto failed;
	} else
		err = 0;

	err = cmd_complete(sk, index, MGMT_OP_ADD_UUID, NULL, 0);

failed:
	hci_dev_unlock_bh(hdev);
	hci_dev_put(hdev);

	return err;
}

static int remove_uuid(struct sock *sk, u16 index, unsigned char *data, u16 len)
{
	struct list_head *p, *n;
	struct mgmt_cp_remove_uuid *cp;
	struct hci_dev *hdev;
	u8 bt_uuid_any[] = { 0, 0, 0, 0, 0, 0, 0, 0, 0, 0, 0, 0, 0, 0, 0, 0 };
	int err, found;

	cp = (void *) data;

	BT_DBG("request for hci%u", index);

	if (len != sizeof(*cp))
		return cmd_status(sk, index, MGMT_OP_REMOVE_UUID, EINVAL);

	hdev = hci_dev_get(index);
	if (!hdev)
		return cmd_status(sk, index, MGMT_OP_REMOVE_UUID, ENODEV);

	hci_dev_lock_bh(hdev);

	if (memcmp(cp->uuid, bt_uuid_any, 16) == 0) {
		err = hci_uuids_clear(hdev);
		goto unlock;
	}

	found = 0;

	list_for_each_safe(p, n, &hdev->uuids) {
		struct bt_uuid *match = list_entry(p, struct bt_uuid, list);

		if (memcmp(match->uuid, cp->uuid, 16) != 0)
			continue;

		list_del(&match->list);
		found++;
	}

	if (found == 0) {
		err = cmd_status(sk, index, MGMT_OP_REMOVE_UUID, ENOENT);
		goto unlock;
	}

	if (test_bit(HCI_UP, &hdev->flags)) {
		err = update_class(hdev);
		if (err < 0)
			goto unlock;

		err = update_eir(hdev);
		if (err < 0)
			goto unlock;
	} else
		err = 0;

	err = cmd_complete(sk, index, MGMT_OP_REMOVE_UUID, NULL, 0);

unlock:
	hci_dev_unlock_bh(hdev);
	hci_dev_put(hdev);

	return err;
}

static int set_dev_class(struct sock *sk, u16 index, unsigned char *data,
									u16 len)
{
	struct hci_dev *hdev;
	struct mgmt_cp_set_dev_class *cp;
	int err;

	cp = (void *) data;

	BT_DBG("request for hci%u", index);

	if (len != sizeof(*cp))
		return cmd_status(sk, index, MGMT_OP_SET_DEV_CLASS, EINVAL);

	hdev = hci_dev_get(index);
	if (!hdev)
		return cmd_status(sk, index, MGMT_OP_SET_DEV_CLASS, ENODEV);

	hci_dev_lock_bh(hdev);

	hdev->major_class &= ~MGMT_MAJOR_CLASS_MASK;
	hdev->major_class |= cp->major & MGMT_MAJOR_CLASS_MASK;
	hdev->minor_class = cp->minor;

	if (test_bit(HCI_UP, &hdev->flags))
		err = update_class(hdev);
	else
		err = 0;

	if (err == 0)
		err = cmd_complete(sk, index, MGMT_OP_SET_DEV_CLASS, NULL, 0);

	hci_dev_unlock_bh(hdev);
	hci_dev_put(hdev);

	return err;
}

static int set_service_cache(struct sock *sk, u16 index,  unsigned char *data,
									u16 len)
{
	struct hci_dev *hdev;
	struct mgmt_cp_set_service_cache *cp;
	int err;

	cp = (void *) data;

	if (len != sizeof(*cp))
		return cmd_status(sk, index, MGMT_OP_SET_SERVICE_CACHE, EINVAL);

	hdev = hci_dev_get(index);
	if (!hdev)
		return cmd_status(sk, index, MGMT_OP_SET_SERVICE_CACHE, ENODEV);

	hci_dev_lock_bh(hdev);

	BT_DBG("hci%u enable %d", index, cp->enable);

	if (cp->enable) {
		set_bit(HCI_SERVICE_CACHE, &hdev->flags);
		err = 0;
	} else {
		clear_bit(HCI_SERVICE_CACHE, &hdev->flags);
		if (test_bit(HCI_UP, &hdev->flags)) {
			err = update_class(hdev);
			if (err == 0)
				err = update_eir(hdev);
		} else
			err = 0;
	}

	if (err == 0)
		err = cmd_complete(sk, index, MGMT_OP_SET_SERVICE_CACHE, NULL,
									0);

	hci_dev_unlock_bh(hdev);
	hci_dev_put(hdev);

	return err;
}

static int load_keys(struct sock *sk, u16 index, unsigned char *data, u16 len)
{
	struct hci_dev *hdev;
	struct mgmt_cp_load_keys *cp;
	u16 key_count, expected_len;
	int i, err;

	cp = (void *) data;

	if (len < sizeof(*cp))
		return -EINVAL;

	key_count = get_unaligned_le16(&cp->key_count);

	expected_len = sizeof(*cp) + key_count * sizeof(struct mgmt_key_info);
	if (expected_len > len) {
		BT_ERR("load_keys: expected at least %u bytes, got %u bytes",
							expected_len, len);
		return -EINVAL;
	}

	hdev = hci_dev_get(index);
	if (!hdev)
		return cmd_status(sk, index, MGMT_OP_LOAD_KEYS, ENODEV);

	BT_DBG("hci%u debug_keys %u key_count %u", index, cp->debug_keys,
								key_count);

	hci_dev_lock_bh(hdev);

	hci_link_keys_clear(hdev);

	set_bit(HCI_LINK_KEYS, &hdev->flags);

	if (cp->debug_keys)
		set_bit(HCI_DEBUG_KEYS, &hdev->flags);
	else
		clear_bit(HCI_DEBUG_KEYS, &hdev->flags);

	len -= sizeof(*cp);
	i = 0;

	while (i < len) {
		struct mgmt_key_info *key = (void *) cp->keys + i;

		i += sizeof(*key);

		if (key->key_type == KEY_TYPE_LTK) {
			struct key_master_id *id = (void *) key->data;

			if (key->dlen != sizeof(struct key_master_id))
				continue;

			hci_add_ltk(hdev, 0, &key->bdaddr, key->addr_type,
					key->pin_len, key->auth, id->ediv,
					id->rand, key->val);

			continue;
		}

		hci_add_link_key(hdev, 0, &key->bdaddr, key->val, key->key_type,
								key->pin_len);
	}

	err = cmd_complete(sk, index, MGMT_OP_LOAD_KEYS, NULL, 0);

	hci_dev_unlock_bh(hdev);
	hci_dev_put(hdev);

	return err;
}

static int remove_key(struct sock *sk, u16 index, unsigned char *data, u16 len)
{
	struct hci_dev *hdev;
	struct mgmt_cp_remove_key *cp;
	struct hci_conn *conn;
	int err;

	cp = (void *) data;

	if (len != sizeof(*cp))
		return cmd_status(sk, index, MGMT_OP_REMOVE_KEY, EINVAL);

	hdev = hci_dev_get(index);
	if (!hdev)
		return cmd_status(sk, index, MGMT_OP_REMOVE_KEY, ENODEV);

	hci_dev_lock_bh(hdev);

	err = hci_remove_link_key(hdev, &cp->bdaddr);
	if (err < 0) {
		err = cmd_status(sk, index, MGMT_OP_REMOVE_KEY, -err);
		goto unlock;
	}

	err = 0;

	if (!test_bit(HCI_UP, &hdev->flags) || !cp->disconnect)
		goto unlock;

	conn = hci_conn_hash_lookup_ba(hdev, ACL_LINK, &cp->bdaddr);
	if (conn) {
		struct hci_cp_disconnect dc;

		put_unaligned_le16(conn->handle, &dc.handle);
		dc.reason = 0x13; /* Remote User Terminated Connection */
		err = hci_send_cmd(hdev, HCI_OP_DISCONNECT, 0, NULL);
	}

unlock:
	hci_dev_unlock_bh(hdev);
	hci_dev_put(hdev);

	return err;
}

static int disconnect(struct sock *sk, u16 index, unsigned char *data, u16 len)
{
	struct hci_dev *hdev;
	struct mgmt_cp_disconnect *cp;
	struct hci_cp_disconnect dc;
	struct pending_cmd *cmd;
	struct hci_conn *conn;
	int err;

	BT_DBG("");

	cp = (void *) data;

	if (len != sizeof(*cp))
		return cmd_status(sk, index, MGMT_OP_DISCONNECT, EINVAL);

	hdev = hci_dev_get(index);
	if (!hdev)
		return cmd_status(sk, index, MGMT_OP_DISCONNECT, ENODEV);

	hci_dev_lock_bh(hdev);

	if (!test_bit(HCI_UP, &hdev->flags)) {
		err = cmd_status(sk, index, MGMT_OP_DISCONNECT, ENETDOWN);
		goto failed;
	}

	if (mgmt_pending_find(MGMT_OP_DISCONNECT, index)) {
		err = cmd_status(sk, index, MGMT_OP_DISCONNECT, EBUSY);
		goto failed;
	}

	conn = hci_conn_hash_lookup_ba(hdev, ACL_LINK, &cp->bdaddr);
	if (!conn) {
		conn = hci_conn_hash_lookup_ba(hdev, LE_LINK, &cp->bdaddr);
		if (!conn) {
			err = cmd_status(sk, index, MGMT_OP_DISCONNECT,
							ENOTCONN);
			goto failed;
		}
	}

	cmd = mgmt_pending_add(sk, MGMT_OP_DISCONNECT, index, data, len);
	if (!cmd) {
		err = -ENOMEM;
		goto failed;
	}

	put_unaligned_le16(conn->handle, &dc.handle);
	dc.reason = 0x13; /* Remote User Terminated Connection */

	err = hci_send_cmd(hdev, HCI_OP_DISCONNECT, sizeof(dc), &dc);
	if (err < 0)
		mgmt_pending_remove(cmd);

failed:
	hci_dev_unlock_bh(hdev);
	hci_dev_put(hdev);

	return err;
}

static u8 link_to_mgmt(u8 link_type, u8 addr_type)
{
	switch (link_type) {
	case LE_LINK:
		switch (addr_type) {
		case ADDR_LE_DEV_PUBLIC:
			return MGMT_ADDR_LE_PUBLIC;
		case ADDR_LE_DEV_RANDOM:
			return MGMT_ADDR_LE_RANDOM;
		default:
			return MGMT_ADDR_INVALID;
		}
	case ACL_LINK:
		return MGMT_ADDR_BREDR;
	default:
		return MGMT_ADDR_INVALID;
	}
}

static int get_connections(struct sock *sk, u16 index)
{
	struct mgmt_rp_get_connections *rp;
	struct hci_dev *hdev;
	struct list_head *p;
	size_t rp_len;
	u16 count;
	int i, err;

	BT_DBG("");

	hdev = hci_dev_get(index);
	if (!hdev)
		return cmd_status(sk, index, MGMT_OP_GET_CONNECTIONS, ENODEV);

	hci_dev_lock_bh(hdev);

	count = 0;
	list_for_each(p, &hdev->conn_hash.list) {
		count++;
	}

	rp_len = sizeof(*rp) + (count * sizeof(bdaddr_t));
	rp = kmalloc(rp_len, GFP_ATOMIC);
	if (!rp) {
		err = -ENOMEM;
		goto unlock;
	}

	put_unaligned_le16(count, &rp->conn_count);

	read_lock(&hci_dev_list_lock);

	i = 0;
	list_for_each(p, &hdev->conn_hash.list) {
		struct hci_conn *c = list_entry(p, struct hci_conn, list);

		bacpy(&rp->conn[i++], &c->dst);
	}

	read_unlock(&hci_dev_list_lock);

	err = cmd_complete(sk, index, MGMT_OP_GET_CONNECTIONS, rp, rp_len);

unlock:
	kfree(rp);
	hci_dev_unlock_bh(hdev);
	hci_dev_put(hdev);
	return err;
}

static int pin_code_reply(struct sock *sk, u16 index, unsigned char *data,
									u16 len)
{
	struct hci_dev *hdev;
	struct mgmt_cp_pin_code_reply *cp;
	struct hci_cp_pin_code_reply reply;
	struct pending_cmd *cmd;
	int err;

	BT_DBG("");

	cp = (void *) data;

	if (len != sizeof(*cp))
		return cmd_status(sk, index, MGMT_OP_PIN_CODE_REPLY, EINVAL);

	hdev = hci_dev_get(index);
	if (!hdev)
		return cmd_status(sk, index, MGMT_OP_PIN_CODE_REPLY, ENODEV);

	hci_dev_lock_bh(hdev);

	if (!test_bit(HCI_UP, &hdev->flags)) {
		err = cmd_status(sk, index, MGMT_OP_PIN_CODE_REPLY, ENETDOWN);
		goto failed;
	}

	cmd = mgmt_pending_add(sk, MGMT_OP_PIN_CODE_REPLY, index, data, len);
	if (!cmd) {
		err = -ENOMEM;
		goto failed;
	}

	bacpy(&reply.bdaddr, &cp->bdaddr);
	reply.pin_len = cp->pin_len;
	memcpy(reply.pin_code, cp->pin_code, 16);

	err = hci_send_cmd(hdev, HCI_OP_PIN_CODE_REPLY, sizeof(reply), &reply);
	if (err < 0)
		mgmt_pending_remove(cmd);

failed:
	hci_dev_unlock_bh(hdev);
	hci_dev_put(hdev);

	return err;
}

static int encrypt_link(struct sock *sk, u16 index, unsigned char *data,
									u16 len)
{
	struct hci_dev *hdev;
	struct mgmt_cp_encrypt_link *cp;
	struct hci_cp_set_conn_encrypt enc;
	struct hci_conn *conn;
	int err = 0;

	BT_DBG("");

	cp = (void *) data;

	if (len != sizeof(*cp))
		return cmd_status(sk, index, MGMT_OP_ENCRYPT_LINK, EINVAL);

	hdev = hci_dev_get(index);
	if (!hdev)
		return cmd_status(sk, index, MGMT_OP_ENCRYPT_LINK, ENODEV);

	hci_dev_lock(hdev);

	if (!test_bit(HCI_UP, &hdev->flags)) {
		err = cmd_status(sk, index, MGMT_OP_ENCRYPT_LINK, ENETDOWN);
		goto failed;
	}

	conn = hci_conn_hash_lookup_ba(hdev, ACL_LINK,
					&cp->bdaddr);
	if (!conn)
		return cmd_status(sk, index, MGMT_OP_ENCRYPT_LINK, ENOTCONN);

	if (test_and_set_bit(HCI_CONN_ENCRYPT_PEND, &conn->pend))
		return cmd_status(sk, index, MGMT_OP_ENCRYPT_LINK, EINPROGRESS);

	if (conn->link_mode & HCI_LM_AUTH) {
		enc.handle = cpu_to_le16(conn->handle);
		enc.encrypt = cp->enable;
		err = hci_send_cmd(hdev,
				HCI_OP_SET_CONN_ENCRYPT, sizeof(enc), &enc);
	} else {
		conn->auth_initiator = 1;
		if (!test_and_set_bit(HCI_CONN_AUTH_PEND, &conn->pend)) {
			struct hci_cp_auth_requested cp;
			cp.handle = cpu_to_le16(conn->handle);
			err = hci_send_cmd(conn->hdev,
				HCI_OP_AUTH_REQUESTED, sizeof(cp), &cp);
		}
	}

failed:
	hci_dev_unlock(hdev);
	hci_dev_put(hdev);

	return err;
}


static int pin_code_neg_reply(struct sock *sk, u16 index, unsigned char *data,
									u16 len)
{
	struct hci_dev *hdev;
	struct mgmt_cp_pin_code_neg_reply *cp;
	struct pending_cmd *cmd;
	int err;

	BT_DBG("");

	cp = (void *) data;

	if (len != sizeof(*cp))
		return cmd_status(sk, index, MGMT_OP_PIN_CODE_NEG_REPLY,
									EINVAL);

	hdev = hci_dev_get(index);
	if (!hdev)
		return cmd_status(sk, index, MGMT_OP_PIN_CODE_NEG_REPLY,
									ENODEV);

	hci_dev_lock_bh(hdev);

	if (!test_bit(HCI_UP, &hdev->flags)) {
		err = cmd_status(sk, index, MGMT_OP_PIN_CODE_NEG_REPLY,
								ENETDOWN);
		goto failed;
	}

	cmd = mgmt_pending_add(sk, MGMT_OP_PIN_CODE_NEG_REPLY, index,
								data, len);
	if (!cmd) {
		err = -ENOMEM;
		goto failed;
	}

	err = hci_send_cmd(hdev, HCI_OP_PIN_CODE_NEG_REPLY, sizeof(cp->bdaddr),
								&cp->bdaddr);
	if (err < 0)
		mgmt_pending_remove(cmd);

failed:
	hci_dev_unlock_bh(hdev);
	hci_dev_put(hdev);

	return err;
}

static int set_io_capability(struct sock *sk, u16 index, unsigned char *data,
									u16 len)
{
	struct hci_dev *hdev;
	struct mgmt_cp_set_io_capability *cp;

	BT_DBG("");

	cp = (void *) data;

	if (len != sizeof(*cp))
		return cmd_status(sk, index, MGMT_OP_SET_IO_CAPABILITY, EINVAL);

	hdev = hci_dev_get(index);
	if (!hdev)
		return cmd_status(sk, index, MGMT_OP_SET_IO_CAPABILITY, ENODEV);

	hci_dev_lock_bh(hdev);

	hdev->io_capability = cp->io_capability;

	BT_DBG("%s IO capability set to 0x%02x", hdev->name,
							hdev->io_capability);

	hci_dev_unlock_bh(hdev);
	hci_dev_put(hdev);

	return cmd_complete(sk, index, MGMT_OP_SET_IO_CAPABILITY, NULL, 0);
}

static inline struct pending_cmd *find_pairing(struct hci_conn *conn)
{
	struct hci_dev *hdev = conn->hdev;
	struct list_head *p;

	list_for_each(p, &cmd_list) {
		struct pending_cmd *cmd;

		cmd = list_entry(p, struct pending_cmd, list);

		if (cmd->opcode != MGMT_OP_PAIR_DEVICE)
			continue;

		if (cmd->index != hdev->id)
			continue;

		if (cmd->user_data != conn)
			continue;

		return cmd;
	}

	return NULL;
}

static void pairing_complete(struct pending_cmd *cmd, u8 status)
{
	struct mgmt_rp_pair_device rp;
	struct hci_conn *conn = cmd->user_data;

	BT_DBG(" %u", status);

	bacpy(&rp.bdaddr, &conn->dst);
	rp.status = status;

	cmd_complete(cmd->sk, cmd->index, MGMT_OP_PAIR_DEVICE, &rp, sizeof(rp));

	/* So we don't get further callbacks for this connection */
	conn->connect_cfm_cb = NULL;
	conn->security_cfm_cb = NULL;
	conn->disconn_cfm_cb = NULL;

	mgmt_pending_remove(cmd);
}

static void pairing_complete_cb(struct hci_conn *conn, u8 status)
{
	struct pending_cmd *cmd;

	BT_DBG(" %u", status);

	cmd = find_pairing(conn);
	if (!cmd) {
		BT_DBG("Unable to find a pending command");
		return;
	}

	pairing_complete(cmd, status);
	hci_conn_put(conn);
}

static void pairing_security_complete_cb(struct hci_conn *conn, u8 status)
{
	struct pending_cmd *cmd;

	BT_DBG(" %u", status);

	cmd = find_pairing(conn);
	if (!cmd) {
		BT_DBG("Unable to find a pending command");
		return;
	}

	if (conn->type == LE_LINK)
		smp_link_encrypt_cmplt(conn->l2cap_data, status,
				status ? 0 : 1);
	else
		pairing_complete(cmd, status);
}

static void pairing_connect_complete_cb(struct hci_conn *conn, u8 status)
{
	struct pending_cmd *cmd;

	BT_DBG("conn: %p %u", conn, status);

	cmd = find_pairing(conn);
	if (!cmd) {
		BT_DBG("Unable to find a pending command");
		return;
	}

	if (status)
		pairing_complete(cmd, status);

	hci_conn_put(conn);
}

static void discovery_terminated(struct pending_cmd *cmd, void *data)
{
	struct hci_dev *hdev;
	struct mgmt_mode ev = {0};

	BT_DBG("");
	hdev = hci_dev_get(cmd->index);
	if (!hdev)
		goto not_found;

	del_timer(&hdev->disco_le_timer);
	del_timer(&hdev->disco_timer);
	hci_dev_put(hdev);

not_found:
	mgmt_event(MGMT_EV_DISCOVERING, cmd->index, &ev, sizeof(ev), NULL);

	list_del(&cmd->list);

	mgmt_pending_free(cmd);
}

static int pair_device(struct sock *sk, u16 index, unsigned char *data, u16 len)
{
	struct hci_dev *hdev;
	struct mgmt_cp_pair_device *cp;
	struct pending_cmd *cmd;
	u8 sec_level, auth_type, io_cap;
	struct hci_conn *conn;
	struct adv_entry *entry;
	int err;

	BT_DBG("");

	cp = (void *) data;

	if (len != sizeof(*cp))
		return cmd_status(sk, index, MGMT_OP_PAIR_DEVICE, EINVAL);

	hdev = hci_dev_get(index);

	if (!hdev)
		return cmd_status(sk, index, MGMT_OP_PAIR_DEVICE, ENODEV);

	hci_dev_lock_bh(hdev);

	io_cap = cp->io_cap;
	if (io_cap == 0x03) {
		sec_level = BT_SECURITY_MEDIUM;
		auth_type = HCI_AT_DEDICATED_BONDING;
	} else {
		sec_level = BT_SECURITY_HIGH;
		auth_type = HCI_AT_DEDICATED_BONDING_MITM;
	}

	entry = hci_find_adv_entry(hdev, &cp->bdaddr);
	if (entry && entry->flags & 0x04) {
		conn = hci_connect(hdev, LE_LINK, 0, &cp->bdaddr, sec_level,
								auth_type);
	} else {
		/* ACL-SSP does not support io_cap 0x04 (KeyboadDisplay) */
		if (io_cap == 0x04)
			io_cap = 0x01;
		conn = hci_connect(hdev, ACL_LINK, 0, &cp->bdaddr, sec_level,
								auth_type);
		conn->auth_initiator = 1;
	}

	if (IS_ERR(conn)) {
		err = PTR_ERR(conn);
		goto unlock;
	}

	if (conn->connect_cfm_cb) {
		hci_conn_put(conn);
		err = cmd_status(sk, index, MGMT_OP_PAIR_DEVICE, EBUSY);
		goto unlock;
	}

	cmd = mgmt_pending_add(sk, MGMT_OP_PAIR_DEVICE, index, data, len);
	if (!cmd) {
		err = -ENOMEM;
		hci_conn_put(conn);
		goto unlock;
	}

	conn->connect_cfm_cb = pairing_connect_complete_cb;
	conn->security_cfm_cb = pairing_security_complete_cb;
	conn->disconn_cfm_cb = pairing_complete_cb;
	conn->io_capability = io_cap;
	cmd->user_data = conn;

	if (conn->state == BT_CONNECTED &&
				hci_conn_security(conn, sec_level, auth_type))
		pairing_complete(cmd, 0);

	err = 0;

unlock:
	hci_dev_unlock_bh(hdev);
	hci_dev_put(hdev);

	return err;
}

static int user_confirm_reply(struct sock *sk, u16 index, unsigned char *data,
							u16 len, u16 opcode)
{
	struct mgmt_cp_user_confirm_reply *cp = (void *) data;
	u16 mgmt_op = opcode, hci_op;
	struct pending_cmd *cmd;
	struct hci_dev *hdev;
	struct hci_conn *le_conn;
	int err;

	BT_DBG("%d", mgmt_op);

	if (mgmt_op == MGMT_OP_USER_CONFIRM_NEG_REPLY)
		hci_op = HCI_OP_USER_CONFIRM_NEG_REPLY;
	else
		hci_op = HCI_OP_USER_CONFIRM_REPLY;

	if (len < sizeof(*cp))
		return cmd_status(sk, index, mgmt_op, EINVAL);

	hdev = hci_dev_get(index);
	if (!hdev)
		return cmd_status(sk, index, mgmt_op, ENODEV);

	hci_dev_lock_bh(hdev);

	if (!test_bit(HCI_UP, &hdev->flags)) {
		err = cmd_status(sk, index, mgmt_op, ENETDOWN);
		goto done;
	}

	le_conn = hci_conn_hash_lookup_ba(hdev, LE_LINK, &cp->bdaddr);
	if (le_conn) {
		err = le_user_confirm_reply(le_conn, mgmt_op, (void *) cp);
		goto done;
	}
	BT_DBG("BR/EDR: %s", mgmt_op == MGMT_OP_USER_CONFIRM_NEG_REPLY ?
							"Reject" : "Accept");

	cmd = mgmt_pending_add(sk, mgmt_op, index, data, len);
	if (!cmd) {
		err = -ENOMEM;
		goto done;
	}

	err = hci_send_cmd(hdev, hci_op, sizeof(cp->bdaddr), &cp->bdaddr);
	if (err < 0)
		mgmt_pending_remove(cmd);

done:
	hci_dev_unlock_bh(hdev);
	hci_dev_put(hdev);

	return err;
}

static int resolve_name(struct sock *sk, u16 index, unsigned char *data,
								u16 len)
{
	struct mgmt_cp_resolve_name *mgmt_cp = (void *) data;
	struct hci_cp_remote_name_req hci_cp;
	struct hci_dev *hdev;
	struct pending_cmd *cmd;
	int err;

	BT_DBG("");

	if (len != sizeof(*mgmt_cp))
		return cmd_status(sk, index, MGMT_OP_RESOLVE_NAME, EINVAL);

	hdev = hci_dev_get(index);
	if (!hdev)
		return cmd_status(sk, index, MGMT_OP_RESOLVE_NAME, ENODEV);

	hci_dev_lock_bh(hdev);

	cmd = mgmt_pending_add(sk, MGMT_OP_RESOLVE_NAME, index, data, len);
	if (!cmd) {
		err = -ENOMEM;
		goto failed;
	}

	memset(&hci_cp, 0, sizeof(hci_cp));
	bacpy(&hci_cp.bdaddr, &mgmt_cp->bdaddr);
	err = hci_send_cmd(hdev, HCI_OP_REMOTE_NAME_REQ, sizeof(hci_cp),
								&hci_cp);
	if (err < 0)
		mgmt_pending_remove(cmd);

failed:
	hci_dev_unlock_bh(hdev);
	hci_dev_put(hdev);

	return err;
}

static int set_connection_params(struct sock *sk, u16 index,
				unsigned char *data, u16 len)
{
	struct mgmt_cp_set_connection_params *cp = (void *) data;
	struct hci_dev *hdev;
	struct hci_conn *conn;
	int err;

	BT_DBG("");

	if (len != sizeof(*cp))
		return cmd_status(sk, index, MGMT_OP_SET_CONNECTION_PARAMS,
									EINVAL);

	hdev = hci_dev_get(index);
	if (!hdev)
		return cmd_status(sk, index, MGMT_OP_SET_CONNECTION_PARAMS,
									ENODEV);

	hci_dev_lock_bh(hdev);

	conn = hci_conn_hash_lookup_ba(hdev, LE_LINK, &cp->bdaddr);
	if (!conn) {
		err = cmd_status(sk, index, MGMT_OP_SET_CONNECTION_PARAMS,
								ENOTCONN);
		goto failed;
	}

	hci_le_conn_update(conn, le16_to_cpu(cp->interval_min),
				le16_to_cpu(cp->interval_max),
				le16_to_cpu(cp->slave_latency),
				le16_to_cpu(cp->timeout_multiplier));

	err = cmd_status(sk, index, MGMT_OP_SET_CONNECTION_PARAMS, 0);

failed:
	hci_dev_unlock_bh(hdev);
	hci_dev_put(hdev);

	return err;
}

static int set_rssi_reporter(struct sock *sk, u16 index,
				unsigned char *data, u16 len)
{
	struct mgmt_cp_set_rssi_reporter *cp = (void *) data;
	struct hci_dev *hdev;
	struct hci_conn *conn;
	int err = 0;

	if (len != sizeof(*cp))
		return cmd_status(sk, index, MGMT_OP_SET_RSSI_REPORTER,
								EINVAL);

	hdev = hci_dev_get(index);
	if (!hdev)
		return cmd_status(sk, index, MGMT_OP_SET_RSSI_REPORTER,
							ENODEV);

	hci_dev_lock(hdev);

	conn = hci_conn_hash_lookup_ba(hdev, LE_LINK, &cp->bdaddr);

	if (!conn) {
		err = cmd_status(sk, index, MGMT_OP_SET_RSSI_REPORTER,
						ENOTCONN);
		goto failed;
	}

	BT_DBG("updateOnThreshExceed %d ", cp->updateOnThreshExceed);
	hci_conn_set_rssi_reporter(conn, cp->rssi_threshold,
			__le16_to_cpu(cp->interval), cp->updateOnThreshExceed);

failed:
	hci_dev_unlock(hdev);
	hci_dev_put(hdev);

	return err;
}

static int unset_rssi_reporter(struct sock *sk, u16 index,
			unsigned char *data, u16 len)
{
	struct mgmt_cp_unset_rssi_reporter *cp = (void *) data;
	struct hci_dev *hdev;
	struct hci_conn *conn;
	int err = 0;

	if (len != sizeof(*cp))
		return cmd_status(sk, index, MGMT_OP_UNSET_RSSI_REPORTER,
					EINVAL);

	hdev = hci_dev_get(index);

	if (!hdev)
		return cmd_status(sk, index, MGMT_OP_UNSET_RSSI_REPORTER,
					ENODEV);

	hci_dev_lock(hdev);

	conn = hci_conn_hash_lookup_ba(hdev, LE_LINK, &cp->bdaddr);

	if (!conn) {
		err = cmd_status(sk, index, MGMT_OP_UNSET_RSSI_REPORTER,
					ENOTCONN);
		goto failed;
	}

	hci_conn_unset_rssi_reporter(conn);

failed:
	hci_dev_unlock(hdev);
	hci_dev_put(hdev);

	return err;
}

static int set_local_name(struct sock *sk, u16 index, unsigned char *data,
								u16 len)
{
	struct mgmt_cp_set_local_name *mgmt_cp = (void *) data;
	struct hci_cp_write_local_name hci_cp;
	struct hci_dev *hdev;
	struct pending_cmd *cmd;
	int err;

	BT_DBG("");

	if (len != sizeof(*mgmt_cp))
		return cmd_status(sk, index, MGMT_OP_SET_LOCAL_NAME, EINVAL);

	hdev = hci_dev_get(index);
	if (!hdev)
		return cmd_status(sk, index, MGMT_OP_SET_LOCAL_NAME, ENODEV);

	hci_dev_lock_bh(hdev);

	cmd = mgmt_pending_add(sk, MGMT_OP_SET_LOCAL_NAME, index, data, len);
	if (!cmd) {
		err = -ENOMEM;
		goto failed;
	}

	memcpy(hci_cp.name, mgmt_cp->name, sizeof(hci_cp.name));
	err = hci_send_cmd(hdev, HCI_OP_WRITE_LOCAL_NAME, sizeof(hci_cp),
								&hci_cp);
	if (err < 0)
		mgmt_pending_remove(cmd);

failed:
	hci_dev_unlock_bh(hdev);
	hci_dev_put(hdev);

	return err;
}

static void discovery_rsp(struct pending_cmd *cmd, void *data)
{
	struct mgmt_mode ev;

	BT_DBG("");
	if (cmd->opcode == MGMT_OP_START_DISCOVERY) {
		ev.val = 1;
		cmd_status(cmd->sk, cmd->index, MGMT_OP_START_DISCOVERY, 0);
	} else {
		ev.val = 0;
		cmd_complete(cmd->sk, cmd->index, MGMT_OP_STOP_DISCOVERY,
								NULL, 0);
		if (cmd->opcode == MGMT_OP_STOP_DISCOVERY) {
			struct hci_dev *hdev = hci_dev_get(cmd->index);
			if (hdev) {
				del_timer(&hdev->disco_le_timer);
				del_timer(&hdev->disco_timer);
				hci_dev_put(hdev);
			}
		}
	}

	mgmt_event(MGMT_EV_DISCOVERING, cmd->index, &ev, sizeof(ev), NULL);

	list_del(&cmd->list);

	mgmt_pending_free(cmd);
}

void mgmt_inquiry_started(u16 index)
{
	BT_DBG("");
	mgmt_pending_foreach(MGMT_OP_START_DISCOVERY, index,
						discovery_rsp, NULL);
}

void mgmt_inquiry_complete_evt(u16 index, u8 status)
{
	struct hci_dev *hdev;
	struct hci_cp_le_set_scan_enable le_cp = {1, 0};
	struct mgmt_mode cp = {0};
	int err = -1;

	BT_DBG("");

	hdev = hci_dev_get(index);

	if (!hdev || !lmp_le_capable(hdev)) {

		mgmt_pending_foreach(MGMT_OP_STOP_DISCOVERY, index,
						discovery_terminated, NULL);

		mgmt_event(MGMT_EV_DISCOVERING, index, &cp, sizeof(cp), NULL);

		if (hdev)
			goto done;
		else
			return;
	}

	if (hdev->disco_state != SCAN_IDLE) {
		err = hci_send_cmd(hdev, HCI_OP_LE_SET_SCAN_ENABLE,
						sizeof(le_cp), &le_cp);
		if (err >= 0) {
			mod_timer(&hdev->disco_le_timer, jiffies +
				msecs_to_jiffies(hdev->disco_int_phase * 1000));
			hdev->disco_state = SCAN_LE;
		} else
			hdev->disco_state = SCAN_IDLE;
	}

	if (hdev->disco_state == SCAN_IDLE)
		mgmt_event(MGMT_EV_DISCOVERING, index, &cp, sizeof(cp), NULL);

	if (err < 0)
		mgmt_pending_foreach(MGMT_OP_STOP_DISCOVERY, index,
						discovery_terminated, NULL);

done:
	hci_dev_put(hdev);
}

void mgmt_disco_timeout(unsigned long data)
{
	struct hci_dev *hdev = (void *) data;
	struct pending_cmd *cmd;
	struct mgmt_mode cp = {0};

	BT_DBG("hci%d", hdev->id);

	hdev = hci_dev_get(hdev->id);

	if (!hdev)
		return;

	hci_dev_lock_bh(hdev);
	del_timer(&hdev->disco_le_timer);

	if (hdev->disco_state != SCAN_IDLE) {
		struct hci_cp_le_set_scan_enable le_cp = {0, 0};

		if (test_bit(HCI_UP, &hdev->flags)) {
			if (hdev->disco_state == SCAN_LE)
				hci_send_cmd(hdev, HCI_OP_LE_SET_SCAN_ENABLE,
							sizeof(le_cp), &le_cp);
			else
				hci_send_cmd(hdev, HCI_OP_INQUIRY_CANCEL, 0,
									 NULL);
		}
		hdev->disco_state = SCAN_IDLE;
	}

	mgmt_event(MGMT_EV_DISCOVERING, hdev->id, &cp, sizeof(cp), NULL);

	cmd = mgmt_pending_find(MGMT_OP_STOP_DISCOVERY, hdev->id);
	if (cmd)
		mgmt_pending_remove(cmd);

	hci_dev_unlock_bh(hdev);
	hci_dev_put(hdev);
}

void mgmt_disco_le_timeout(unsigned long data)
{
	struct hci_dev *hdev = (void *)data;
	struct hci_cp_le_set_scan_enable le_cp = {0, 0};

	BT_DBG("hci%d", hdev->id);

	hdev = hci_dev_get(hdev->id);

	if (!hdev)
		return;

	hci_dev_lock_bh(hdev);

	if (test_bit(HCI_UP, &hdev->flags)) {
		if (hdev->disco_state == SCAN_LE)
			hci_send_cmd(hdev, HCI_OP_LE_SET_SCAN_ENABLE,
					sizeof(le_cp), &le_cp);

	/* re-start BR scan */
		if (hdev->disco_state != SCAN_IDLE) {
			struct hci_cp_inquiry cp = {{0x33, 0x8b, 0x9e}, 4, 0};
			hdev->disco_int_phase *= 2;
			hdev->disco_int_count = 0;
			cp.num_rsp = (u8) hdev->disco_int_phase;
			hci_send_cmd(hdev, HCI_OP_INQUIRY, sizeof(cp), &cp);
			hdev->disco_state = SCAN_BR;
		}
	}

	hci_dev_unlock_bh(hdev);
	hci_dev_put(hdev);
}

static int start_discovery(struct sock *sk, u16 index)
{
	struct hci_cp_inquiry cp = {{0x33, 0x8b, 0x9e}, 8, 0};
	struct hci_dev *hdev;
	struct pending_cmd *cmd;
	int err;

	BT_DBG("");

	hdev = hci_dev_get(index);
	if (!hdev)
		return cmd_status(sk, index, MGMT_OP_START_DISCOVERY, ENODEV);

	hci_dev_lock_bh(hdev);

	if (hdev->disco_state && timer_pending(&hdev->disco_timer)) {
		err = -EBUSY;
		goto failed;
	}

	cmd = mgmt_pending_add(sk, MGMT_OP_START_DISCOVERY, index, NULL, 0);
	if (!cmd) {
		err = -ENOMEM;
		goto failed;
	}

	/* If LE Capable, we will alternate between BR/EDR and LE */
	if (lmp_le_capable(hdev)) {
		struct hci_cp_le_set_scan_parameters le_cp;

		/* Shorten BR scan params */
		cp.num_rsp = 1;
		cp.length /= 2;

		/* Setup LE scan params */
		memset(&le_cp, 0, sizeof(le_cp));
		le_cp.type = 0x01;		/* Active scanning */
		/* The recommended value for scan interval and window is
		 * 11.25 msec. It is calculated by: time = n * 0.625 msec */
		le_cp.interval = cpu_to_le16(0x0012);
		le_cp.window = cpu_to_le16(0x0012);
		le_cp.own_bdaddr_type = 0;	/* Public address */
		le_cp.filter = 0;		/* Accept all adv packets */

		hci_send_cmd(hdev, HCI_OP_LE_SET_SCAN_PARAMETERS,
						sizeof(le_cp), &le_cp);
	}

	err = hci_send_cmd(hdev, HCI_OP_INQUIRY, sizeof(cp), &cp);

	if (err < 0)
		mgmt_pending_remove(cmd);
	else if (lmp_le_capable(hdev)) {
		cmd = mgmt_pending_find(MGMT_OP_STOP_DISCOVERY, index);
		if (!cmd)
			mgmt_pending_add(sk, MGMT_OP_STOP_DISCOVERY, index,
								NULL, 0);
		hdev->disco_int_phase = 1;
		hdev->disco_int_count = 0;
		hdev->disco_state = SCAN_BR;
		del_timer(&hdev->disco_le_timer);
		del_timer(&hdev->disco_timer);
		mod_timer(&hdev->disco_timer,
				jiffies + msecs_to_jiffies(20000));
	}

failed:
	hci_dev_unlock_bh(hdev);
	hci_dev_put(hdev);

	if (err < 0)
		return cmd_status(sk, index, MGMT_OP_START_DISCOVERY, -err);

	return err;
}

static int stop_discovery(struct sock *sk, u16 index)
{
	struct hci_cp_le_set_scan_enable le_cp = {0, 0};
	struct mgmt_mode mode_cp = {0};
	struct hci_dev *hdev;
	struct pending_cmd *cmd = NULL;
	int err = -EPERM;
	u8 state;

	BT_DBG("");

	hdev = hci_dev_get(index);
	if (!hdev)
		return cmd_status(sk, index, MGMT_OP_STOP_DISCOVERY, ENODEV);

	hci_dev_lock_bh(hdev);

	state = hdev->disco_state;
	hdev->disco_state = SCAN_IDLE;
	del_timer(&hdev->disco_le_timer);
	del_timer(&hdev->disco_timer);

	if (state == SCAN_LE) {
		err = hci_send_cmd(hdev, HCI_OP_LE_SET_SCAN_ENABLE,
							sizeof(le_cp), &le_cp);
		if (err >= 0) {
			mgmt_pending_foreach(MGMT_OP_STOP_DISCOVERY, index,
						discovery_terminated, NULL);

			err = cmd_complete(sk, index, MGMT_OP_STOP_DISCOVERY,
								NULL, 0);
		}
	}

	if (err < 0)
		err = hci_send_cmd(hdev, HCI_OP_INQUIRY_CANCEL, 0, NULL);

	cmd = mgmt_pending_find(MGMT_OP_STOP_DISCOVERY, index);
	if (err < 0 && cmd)
		mgmt_pending_remove(cmd);

	mgmt_event(MGMT_EV_DISCOVERING, index, &mode_cp, sizeof(mode_cp), NULL);

	hci_dev_unlock_bh(hdev);
	hci_dev_put(hdev);

	if (err < 0)
		return cmd_status(sk, index, MGMT_OP_STOP_DISCOVERY, -err);
	else
		return err;
}

static int read_local_oob_data(struct sock *sk, u16 index)
{
	struct hci_dev *hdev;
	struct pending_cmd *cmd;
	int err;

	BT_DBG("hci%u", index);

	hdev = hci_dev_get(index);
	if (!hdev)
		return cmd_status(sk, index, MGMT_OP_READ_LOCAL_OOB_DATA,
									ENODEV);

	hci_dev_lock_bh(hdev);

	if (!test_bit(HCI_UP, &hdev->flags)) {
		err = cmd_status(sk, index, MGMT_OP_READ_LOCAL_OOB_DATA,
								ENETDOWN);
		goto unlock;
	}

	if (!(hdev->features[6] & LMP_SIMPLE_PAIR)) {
		err = cmd_status(sk, index, MGMT_OP_READ_LOCAL_OOB_DATA,
								EOPNOTSUPP);
		goto unlock;
	}

	if (mgmt_pending_find(MGMT_OP_READ_LOCAL_OOB_DATA, index)) {
		err = cmd_status(sk, index, MGMT_OP_READ_LOCAL_OOB_DATA, EBUSY);
		goto unlock;
	}

	cmd = mgmt_pending_add(sk, MGMT_OP_READ_LOCAL_OOB_DATA, index, NULL, 0);
	if (!cmd) {
		err = -ENOMEM;
		goto unlock;
	}

	err = hci_send_cmd(hdev, HCI_OP_READ_LOCAL_OOB_DATA, 0, NULL);
	if (err < 0)
		mgmt_pending_remove(cmd);

unlock:
	hci_dev_unlock_bh(hdev);
	hci_dev_put(hdev);

	return err;
}

static int add_remote_oob_data(struct sock *sk, u16 index, unsigned char *data,
									u16 len)
{
	struct hci_dev *hdev;
	struct mgmt_cp_add_remote_oob_data *cp = (void *) data;
	int err;

	BT_DBG("hci%u ", index);

	if (len != sizeof(*cp))
		return cmd_status(sk, index, MGMT_OP_ADD_REMOTE_OOB_DATA,
									EINVAL);

	hdev = hci_dev_get(index);
	if (!hdev)
		return cmd_status(sk, index, MGMT_OP_ADD_REMOTE_OOB_DATA,
									ENODEV);

	hci_dev_lock_bh(hdev);

	err = hci_add_remote_oob_data(hdev, &cp->bdaddr, cp->hash,
								cp->randomizer);
	if (err < 0)
		err = cmd_status(sk, index, MGMT_OP_ADD_REMOTE_OOB_DATA, -err);
	else
		err = cmd_complete(sk, index, MGMT_OP_ADD_REMOTE_OOB_DATA, NULL,
									0);

	hci_dev_unlock_bh(hdev);
	hci_dev_put(hdev);

	return err;
}

static int remove_remote_oob_data(struct sock *sk, u16 index,
						unsigned char *data, u16 len)
{
	struct hci_dev *hdev;
	struct mgmt_cp_remove_remote_oob_data *cp = (void *) data;
	int err;

	BT_DBG("hci%u ", index);

	if (len != sizeof(*cp))
		return cmd_status(sk, index, MGMT_OP_REMOVE_REMOTE_OOB_DATA,
									EINVAL);

	hdev = hci_dev_get(index);
	if (!hdev)
		return cmd_status(sk, index, MGMT_OP_REMOVE_REMOTE_OOB_DATA,
									ENODEV);

	hci_dev_lock_bh(hdev);

	err = hci_remove_remote_oob_data(hdev, &cp->bdaddr);
	if (err < 0)
		err = cmd_status(sk, index, MGMT_OP_REMOVE_REMOTE_OOB_DATA,
									-err);
	else
		err = cmd_complete(sk, index, MGMT_OP_REMOVE_REMOTE_OOB_DATA,
								NULL, 0);

	hci_dev_unlock_bh(hdev);
	hci_dev_put(hdev);

	return err;
}

int mgmt_control(struct sock *sk, struct msghdr *msg, size_t msglen)
{
	unsigned char *buf;
	struct mgmt_hdr *hdr;
	u16 opcode, index, len;
	int err;

	BT_DBG("got %zu bytes", msglen);

	if (msglen < sizeof(*hdr))
		return -EINVAL;

	buf = kmalloc(msglen, GFP_KERNEL);
	if (!buf)
		return -ENOMEM;

	if (memcpy_fromiovec(buf, msg->msg_iov, msglen)) {
		err = -EFAULT;
		goto done;
	}

	hdr = (struct mgmt_hdr *) buf;
	opcode = get_unaligned_le16(&hdr->opcode);
	index = get_unaligned_le16(&hdr->index);
	len = get_unaligned_le16(&hdr->len);

	if (len != msglen - sizeof(*hdr)) {
		err = -EINVAL;
		goto done;
	}

	BT_DBG("got opcode %x", opcode);
	switch (opcode) {
	case MGMT_OP_READ_VERSION:
		err = read_version(sk);
		break;
	case MGMT_OP_READ_INDEX_LIST:
		err = read_index_list(sk);
		break;
	case MGMT_OP_READ_INFO:
		err = read_controller_info(sk, index);
		break;
	case MGMT_OP_SET_POWERED:
		err = set_powered(sk, index, buf + sizeof(*hdr), len);
		break;
	case MGMT_OP_SET_DISCOVERABLE:
		err = set_discoverable(sk, index, buf + sizeof(*hdr), len);
		break;
	case MGMT_OP_SET_LIMIT_DISCOVERABLE:
		err = set_limited_discoverable(sk, index, buf + sizeof(*hdr),
									len);
		break;
	case MGMT_OP_SET_CONNECTABLE:
		err = set_connectable(sk, index, buf + sizeof(*hdr), len);
		break;
	case MGMT_OP_SET_PAIRABLE:
		err = set_pairable(sk, index, buf + sizeof(*hdr), len);
		break;
	case MGMT_OP_ADD_UUID:
		err = add_uuid(sk, index, buf + sizeof(*hdr), len);
		break;
	case MGMT_OP_REMOVE_UUID:
		err = remove_uuid(sk, index, buf + sizeof(*hdr), len);
		break;
	case MGMT_OP_SET_DEV_CLASS:
		err = set_dev_class(sk, index, buf + sizeof(*hdr), len);
		break;
	case MGMT_OP_SET_SERVICE_CACHE:
		err = set_service_cache(sk, index, buf + sizeof(*hdr), len);
		break;
	case MGMT_OP_LOAD_KEYS:
		err = load_keys(sk, index, buf + sizeof(*hdr), len);
		break;
	case MGMT_OP_REMOVE_KEY:
		err = remove_key(sk, index, buf + sizeof(*hdr), len);
		break;
	case MGMT_OP_DISCONNECT:
		err = disconnect(sk, index, buf + sizeof(*hdr), len);
		break;
	case MGMT_OP_GET_CONNECTIONS:
		err = get_connections(sk, index);
		break;
	case MGMT_OP_PIN_CODE_REPLY:
		err = pin_code_reply(sk, index, buf + sizeof(*hdr), len);
		break;
	case MGMT_OP_PIN_CODE_NEG_REPLY:
		err = pin_code_neg_reply(sk, index, buf + sizeof(*hdr), len);
		break;
	case MGMT_OP_SET_IO_CAPABILITY:
		err = set_io_capability(sk, index, buf + sizeof(*hdr), len);
		break;
	case MGMT_OP_PAIR_DEVICE:
		err = pair_device(sk, index, buf + sizeof(*hdr), len);
		break;
	case MGMT_OP_USER_CONFIRM_REPLY:
	case MGMT_OP_USER_PASSKEY_REPLY:
	case MGMT_OP_USER_CONFIRM_NEG_REPLY:
		err = user_confirm_reply(sk, index, buf + sizeof(*hdr),
								len, opcode);
		break;
	case MGMT_OP_SET_LOCAL_NAME:
		err = set_local_name(sk, index, buf + sizeof(*hdr), len);
		break;
	case MGMT_OP_START_DISCOVERY:
		err = start_discovery(sk, index);
		break;
	case MGMT_OP_STOP_DISCOVERY:
		err = stop_discovery(sk, index);
		break;
	case MGMT_OP_RESOLVE_NAME:
		err = resolve_name(sk, index, buf + sizeof(*hdr), len);
		break;
	case MGMT_OP_SET_CONNECTION_PARAMS:
		err = set_connection_params(sk, index, buf + sizeof(*hdr), len);
		break;
	case MGMT_OP_SET_RSSI_REPORTER:
		err = set_rssi_reporter(sk, index, buf + sizeof(*hdr), len);
		break;
	case MGMT_OP_UNSET_RSSI_REPORTER:
		err = unset_rssi_reporter(sk, index, buf + sizeof(*hdr), len);
		break;
	case MGMT_OP_READ_LOCAL_OOB_DATA:
		err = read_local_oob_data(sk, index);
		break;
	case MGMT_OP_ADD_REMOTE_OOB_DATA:
		err = add_remote_oob_data(sk, index, buf + sizeof(*hdr), len);
		break;
	case MGMT_OP_REMOVE_REMOTE_OOB_DATA:
		err = remove_remote_oob_data(sk, index, buf + sizeof(*hdr),
									len);
		break;
	case MGMT_OP_ENCRYPT_LINK:
		err = encrypt_link(sk, index, buf + sizeof(*hdr), len);
		break;

	default:
		BT_DBG("Unknown op %u", opcode);
		err = cmd_status(sk, index, opcode, 0x01);
		break;
	}

	if (err < 0)
		goto done;

	err = msglen;

done:
	kfree(buf);
	return err;
}

int mgmt_index_added(u16 index)
{
	BT_DBG("%d", index);
	return mgmt_event(MGMT_EV_INDEX_ADDED, index, NULL, 0, NULL);
}

int mgmt_index_removed(u16 index)
{
	BT_DBG("%d", index);
	return mgmt_event(MGMT_EV_INDEX_REMOVED, index, NULL, 0, NULL);
}

struct cmd_lookup {
	u8 val;
	struct sock *sk;
};

static void mode_rsp(struct pending_cmd *cmd, void *data)
{
	struct mgmt_mode *cp = cmd->param;
	struct cmd_lookup *match = data;

	if (cp->val != match->val)
		return;

	send_mode_rsp(cmd->sk, cmd->opcode, cmd->index, cp->val);

	list_del(&cmd->list);

	if (match->sk == NULL) {
		match->sk = cmd->sk;
		sock_hold(match->sk);
	}

	mgmt_pending_free(cmd);
}

int mgmt_powered(u16 index, u8 powered)
{
	struct mgmt_mode ev;
	struct cmd_lookup match = { powered, NULL };
	int ret;

	BT_DBG("hci%u %d", index, powered);

	mgmt_pending_foreach(MGMT_OP_SET_POWERED, index, mode_rsp, &match);

	ev.val = powered;

	ret = mgmt_event(MGMT_EV_POWERED, index, &ev, sizeof(ev), match.sk);

	if (match.sk)
		sock_put(match.sk);

	return ret;
}

int mgmt_discoverable(u16 index, u8 discoverable)
{
	struct mgmt_mode ev;
	struct cmd_lookup match = { discoverable, NULL };
	int ret;

	mgmt_pending_foreach(MGMT_OP_SET_DISCOVERABLE, index, mode_rsp, &match);

	ev.val = discoverable;

	ret = mgmt_event(MGMT_EV_DISCOVERABLE, index, &ev, sizeof(ev),
								match.sk);

	if (match.sk)
		sock_put(match.sk);

	return ret;
}

int mgmt_connectable(u16 index, u8 connectable)
{
	struct mgmt_mode ev;
	struct cmd_lookup match = { connectable, NULL };
	int ret;

	mgmt_pending_foreach(MGMT_OP_SET_CONNECTABLE, index, mode_rsp, &match);

	ev.val = connectable;

	ret = mgmt_event(MGMT_EV_CONNECTABLE, index, &ev, sizeof(ev), match.sk);

	if (match.sk)
		sock_put(match.sk);

	return ret;
}

int mgmt_new_key(u16 index, struct link_key *key, u8 bonded)
{
	struct mgmt_ev_new_key *ev;
	int err, total;

	total = sizeof(struct mgmt_ev_new_key) + key->dlen;
	ev = kzalloc(total, GFP_ATOMIC);
	if (!ev)
		return -ENOMEM;

	bacpy(&ev->key.bdaddr, &key->bdaddr);
	ev->key.addr_type = key->addr_type;
	ev->key.key_type = key->key_type;
	memcpy(ev->key.val, key->val, 16);
	ev->key.pin_len = key->pin_len;
	ev->key.auth = key->auth;
	ev->store_hint = bonded;
	ev->key.dlen = key->dlen;

	memcpy(ev->key.data, key->data, key->dlen);

	err = mgmt_event(MGMT_EV_NEW_KEY, index, ev, total, NULL);

	kfree(ev);

	return err;
}

int mgmt_connected(u16 index, bdaddr_t *bdaddr, u8 le)
{
	struct mgmt_ev_connected ev;

	bacpy(&ev.bdaddr, bdaddr);
	ev.le = le;

	return mgmt_event(MGMT_EV_CONNECTED, index, &ev, sizeof(ev), NULL);
}

static void disconnect_rsp(struct pending_cmd *cmd, void *data)
{
	struct mgmt_cp_disconnect *cp = cmd->param;
	struct sock **sk = data;
	struct mgmt_rp_disconnect rp;

	bacpy(&rp.bdaddr, &cp->bdaddr);

	cmd_complete(cmd->sk, cmd->index, MGMT_OP_DISCONNECT, &rp, sizeof(rp));

	*sk = cmd->sk;
	sock_hold(*sk);

	mgmt_pending_remove(cmd);
}

int mgmt_disconnected(u16 index, bdaddr_t *bdaddr)
{
	struct mgmt_ev_disconnected ev;
	struct sock *sk = NULL;
	int err;

	mgmt_pending_foreach(MGMT_OP_DISCONNECT, index, disconnect_rsp, &sk);

	bacpy(&ev.bdaddr, bdaddr);

	err = mgmt_event(MGMT_EV_DISCONNECTED, index, &ev, sizeof(ev), sk);

	if (sk)
		sock_put(sk);

	return err;
}

int mgmt_disconnect_failed(u16 index)
{
	struct pending_cmd *cmd;
	int err;

	cmd = mgmt_pending_find(MGMT_OP_DISCONNECT, index);
	if (!cmd)
		return -ENOENT;

	err = cmd_status(cmd->sk, index, MGMT_OP_DISCONNECT, EIO);

	mgmt_pending_remove(cmd);

	return err;
}

int mgmt_connect_failed(u16 index, bdaddr_t *bdaddr, u8 status)
{
	struct mgmt_ev_connect_failed ev;

	bacpy(&ev.bdaddr, bdaddr);
	ev.status = status;

	return mgmt_event(MGMT_EV_CONNECT_FAILED, index, &ev, sizeof(ev), NULL);
}

int mgmt_pin_code_request(u16 index, bdaddr_t *bdaddr)
{
	struct mgmt_ev_pin_code_request ev;

	BT_DBG("hci%u", index);

	bacpy(&ev.bdaddr, bdaddr);
	ev.secure = 0;

	return mgmt_event(MGMT_EV_PIN_CODE_REQUEST, index, &ev, sizeof(ev),
									NULL);
}

int mgmt_pin_code_reply_complete(u16 index, bdaddr_t *bdaddr, u8 status)
{
	struct pending_cmd *cmd;
	struct mgmt_rp_pin_code_reply rp;
	int err;

	cmd = mgmt_pending_find(MGMT_OP_PIN_CODE_REPLY, index);
	if (!cmd)
		return -ENOENT;

	bacpy(&rp.bdaddr, bdaddr);
	rp.status = status;

	err = cmd_complete(cmd->sk, index, MGMT_OP_PIN_CODE_REPLY, &rp,
								sizeof(rp));

	mgmt_pending_remove(cmd);

	return err;
}

int mgmt_pin_code_neg_reply_complete(u16 index, bdaddr_t *bdaddr, u8 status)
{
	struct pending_cmd *cmd;
	struct mgmt_rp_pin_code_reply rp;
	int err;

	cmd = mgmt_pending_find(MGMT_OP_PIN_CODE_NEG_REPLY, index);
	if (!cmd)
		return -ENOENT;

	bacpy(&rp.bdaddr, bdaddr);
	rp.status = status;

	err = cmd_complete(cmd->sk, index, MGMT_OP_PIN_CODE_NEG_REPLY, &rp,
								sizeof(rp));

	mgmt_pending_remove(cmd);

	return err;
}

int mgmt_user_confirm_request(u16 index, u8 event,
					bdaddr_t *bdaddr, __le32 value)
{
	struct mgmt_ev_user_confirm_request ev;
	struct hci_conn *conn = NULL;
	struct hci_dev *hdev;
	u8 loc_cap, rem_cap, loc_mitm, rem_mitm;

	BT_DBG("hci%u", index);

	hdev = hci_dev_get(index);

	if (!hdev)
		return -ENODEV;

	conn = hci_conn_hash_lookup_ba(hdev, ACL_LINK, bdaddr);

	ev.auto_confirm = 0;

	if (!conn || event != HCI_EV_USER_CONFIRM_REQUEST)
		goto no_auto_confirm;

	loc_cap = (conn->io_capability == 0x04) ? 0x01 : conn->io_capability;
	rem_cap = conn->remote_cap;
	loc_mitm = conn->auth_type & 0x01;
	rem_mitm = conn->remote_auth & 0x01;

	if ((conn->auth_type & HCI_AT_DEDICATED_BONDING) &&
			conn->auth_initiator && rem_cap == 0x03)
		ev.auto_confirm = 1;
	else if (loc_cap == 0x01 && (rem_cap == 0x00 || rem_cap == 0x03))
		goto no_auto_confirm;


	if ((!loc_mitm || rem_cap == 0x03) && (!rem_mitm || loc_cap == 0x03))
		ev.auto_confirm = 1;

no_auto_confirm:
	bacpy(&ev.bdaddr, bdaddr);
	ev.event = event;
	put_unaligned_le32(value, &ev.value);

	hci_dev_put(hdev);

	return mgmt_event(MGMT_EV_USER_CONFIRM_REQUEST, index, &ev, sizeof(ev),
									NULL);
}

int mgmt_user_passkey_request(u16 index, bdaddr_t *bdaddr)
{
	struct mgmt_ev_user_passkey_request ev;

	BT_DBG("hci%u", index);

	bacpy(&ev.bdaddr, bdaddr);

	return mgmt_event(MGMT_EV_USER_PASSKEY_REQUEST, index, &ev, sizeof(ev),
									NULL);
}

static int confirm_reply_complete(u16 index, bdaddr_t *bdaddr, u8 status,
								u8 opcode)
{
	struct pending_cmd *cmd;
	struct mgmt_rp_user_confirm_reply rp;
	int err;

	cmd = mgmt_pending_find(opcode, index);
	if (!cmd)
		return -ENOENT;

	bacpy(&rp.bdaddr, bdaddr);
	rp.status = status;
	err = cmd_complete(cmd->sk, index, opcode, &rp, sizeof(rp));

	mgmt_pending_remove(cmd);

	return err;
}

int mgmt_user_confirm_reply_complete(u16 index, bdaddr_t *bdaddr, u8 status)
{
	return confirm_reply_complete(index, bdaddr, status,
						MGMT_OP_USER_CONFIRM_REPLY);
}

int mgmt_user_confirm_neg_reply_complete(u16 index, bdaddr_t *bdaddr, u8 status)
{
	return confirm_reply_complete(index, bdaddr, status,
					MGMT_OP_USER_CONFIRM_NEG_REPLY);
}

int mgmt_auth_failed(u16 index, bdaddr_t *bdaddr, u8 status)
{
	struct mgmt_ev_auth_failed ev;

	bacpy(&ev.bdaddr, bdaddr);
	ev.status = status;

	return mgmt_event(MGMT_EV_AUTH_FAILED, index, &ev, sizeof(ev), NULL);
}

int mgmt_set_local_name_complete(u16 index, u8 *name, u8 status)
{
	struct pending_cmd *cmd;
	struct hci_dev *hdev;
	struct mgmt_cp_set_local_name ev;
	int err;

	memset(&ev, 0, sizeof(ev));
	memcpy(ev.name, name, HCI_MAX_NAME_LENGTH);

	cmd = mgmt_pending_find(MGMT_OP_SET_LOCAL_NAME, index);
	if (!cmd)
		goto send_event;

	if (status) {
		err = cmd_status(cmd->sk, index, MGMT_OP_SET_LOCAL_NAME, EIO);
		goto failed;
	}

	hdev = hci_dev_get(index);
	if (hdev) {
		update_eir(hdev);
		hci_dev_put(hdev);
	}

	err = cmd_complete(cmd->sk, index, MGMT_OP_SET_LOCAL_NAME, &ev,
								sizeof(ev));
	if (err < 0)
		goto failed;

send_event:
	err = mgmt_event(MGMT_EV_LOCAL_NAME_CHANGED, index, &ev, sizeof(ev),
							cmd ? cmd->sk : NULL);

failed:
	if (cmd)
		mgmt_pending_remove(cmd);
	return err;
}

int mgmt_read_local_oob_data_reply_complete(u16 index, u8 *hash, u8 *randomizer,
								u8 status)
{
	struct pending_cmd *cmd;
	int err;

	BT_DBG("hci%u status %u", index, status);

	cmd = mgmt_pending_find(MGMT_OP_READ_LOCAL_OOB_DATA, index);
	if (!cmd)
		return -ENOENT;

	if (status) {
		err = cmd_status(cmd->sk, index, MGMT_OP_READ_LOCAL_OOB_DATA,
									EIO);
	} else {
		struct mgmt_rp_read_local_oob_data rp;

		memcpy(rp.hash, hash, sizeof(rp.hash));
		memcpy(rp.randomizer, randomizer, sizeof(rp.randomizer));

		err = cmd_complete(cmd->sk, index, MGMT_OP_READ_LOCAL_OOB_DATA,
							&rp, sizeof(rp));
	}

	mgmt_pending_remove(cmd);

	return err;
}

<<<<<<< HEAD
int mgmt_device_found(u16 index, bdaddr_t *bdaddr, u8 link_type, u8 addr_type,
			u8 le, u8 *dev_class, s8 rssi, u8 eir_len, u8 *eir)
=======
void mgmt_read_rssi_complete(u16 index, s8 rssi, bdaddr_t *bdaddr,
		u16 handle, u8 status)
{
	struct mgmt_ev_rssi_update ev;
	struct hci_conn *conn;
	struct hci_dev *hdev;

	if (status)
		return;

	hdev = hci_dev_get(index);
	conn = hci_conn_hash_lookup_handle(hdev, handle);

	if (!conn)
		return;

	BT_DBG("rssi_update_thresh_exceed : %d ",
		   conn->rssi_update_thresh_exceed);
	BT_DBG("RSSI Threshold : %d , recvd RSSI : %d ",
			conn->rssi_threshold, rssi);

	if (conn->rssi_update_thresh_exceed == 1) {
		BT_DBG("rssi_update_thresh_exceed == 1");
		if (rssi >= conn->rssi_threshold) {
			memset(&ev, 0, sizeof(ev));
			bacpy(&ev.bdaddr, bdaddr);
			ev.rssi = rssi;
			mgmt_event(MGMT_EV_RSSI_UPDATE, index, &ev,
				sizeof(ev), NULL);
		} else {
			hci_conn_set_rssi_reporter(conn, conn->rssi_threshold,
				conn->rssi_update_interval,
				conn->rssi_update_thresh_exceed);
		}
	} else {
		BT_DBG("rssi_update_thresh_exceed == 0");
		if (rssi <= conn->rssi_threshold) {
			memset(&ev, 0, sizeof(ev));
			bacpy(&ev.bdaddr, bdaddr);
			ev.rssi = rssi;
			mgmt_event(MGMT_EV_RSSI_UPDATE, index, &ev,
				sizeof(ev), NULL);
		} else {
			hci_conn_set_rssi_reporter(conn, conn->rssi_threshold,
				conn->rssi_update_interval,
				conn->rssi_update_thresh_exceed);
		}
	}
}


int mgmt_device_found(u16 index, bdaddr_t *bdaddr, u8 type, u8 le,
			u8 *dev_class, s8 rssi, u8 eir_len, u8 *eir)
>>>>>>> 31ef23fd
{
	struct mgmt_ev_device_found ev;
	struct hci_dev *hdev;
	int err;

	BT_DBG("le: %d", le);

	memset(&ev, 0, sizeof(ev));

	bacpy(&ev.addr.bdaddr, bdaddr);
	ev.addr.type = link_to_mgmt(link_type, addr_type);
	ev.rssi = rssi;
	ev.le = le;

	if (dev_class)
		memcpy(ev.dev_class, dev_class, sizeof(ev.dev_class));

	if (eir && eir_len)
		memcpy(ev.eir, eir, eir_len);

	err = mgmt_event(MGMT_EV_DEVICE_FOUND, index, &ev, sizeof(ev), NULL);

	if (err < 0)
		return err;

	hdev = hci_dev_get(index);

	if (!hdev)
		return 0;

	if (hdev->disco_state == SCAN_IDLE)
		goto done;

	hdev->disco_int_count++;

	if (hdev->disco_int_count >= hdev->disco_int_phase) {
		/* Inquiry scan for General Discovery LAP */
		struct hci_cp_inquiry cp = {{0x33, 0x8b, 0x9e}, 4, 0};
		struct hci_cp_le_set_scan_enable le_cp = {0, 0};

		hdev->disco_int_phase *= 2;
		hdev->disco_int_count = 0;
		if (hdev->disco_state == SCAN_LE) {
			/* cancel LE scan */
			hci_send_cmd(hdev, HCI_OP_LE_SET_SCAN_ENABLE,
					sizeof(le_cp), &le_cp);
			/* start BR scan */
			cp.num_rsp = (u8) hdev->disco_int_phase;
			hci_send_cmd(hdev, HCI_OP_INQUIRY,
					sizeof(cp), &cp);
			hdev->disco_state = SCAN_BR;
			del_timer_sync(&hdev->disco_le_timer);
		}
	}

done:
	hci_dev_put(hdev);
	return 0;
}


int mgmt_remote_name(u16 index, bdaddr_t *bdaddr, u8 status, u8 *name)
{
	struct mgmt_ev_remote_name ev;

	memset(&ev, 0, sizeof(ev));

	bacpy(&ev.bdaddr, bdaddr);
	ev.status = status;
	memcpy(ev.name, name, HCI_MAX_NAME_LENGTH);

	return mgmt_event(MGMT_EV_REMOTE_NAME, index, &ev, sizeof(ev), NULL);
}

int mgmt_encrypt_change(u16 index, bdaddr_t *bdaddr, u8 status)
{
	struct mgmt_ev_encrypt_change ev;

	BT_DBG("hci%u", index);

	bacpy(&ev.bdaddr, bdaddr);
	ev.status = status;

	return mgmt_event(MGMT_EV_ENCRYPT_CHANGE, index, &ev, sizeof(ev),
									NULL);
}

int mgmt_remote_class(u16 index, bdaddr_t *bdaddr, u8 dev_class[3])
{
	struct mgmt_ev_remote_class ev;

	memset(&ev, 0, sizeof(ev));

	bacpy(&ev.bdaddr, bdaddr);
	memcpy(ev.dev_class, dev_class, 3);

	return mgmt_event(MGMT_EV_REMOTE_CLASS, index, &ev, sizeof(ev), NULL);
}

int mgmt_remote_version(u16 index, bdaddr_t *bdaddr, u8 ver, u16 mnf,
							u16 sub_ver)
{
	struct mgmt_ev_remote_version ev;

	memset(&ev, 0, sizeof(ev));

	bacpy(&ev.bdaddr, bdaddr);
	ev.lmp_ver = ver;
	ev.manufacturer = mnf;
	ev.lmp_subver = sub_ver;

	return mgmt_event(MGMT_EV_REMOTE_VERSION, index, &ev, sizeof(ev), NULL);
}

int mgmt_remote_features(u16 index, bdaddr_t *bdaddr, u8 features[8])
{
	struct mgmt_ev_remote_features ev;

	memset(&ev, 0, sizeof(ev));

	bacpy(&ev.bdaddr, bdaddr);
	memcpy(ev.features, features, sizeof(ev.features));

	return mgmt_event(MGMT_EV_REMOTE_FEATURES, index, &ev, sizeof(ev),
									NULL);
}<|MERGE_RESOLUTION|>--- conflicted
+++ resolved
@@ -2914,10 +2914,6 @@
 	return err;
 }
 
-<<<<<<< HEAD
-int mgmt_device_found(u16 index, bdaddr_t *bdaddr, u8 link_type, u8 addr_type,
-			u8 le, u8 *dev_class, s8 rssi, u8 eir_len, u8 *eir)
-=======
 void mgmt_read_rssi_complete(u16 index, s8 rssi, bdaddr_t *bdaddr,
 		u16 handle, u8 status)
 {
@@ -2969,9 +2965,8 @@
 }
 
 
-int mgmt_device_found(u16 index, bdaddr_t *bdaddr, u8 type, u8 le,
-			u8 *dev_class, s8 rssi, u8 eir_len, u8 *eir)
->>>>>>> 31ef23fd
+int mgmt_device_found(u16 index, bdaddr_t *bdaddr, u8 link_type, u8 addr_type,
+			u8 le, u8 *dev_class, s8 rssi, u8 eir_len, u8 *eir)
 {
 	struct mgmt_ev_device_found ev;
 	struct hci_dev *hdev;
