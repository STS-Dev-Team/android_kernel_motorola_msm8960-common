--- conflicted
+++ resolved
@@ -841,8 +841,6 @@
 }
 #endif
 
-<<<<<<< HEAD
-=======
 static int msm_otg_notify_power_supply(struct msm_otg *motg, unsigned mA)
 {
 	struct power_supply *psy;
@@ -872,7 +870,6 @@
 	return -ENXIO;
 }
 
->>>>>>> 57adb073
 static void msm_otg_notify_charger(struct msm_otg *motg, unsigned mA)
 {
 	if ((motg->chg_type == USB_ACA_DOCK_CHARGER ||
