--- conflicted
+++ resolved
@@ -398,27 +398,11 @@
 			SLEEP_CLK_HZ * SECONDS_PER_HOUR);
 }
 
-<<<<<<< HEAD
-=======
 static s64 ccmicrovolt_to_uvs(s64 cc_uv)
 {
 	return div_s64(cc_uv * CC_READING_TICKS, SLEEP_CLK_HZ);
 }
 
-#define GAIN_REFERENCE_UV 25000
-/*
- * gain compensation for ccadc readings - common for vsense based and
- * couloumb counter based readings
- */
-static s64 cc_adjust_for_gain(struct pm8921_bms_chip *chip, s64 cc)
-{
-	if (chip->ccadc_gain_uv == 0)
-		return cc;
-
-	return div_s64(cc * GAIN_REFERENCE_UV, chip->ccadc_gain_uv);
-}
-
->>>>>>> ce692559
 /* returns the signed value read from the hardware */
 static int read_cc(struct pm8921_bms_chip *chip, int *result)
 {
