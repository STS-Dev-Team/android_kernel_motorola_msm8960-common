--- conflicted
+++ resolved
@@ -3568,9 +3568,6 @@
 	}
 }
 
-<<<<<<< HEAD
-#define CHG_SHOW_MAX_SIZE 50
-=======
 static int pm8921_charger_suspend_noirq(struct device *dev)
 {
 	int rc;
@@ -3597,7 +3594,6 @@
 	return 0;
 }
 
->>>>>>> 17c979eb
 static ssize_t force_chg_usb_suspend_store(struct device *dev,
 					struct device_attribute *attr,
 					const char *buf, size_t count)
@@ -3630,6 +3626,7 @@
 	return r ? r : count;
 }
 
+#define CHG_SHOW_MAX_SIZE 50
 static ssize_t force_chg_usb_suspend_show(struct device *dev,
 					struct device_attribute *attr,
 					char *buf)
