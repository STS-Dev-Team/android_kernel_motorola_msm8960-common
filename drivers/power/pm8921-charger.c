/* Copyright (c) 2011-2012, Code Aurora Forum. All rights reserved.
 *
 * This program is free software; you can redistribute it and/or modify
 * it under the terms of the GNU General Public License version 2 and
 * only version 2 as published by the Free Software Foundation.
 *
 * This program is distributed in the hope that it will be useful,
 * but WITHOUT ANY WARRANTY; without even the implied warranty of
 * MERCHANTABILITY or FITNESS FOR A PARTICULAR PURPOSE.  See the
 * GNU General Public License for more details.
 *
 */
#define pr_fmt(fmt)	"%s: " fmt, __func__

#include <linux/android_alarm.h>
#include <linux/module.h>
#include <linux/moduleparam.h>
#include <linux/platform_device.h>
#include <linux/errno.h>
#include <linux/mfd/pm8xxx/pm8921-charger.h>
#include <linux/mfd/pm8xxx/pm8921-bms.h>
#include <linux/mfd/pm8xxx/pm8xxx-adc.h>
#include <linux/mfd/pm8xxx/batt-alarm.h>
#include <linux/mfd/pm8xxx/ccadc.h>
#include <linux/mfd/pm8xxx/core.h>
#include <linux/interrupt.h>
#include <linux/delay.h>
#include <linux/bitops.h>
#include <linux/workqueue.h>
#include <linux/debugfs.h>
#include <linux/slab.h>
#include <linux/reboot.h>

#include <mach/msm_xo.h>
#include <mach/msm_hsusb.h>

#ifdef CONFIG_EMU_DETECTION
#include <mach/mmi_emu_det.h>
#include <linux/emu-accy.h>
#endif

#define CHG_BUCK_CLOCK_CTRL	0x14

#define PBL_ACCESS1		0x04
#define PBL_ACCESS2		0x05
#define SYS_CONFIG_1		0x06
#define SYS_CONFIG_2		0x07
#define CHG_CNTRL		0x204
#define CHG_IBAT_MAX		0x205
#define CHG_TEST		0x206
#define CHG_BUCK_CTRL_TEST1	0x207
#define CHG_BUCK_CTRL_TEST2	0x208
#define CHG_BUCK_CTRL_TEST3	0x209
#define COMPARATOR_OVERRIDE	0x20A
#define PSI_TXRX_SAMPLE_DATA_0	0x20B
#define PSI_TXRX_SAMPLE_DATA_1	0x20C
#define PSI_TXRX_SAMPLE_DATA_2	0x20D
#define PSI_TXRX_SAMPLE_DATA_3	0x20E
#define PSI_CONFIG_STATUS	0x20F
#define CHG_IBAT_SAFE		0x210
#define CHG_ITRICKLE		0x211
#define CHG_CNTRL_2		0x212
#define CHG_VBAT_DET		0x213
#define CHG_VTRICKLE		0x214
#define CHG_ITERM		0x215
#define CHG_CNTRL_3		0x216
#define CHG_VIN_MIN		0x217
#define CHG_TWDOG		0x218
#define CHG_TTRKL_MAX		0x219
#define CHG_TEMP_THRESH		0x21A
#define CHG_TCHG_MAX		0x21B
#define USB_OVP_CONTROL		0x21C
#define DC_OVP_CONTROL		0x21D
#define USB_OVP_TEST		0x21E
#define DC_OVP_TEST		0x21F
#define CHG_VDD_MAX		0x220
#define CHG_VDD_SAFE		0x221
#define CHG_VBAT_BOOT_THRESH	0x222
#define USB_OVP_TRIM		0x355
#define BUCK_CONTROL_TRIM1	0x356
#define BUCK_CONTROL_TRIM2	0x357
#define BUCK_CONTROL_TRIM3	0x358
#define BUCK_CONTROL_TRIM4	0x359
#define CHG_DEFAULTS_TRIM	0x35A
#define CHG_ITRIM		0x35B
#define CHG_TTRIM		0x35C
#define CHG_COMP_OVR		0x20A

/* check EOC every 10 seconds */
#define EOC_CHECK_PERIOD_MS	10000
/* check for USB unplug every 200 msecs */
#define UNPLUG_CHECK_WAIT_PERIOD_MS 200

enum chg_fsm_state {
	FSM_STATE_OFF_0 = 0,
	FSM_STATE_BATFETDET_START_12 = 12,
	FSM_STATE_BATFETDET_END_16 = 16,
	FSM_STATE_ON_CHG_HIGHI_1 = 1,
	FSM_STATE_ATC_2A = 2,
	FSM_STATE_ATC_2B = 18,
	FSM_STATE_ON_BAT_3 = 3,
	FSM_STATE_ATC_FAIL_4 = 4 ,
	FSM_STATE_DELAY_5 = 5,
	FSM_STATE_ON_CHG_AND_BAT_6 = 6,
	FSM_STATE_FAST_CHG_7 = 7,
	FSM_STATE_TRKL_CHG_8 = 8,
	FSM_STATE_CHG_FAIL_9 = 9,
	FSM_STATE_EOC_10 = 10,
	FSM_STATE_ON_CHG_VREGOK_11 = 11,
	FSM_STATE_ATC_PAUSE_13 = 13,
	FSM_STATE_FAST_CHG_PAUSE_14 = 14,
	FSM_STATE_TRKL_CHG_PAUSE_15 = 15,
	FSM_STATE_START_BOOT = 20,
	FSM_STATE_FLCB_VREGOK = 21,
	FSM_STATE_FLCB = 22,
};

struct fsm_state_to_batt_status {
	enum chg_fsm_state	fsm_state;
	int			batt_state;
};

static struct fsm_state_to_batt_status map[] = {
	{FSM_STATE_OFF_0, POWER_SUPPLY_STATUS_UNKNOWN},
	{FSM_STATE_BATFETDET_START_12, POWER_SUPPLY_STATUS_UNKNOWN},
	{FSM_STATE_BATFETDET_END_16, POWER_SUPPLY_STATUS_UNKNOWN},
	/*
	 * for CHG_HIGHI_1 report NOT_CHARGING if battery missing,
	 * too hot/cold, charger too hot
	 */
	{FSM_STATE_ON_CHG_HIGHI_1, POWER_SUPPLY_STATUS_FULL},
	{FSM_STATE_ATC_2A, POWER_SUPPLY_STATUS_CHARGING},
	{FSM_STATE_ATC_2B, POWER_SUPPLY_STATUS_CHARGING},
	{FSM_STATE_ON_BAT_3, POWER_SUPPLY_STATUS_DISCHARGING},
	{FSM_STATE_ATC_FAIL_4, POWER_SUPPLY_STATUS_DISCHARGING},
	{FSM_STATE_DELAY_5, POWER_SUPPLY_STATUS_UNKNOWN },
	{FSM_STATE_ON_CHG_AND_BAT_6, POWER_SUPPLY_STATUS_CHARGING},
	{FSM_STATE_FAST_CHG_7, POWER_SUPPLY_STATUS_CHARGING},
	{FSM_STATE_TRKL_CHG_8, POWER_SUPPLY_STATUS_CHARGING},
	{FSM_STATE_CHG_FAIL_9, POWER_SUPPLY_STATUS_DISCHARGING},
	{FSM_STATE_EOC_10, POWER_SUPPLY_STATUS_FULL},
	{FSM_STATE_ON_CHG_VREGOK_11, POWER_SUPPLY_STATUS_NOT_CHARGING},
	{FSM_STATE_ATC_PAUSE_13, POWER_SUPPLY_STATUS_NOT_CHARGING},
	{FSM_STATE_FAST_CHG_PAUSE_14, POWER_SUPPLY_STATUS_NOT_CHARGING},
	{FSM_STATE_TRKL_CHG_PAUSE_15, POWER_SUPPLY_STATUS_NOT_CHARGING},
	{FSM_STATE_START_BOOT, POWER_SUPPLY_STATUS_NOT_CHARGING},
	{FSM_STATE_FLCB_VREGOK, POWER_SUPPLY_STATUS_NOT_CHARGING},
	{FSM_STATE_FLCB, POWER_SUPPLY_STATUS_NOT_CHARGING},
};

enum chg_regulation_loop {
	VDD_LOOP = BIT(3),
	BAT_CURRENT_LOOP = BIT(2),
	INPUT_CURRENT_LOOP = BIT(1),
	INPUT_VOLTAGE_LOOP = BIT(0),
	CHG_ALL_LOOPS = VDD_LOOP | BAT_CURRENT_LOOP
			| INPUT_CURRENT_LOOP | INPUT_VOLTAGE_LOOP,
};

enum pmic_chg_interrupts {
	USBIN_VALID_IRQ = 0,
	USBIN_OV_IRQ,
	BATT_INSERTED_IRQ,
	VBATDET_LOW_IRQ,
	USBIN_UV_IRQ,
	VBAT_OV_IRQ,
	CHGWDOG_IRQ,
	VCP_IRQ,
	ATCDONE_IRQ,
	ATCFAIL_IRQ,
	CHGDONE_IRQ,
	CHGFAIL_IRQ,
	CHGSTATE_IRQ,
	LOOP_CHANGE_IRQ,
	FASTCHG_IRQ,
	TRKLCHG_IRQ,
	BATT_REMOVED_IRQ,
	BATTTEMP_HOT_IRQ,
	CHGHOT_IRQ,
	BATTTEMP_COLD_IRQ,
	CHG_GONE_IRQ,
	BAT_TEMP_OK_IRQ,
	COARSE_DET_LOW_IRQ,
	VDD_LOOP_IRQ,
	VREG_OV_IRQ,
	VBATDET_IRQ,
	BATFET_IRQ,
	PSI_IRQ,
	DCIN_VALID_IRQ,
	DCIN_OV_IRQ,
	DCIN_UV_IRQ,
	PM_CHG_MAX_INTS,
};

struct bms_notify {
	int			is_battery_full;
	int			is_charging;
	struct	work_struct	work;
};

/**
 * struct pm8921_chg_chip -device information
 * @dev:			device pointer to access the parent
 * @usb_present:		present status of usb
 * @dc_present:			present status of dc
 * @usb_charger_current:	usb current to charge the battery with used when
 *				the usb path is enabled or charging is resumed
 * @safety_time:		max time for which charging will happen
 * @update_time:		how frequently the userland needs to be updated
 * @max_voltage_mv:		the max volts the batt should be charged up to
 * @min_voltage_mv:		the min battery voltage before turning the FETon
 * @cool_temp_dc:		the cool temp threshold in deciCelcius
 * @warm_temp_dc:		the warm temp threshold in deciCelcius
 * @resume_voltage_delta:	the voltage delta from vdd max at which the
 *				battery should resume charging
 * @term_current:		The charging based term current
 *
 */
struct pm8921_chg_chip {
	struct device			*dev;
	unsigned int			usb_present;
	unsigned int			dc_present;
	unsigned int			usb_charger_current;
	unsigned int			max_bat_chg_current;
	unsigned int			pmic_chg_irq[PM_CHG_MAX_INTS];
	unsigned int			safety_time;
	unsigned int			ttrkl_time;
	unsigned int			update_time;
	unsigned int			max_voltage_mv;
	unsigned int			min_voltage_mv;
	int				cool_temp_dc;
	int				warm_temp_dc;
	unsigned int			temp_check_period;
	unsigned int			cool_bat_chg_current;
	unsigned int			warm_bat_chg_current;
	unsigned int			cool_bat_voltage;
	unsigned int			warm_bat_voltage;
	unsigned int			is_bat_cool;
	unsigned int			is_bat_warm;
	unsigned int			resume_voltage_delta;
	unsigned int			term_current;
	unsigned int			vbat_channel;
	unsigned int			batt_temp_channel;
	unsigned int			batt_id_channel;
	struct power_supply		usb_psy;
	struct power_supply		dc_psy;
	struct power_supply		*ext_psy;
	struct power_supply		batt_psy;
	struct dentry			*dent;
	struct bms_notify		bms_notify;
	bool				keep_btm_on_suspend;
	bool				ext_charging;
	bool				ext_charge_done;
	DECLARE_BITMAP(enabled_irqs, PM_CHG_MAX_INTS);
	struct work_struct		battery_id_valid_work;
	int64_t				batt_id_min;
	int64_t				batt_id_max;
	int				trkl_voltage;
	int				weak_voltage;
	int				trkl_current;
	int				weak_current;
	int				vin_min;
	unsigned int			*thermal_mitigation;
	int				thermal_levels;
	struct delayed_work		update_heartbeat_work;
	struct delayed_work		eoc_work;
	struct work_struct		unplug_ovp_fet_open_work;
	struct delayed_work		unplug_check_work;
	struct wake_lock		unplug_ovp_fet_open_wake_lock;
	struct wake_lock		eoc_wake_lock;
	enum pm8921_chg_cold_thr	cold_thr;
	enum pm8921_chg_hot_thr		hot_thr;
	int				factory_mode;
#ifdef CONFIG_PM8921_EXTENDED_INFO
	unsigned int			step_charge_current;
	unsigned int			step_charge_voltage;
	unsigned int			batt_alarm_delta;
	unsigned int			lower_battery_threshold;
	int64_t				batt_valid;
	struct alarm			alarm;
	struct wake_lock		heartbeat_wake_lock;
	struct work_struct		wakeup_alarm_work;
#endif
#ifdef CONFIG_PM8921_FACTORY_SHUTDOWN
	void				(*arch_reboot_cb)(void);
#endif
#ifdef CONFIG_EMU_DETECTION
	enum emu_accy			emu_accessory;
#endif
};

static int usb_max_current;
static int charging_disabled;
static int thermal_mitigation;
static int charge_rate;

#ifdef CONFIG_PM8921_EXTENDED_INFO
static enum pm8921_alarm_state alarm_state = PM_BATT_ALARM_NORMAL;
static int pm8921_battery_gauge_alarm_notify(struct notifier_block *,
					     unsigned long, void *);
static struct notifier_block alarm_notifier = {
	.notifier_call = pm8921_battery_gauge_alarm_notify,
};
static enum pm8921_btm_state btm_state = BTM_NORM;
static void pm8921_chg_program_alarm(struct pm8921_chg_chip *chip, int seconds);
static int calculate_suspend_time(struct pm8921_chg_chip *chip, int fcc,
				  int soc, int temperature);
#endif
#ifdef CONFIG_EMU_DETECTION
static int pm8921_chg_accy_notify(struct notifier_block *,
				  unsigned long, void *);
static struct notifier_block accy_notifier = {
	.notifier_call = pm8921_chg_accy_notify,
};
#endif
static struct pm8921_chg_chip *the_chip;

static struct pm8xxx_adc_arb_btm_param btm_config;

static int pm8921_charging_reboot(struct notifier_block *, unsigned long,
				  void *);

static int configure_btm(struct pm8921_chg_chip *chip);
static void btm_configure_work(struct work_struct *work);
DECLARE_WORK(btm_config_work, btm_configure_work);
static struct notifier_block pm8921_charging_reboot_notifier = {
	.notifier_call = pm8921_charging_reboot,
};

static int pm_chg_masked_write(struct pm8921_chg_chip *chip, u16 addr,
							u8 mask, u8 val)
{
	int rc;
	u8 reg;

	rc = pm8xxx_readb(chip->dev->parent, addr, &reg);
	if (rc) {
		pr_err("pm8xxx_readb failed: addr=%03X, rc=%d\n", addr, rc);
		return rc;
	}
	reg &= ~mask;
	reg |= val & mask;
	rc = pm8xxx_writeb(chip->dev->parent, addr, reg);
	if (rc) {
		pr_err("pm8xxx_writeb failed: addr=%03X, rc=%d\n", addr, rc);
		return rc;
	}
	return 0;
}

static int pm_chg_get_rt_status(struct pm8921_chg_chip *chip, int irq_id)
{
	return pm8xxx_read_irq_stat(chip->dev->parent,
					chip->pmic_chg_irq[irq_id]);
}

/* Treat OverVoltage/UnderVoltage as source missing */
static int is_usb_chg_plugged_in(struct pm8921_chg_chip *chip)
{
	return pm_chg_get_rt_status(chip, USBIN_VALID_IRQ);
}

/* Treat OverVoltage/UnderVoltage as source missing */
static int is_dc_chg_plugged_in(struct pm8921_chg_chip *chip)
{
	return pm_chg_get_rt_status(chip, DCIN_VALID_IRQ);
}

#define CAPTURE_FSM_STATE_CMD	0xC2
#define READ_BANK_7		0x70
#define READ_BANK_4		0x40
static int pm_chg_get_fsm_state(struct pm8921_chg_chip *chip)
{
	u8 temp;
	int err, ret = 0;

	temp = CAPTURE_FSM_STATE_CMD;
	err = pm8xxx_writeb(chip->dev->parent, CHG_TEST, temp);
	if (err) {
		pr_err("Error %d writing %d to addr %d\n", err, temp, CHG_TEST);
		return err;
	}

	temp = READ_BANK_7;
	err = pm8xxx_writeb(chip->dev->parent, CHG_TEST, temp);
	if (err) {
		pr_err("Error %d writing %d to addr %d\n", err, temp, CHG_TEST);
		return err;
	}

	err = pm8xxx_readb(chip->dev->parent, CHG_TEST, &temp);
	if (err) {
		pr_err("pm8xxx_readb fail: addr=%03X, rc=%d\n", CHG_TEST, err);
		return err;
	}
	/* get the lower 4 bits */
	ret = temp & 0xF;

	temp = READ_BANK_4;
	err = pm8xxx_writeb(chip->dev->parent, CHG_TEST, temp);
	if (err) {
		pr_err("Error %d writing %d to addr %d\n", err, temp, CHG_TEST);
		return err;
	}

	err = pm8xxx_readb(chip->dev->parent, CHG_TEST, &temp);
	if (err) {
		pr_err("pm8xxx_readb fail: addr=%03X, rc=%d\n", CHG_TEST, err);
		return err;
	}
	/* get the upper 1 bit */
	ret |= (temp & 0x1) << 4;
	return  ret;
}

#define READ_BANK_6		0x60
static int pm_chg_get_regulation_loop(struct pm8921_chg_chip *chip)
{
	u8 temp;
	int err;

	temp = READ_BANK_6;
	err = pm8xxx_writeb(chip->dev->parent, CHG_TEST, temp);
	if (err) {
		pr_err("Error %d writing %d to addr %d\n", err, temp, CHG_TEST);
		return err;
	}

	err = pm8xxx_readb(chip->dev->parent, CHG_TEST, &temp);
	if (err) {
		pr_err("pm8xxx_readb fail: addr=%03X, rc=%d\n", CHG_TEST, err);
		return err;
	}

	/* return the lower 4 bits */
	return temp & CHG_ALL_LOOPS;
}

#define CHG_USB_SUSPEND_BIT  BIT(2)
static int pm_chg_usb_suspend_enable(struct pm8921_chg_chip *chip, int enable)
{
	if (chip->factory_mode)
		return 0;

	return pm_chg_masked_write(chip, CHG_CNTRL_3, CHG_USB_SUSPEND_BIT,
			enable ? CHG_USB_SUSPEND_BIT : 0);
}

#define CHG_EN_BIT	BIT(7)
static int pm_chg_auto_enable(struct pm8921_chg_chip *chip, int enable)
{
	if (chip->factory_mode)
		return 0;

#ifdef CONFIG_PM8921_EXTENDED_INFO
	if (!chip->batt_valid)
		enable = 0;
#endif

	return pm_chg_masked_write(chip, CHG_CNTRL_3, CHG_EN_BIT,
				enable ? CHG_EN_BIT : 0);
}

#define CHG_FAILED_CLEAR	BIT(0)
#define ATC_FAILED_CLEAR	BIT(1)
static int pm_chg_failed_clear(struct pm8921_chg_chip *chip, int clear)
{
	int rc;

	rc = pm_chg_masked_write(chip, CHG_CNTRL_3, ATC_FAILED_CLEAR,
				clear ? ATC_FAILED_CLEAR : 0);
	rc |= pm_chg_masked_write(chip, CHG_CNTRL_3, CHG_FAILED_CLEAR,
				clear ? CHG_FAILED_CLEAR : 0);
	return rc;
}

#define CHG_CHARGE_DIS_BIT	BIT(1)
static int pm_chg_charge_dis(struct pm8921_chg_chip *chip, int disable)
{
	if (chip->factory_mode)
		return 0;

	return pm_chg_masked_write(chip, CHG_CNTRL, CHG_CHARGE_DIS_BIT,
				disable ? CHG_CHARGE_DIS_BIT : 0);
}

#define PM8921_CHG_V_MIN_MV	3240
#define PM8921_CHG_V_STEP_MV	20
#define PM8921_CHG_V_STEP_10_MV_BIT	BIT(7)
#define PM8921_CHG_VDDMAX_MAX	4500
#define PM8921_CHG_VDDMAX_MIN	3400
#define PM8921_CHG_V_MASK	0x7F
static int __pm_chg_vddmax_set(struct pm8921_chg_chip *chip, int voltage)
{
	int remainder, voltage_20_step;
	u8 temp = 0;

	voltage_20_step = voltage;
	remainder = voltage % 20;
	if (remainder >= 10) {
		voltage_20_step += 10;
		temp = PM8921_CHG_V_STEP_10_MV_BIT;
	}

	temp |= (voltage_20_step - PM8921_CHG_V_MIN_MV) / PM8921_CHG_V_STEP_MV;
	pr_debug("voltage=%d setting %02x\n", voltage, temp);
	return pm8xxx_writeb(chip->dev->parent, CHG_VDD_MAX, temp);
}

static int pm_chg_vddmax_get(struct pm8921_chg_chip *chip, int *voltage)
{
	u8 temp;
	int rc;

	rc = pm8xxx_readb(chip->dev->parent, CHG_VDD_MAX, &temp);
	if (rc) {
		pr_err("rc = %d while reading vdd max\n", rc);
		*voltage = 0;
		return rc;
	}
	temp &= PM8921_CHG_V_MASK;
	*voltage = (int)temp * PM8921_CHG_V_STEP_MV + PM8921_CHG_V_MIN_MV;
	if (temp & PM8921_CHG_V_STEP_10_MV_BIT)
		*voltage = *voltage - 10;
	return 0;
}

static int pm_chg_vddmax_set(struct pm8921_chg_chip *chip, int voltage)
{
	int current_mv, ret, steps, i;
	bool increase;

	ret = 0;

	if (voltage < PM8921_CHG_VDDMAX_MIN
		|| voltage > PM8921_CHG_VDDMAX_MAX) {
		pr_err("bad mV=%d asked to set\n", voltage);
		return -EINVAL;
	}

	ret = pm_chg_vddmax_get(chip, &current_mv);
	if (ret) {
		pr_err("Failed to read vddmax rc=%d\n", ret);
		return -EINVAL;
	}
	if (current_mv == voltage)
		return 0;

	/* Only change in increments when USB is present */
	if (is_usb_chg_plugged_in(chip)) {
		if (current_mv < voltage) {
			steps = (voltage - current_mv) / PM8921_CHG_V_STEP_MV;
			increase = true;
		} else {
			steps = (current_mv - voltage) / PM8921_CHG_V_STEP_MV;
			increase = false;
		}
		for (i = 0; i < steps; i++) {
			if (increase)
				current_mv += PM8921_CHG_V_STEP_MV;
			else
				current_mv -= PM8921_CHG_V_STEP_MV;
			ret |= __pm_chg_vddmax_set(chip, current_mv);
		}
	}
	ret |= __pm_chg_vddmax_set(chip, voltage);
	return ret;
}

#define PM8921_CHG_VDDSAFE_MIN	3400
#define PM8921_CHG_VDDSAFE_MAX	4500
static int pm_chg_vddsafe_set(struct pm8921_chg_chip *chip, int voltage)
{
	u8 temp;

	if (voltage < PM8921_CHG_VDDSAFE_MIN
			|| voltage > PM8921_CHG_VDDSAFE_MAX) {
		pr_err("bad mV=%d asked to set\n", voltage);
		return -EINVAL;
	}
	temp = (voltage - PM8921_CHG_V_MIN_MV) / PM8921_CHG_V_STEP_MV;
	pr_debug("voltage=%d setting %02x\n", voltage, temp);
	return pm_chg_masked_write(chip, CHG_VDD_SAFE, PM8921_CHG_V_MASK, temp);
}

#define PM8921_CHG_VBATDET_MIN	3240
#define PM8921_CHG_VBATDET_MAX	5780
static int pm_chg_vbatdet_set(struct pm8921_chg_chip *chip, int voltage)
{
	u8 temp;

	if (voltage < PM8921_CHG_VBATDET_MIN
			|| voltage > PM8921_CHG_VBATDET_MAX) {
		pr_err("bad mV=%d asked to set\n", voltage);
		return -EINVAL;
	}
	temp = (voltage - PM8921_CHG_V_MIN_MV) / PM8921_CHG_V_STEP_MV;
	pr_debug("voltage=%d setting %02x\n", voltage, temp);
	return pm_chg_masked_write(chip, CHG_VBAT_DET, PM8921_CHG_V_MASK, temp);
}

#define PM8921_CHG_VINMIN_MIN_MV	3800
#define PM8921_CHG_VINMIN_STEP_MV	100
#define PM8921_CHG_VINMIN_USABLE_MAX	6500
#define PM8921_CHG_VINMIN_USABLE_MIN	4300
#define PM8921_CHG_VINMIN_MASK		0x1F
static int pm_chg_vinmin_set(struct pm8921_chg_chip *chip, int voltage)
{
	u8 temp;

	if (voltage < PM8921_CHG_VINMIN_USABLE_MIN
			|| voltage > PM8921_CHG_VINMIN_USABLE_MAX) {
		pr_err("bad mV=%d asked to set\n", voltage);
		return -EINVAL;
	}
	temp = (voltage - PM8921_CHG_VINMIN_MIN_MV) / PM8921_CHG_VINMIN_STEP_MV;
	pr_debug("voltage=%d setting %02x\n", voltage, temp);
	return pm_chg_masked_write(chip, CHG_VIN_MIN, PM8921_CHG_VINMIN_MASK,
									temp);
}

static int pm_chg_vinmin_get(struct pm8921_chg_chip *chip)
{
	u8 temp;
	int rc, voltage_mv;

	rc = pm8xxx_readb(chip->dev->parent, CHG_VIN_MIN, &temp);
	temp &= PM8921_CHG_VINMIN_MASK;

	voltage_mv = PM8921_CHG_VINMIN_MIN_MV +
			(int)temp * PM8921_CHG_VINMIN_STEP_MV;

	return voltage_mv;
}

#define PM8921_CHG_IBATMAX_MIN	325
#define PM8921_CHG_IBATMAX_MAX	2000
#define PM8921_CHG_I_MIN_MA	225
#define PM8921_CHG_I_STEP_MA	50
#define PM8921_CHG_I_MASK	0x3F
static int pm_chg_ibatmax_set(struct pm8921_chg_chip *chip, int chg_current)
{
	u8 temp;

	if (chg_current < PM8921_CHG_IBATMAX_MIN
			|| chg_current > PM8921_CHG_IBATMAX_MAX) {
		pr_err("bad mA=%d asked to set\n", chg_current);
		return -EINVAL;
	}
	temp = (chg_current - PM8921_CHG_I_MIN_MA) / PM8921_CHG_I_STEP_MA;
	return pm_chg_masked_write(chip, CHG_IBAT_MAX, PM8921_CHG_I_MASK, temp);
}

#define PM8921_CHG_IBATSAFE_MIN	225
#define PM8921_CHG_IBATSAFE_MAX	3375
static int pm_chg_ibatsafe_set(struct pm8921_chg_chip *chip, int chg_current)
{
	u8 temp;

	if (chg_current < PM8921_CHG_IBATSAFE_MIN
			|| chg_current > PM8921_CHG_IBATSAFE_MAX) {
		pr_err("bad mA=%d asked to set\n", chg_current);
		return -EINVAL;
	}
	temp = (chg_current - PM8921_CHG_I_MIN_MA) / PM8921_CHG_I_STEP_MA;
	return pm_chg_masked_write(chip, CHG_IBAT_SAFE,
						PM8921_CHG_I_MASK, temp);
}

#define PM8921_CHG_ITERM_MIN_MA		50
#define PM8921_CHG_ITERM_MAX_MA		200
#define PM8921_CHG_ITERM_STEP_MA	10
#define PM8921_CHG_ITERM_MASK		0xF
static int pm_chg_iterm_set(struct pm8921_chg_chip *chip, int chg_current)
{
	u8 temp;

	if (chg_current < PM8921_CHG_ITERM_MIN_MA
			|| chg_current > PM8921_CHG_ITERM_MAX_MA) {
		pr_err("bad mA=%d asked to set\n", chg_current);
		return -EINVAL;
	}

	temp = (chg_current - PM8921_CHG_ITERM_MIN_MA)
				/ PM8921_CHG_ITERM_STEP_MA;
	return pm_chg_masked_write(chip, CHG_ITERM, PM8921_CHG_ITERM_MASK,
					 temp);
}

static int pm_chg_iterm_get(struct pm8921_chg_chip *chip, int *chg_current)
{
	u8 temp;
	int rc;

	rc = pm8xxx_readb(chip->dev->parent, CHG_ITERM, &temp);
	if (rc) {
		pr_err("err=%d reading CHG_ITEM\n", rc);
		*chg_current = 0;
		return rc;
	}
	temp &= PM8921_CHG_ITERM_MASK;
	*chg_current = (int)temp * PM8921_CHG_ITERM_STEP_MA
					+ PM8921_CHG_ITERM_MIN_MA;
	return 0;
}

struct usb_ma_limit_entry {
	int usb_ma;
	u8  chg_iusb_value;
};

static struct usb_ma_limit_entry usb_ma_table[] = {
	{100, 0},
	{500, 1},
	{700, 2},
	{850, 3},
	{900, 4},
	{1100, 5},
	{1300, 6},
	{1500, 7},
};

#define PM8921_CHG_IUSB_MASK 0x1C
#define PM8921_CHG_IUSB_MAX  7
#define PM8921_CHG_IUSB_MIN  0
static int pm_chg_iusbmax_set(struct pm8921_chg_chip *chip, int reg_val)
{
	u8 temp;

	if (chip->factory_mode)
		return 0;

	if (reg_val < PM8921_CHG_IUSB_MIN || reg_val > PM8921_CHG_IUSB_MAX) {
		pr_err("bad mA=%d asked to set\n", reg_val);
		return -EINVAL;
	}
	charge_rate = reg_val;
	temp = reg_val << 2;
	return pm_chg_masked_write(chip, PBL_ACCESS2, PM8921_CHG_IUSB_MASK,
					 temp);
}

static int pm_chg_iusbmax_get(struct pm8921_chg_chip *chip, int *mA)
{
	u8 temp;
	int i, rc;

	*mA = 0;
	rc = pm8xxx_readb(chip->dev->parent, PBL_ACCESS2, &temp);
	if (rc) {
		pr_err("err=%d reading PBL_ACCESS2\n", rc);
		return rc;
	}
	temp &= PM8921_CHG_IUSB_MASK;
	temp = temp >> 2;
	for (i = ARRAY_SIZE(usb_ma_table) - 1; i >= 0; i--) {
		if (usb_ma_table[i].chg_iusb_value == temp)
			*mA = usb_ma_table[i].usb_ma;
	}
	return rc;
}

#define PM8921_CHG_WD_MASK 0x1F
static int pm_chg_disable_wd(struct pm8921_chg_chip *chip)
{
	/* writing 0 to the wd timer disables it */
	return pm_chg_masked_write(chip, CHG_TWDOG, PM8921_CHG_WD_MASK, 0);
}

#define PM8921_CHG_TCHG_MASK	0x7F
#define PM8921_CHG_TCHG_MIN	4
#define PM8921_CHG_TCHG_MAX	512
#define PM8921_CHG_TCHG_STEP	4
static int pm_chg_tchg_max_set(struct pm8921_chg_chip *chip, int minutes)
{
	u8 temp;

	if (minutes < PM8921_CHG_TCHG_MIN || minutes > PM8921_CHG_TCHG_MAX) {
		pr_err("bad max minutes =%d asked to set\n", minutes);
		return -EINVAL;
	}

	temp = (minutes - 1)/PM8921_CHG_TCHG_STEP;
	return pm_chg_masked_write(chip, CHG_TCHG_MAX, PM8921_CHG_TCHG_MASK,
					 temp);
}

#define PM8921_CHG_TTRKL_MASK	0x1F
#define PM8921_CHG_TTRKL_MIN	1
#define PM8921_CHG_TTRKL_MAX	64
static int pm_chg_ttrkl_max_set(struct pm8921_chg_chip *chip, int minutes)
{
	u8 temp;

	if (minutes < PM8921_CHG_TTRKL_MIN || minutes > PM8921_CHG_TTRKL_MAX) {
		pr_err("bad max minutes =%d asked to set\n", minutes);
		return -EINVAL;
	}

	temp = minutes - 1;
	return pm_chg_masked_write(chip, CHG_TTRKL_MAX, PM8921_CHG_TTRKL_MASK,
					 temp);
}

#define PM8921_CHG_VTRKL_MIN_MV		2050
#define PM8921_CHG_VTRKL_MAX_MV		2800
#define PM8921_CHG_VTRKL_STEP_MV	50
#define PM8921_CHG_VTRKL_SHIFT		4
#define PM8921_CHG_VTRKL_MASK		0xF0
static int pm_chg_vtrkl_low_set(struct pm8921_chg_chip *chip, int millivolts)
{
	u8 temp;

	if (millivolts < PM8921_CHG_VTRKL_MIN_MV
			|| millivolts > PM8921_CHG_VTRKL_MAX_MV) {
		pr_err("bad voltage = %dmV asked to set\n", millivolts);
		return -EINVAL;
	}

	temp = (millivolts - PM8921_CHG_VTRKL_MIN_MV)/PM8921_CHG_VTRKL_STEP_MV;
	temp = temp << PM8921_CHG_VTRKL_SHIFT;
	return pm_chg_masked_write(chip, CHG_VTRICKLE, PM8921_CHG_VTRKL_MASK,
					 temp);
}

#define PM8921_CHG_VWEAK_MIN_MV		2100
#define PM8921_CHG_VWEAK_MAX_MV		3600
#define PM8921_CHG_VWEAK_STEP_MV	100
#define PM8921_CHG_VWEAK_MASK		0x0F
static int pm_chg_vweak_set(struct pm8921_chg_chip *chip, int millivolts)
{
	u8 temp;

	if (millivolts < PM8921_CHG_VWEAK_MIN_MV
			|| millivolts > PM8921_CHG_VWEAK_MAX_MV) {
		pr_err("bad voltage = %dmV asked to set\n", millivolts);
		return -EINVAL;
	}

	temp = (millivolts - PM8921_CHG_VWEAK_MIN_MV)/PM8921_CHG_VWEAK_STEP_MV;
	return pm_chg_masked_write(chip, CHG_VTRICKLE, PM8921_CHG_VWEAK_MASK,
					 temp);
}

#define PM8921_CHG_ITRKL_MIN_MA		50
#define PM8921_CHG_ITRKL_MAX_MA		200
#define PM8921_CHG_ITRKL_MASK		0x0F
#define PM8921_CHG_ITRKL_STEP_MA	10
static int pm_chg_itrkl_set(struct pm8921_chg_chip *chip, int milliamps)
{
	u8 temp;

	if (milliamps < PM8921_CHG_ITRKL_MIN_MA
		|| milliamps > PM8921_CHG_ITRKL_MAX_MA) {
		pr_err("bad current = %dmA asked to set\n", milliamps);
		return -EINVAL;
	}

	temp = (milliamps - PM8921_CHG_ITRKL_MIN_MA)/PM8921_CHG_ITRKL_STEP_MA;

	return pm_chg_masked_write(chip, CHG_ITRICKLE, PM8921_CHG_ITRKL_MASK,
					 temp);
}

#define PM8921_CHG_IWEAK_MIN_MA		325
#define PM8921_CHG_IWEAK_MAX_MA		525
#define PM8921_CHG_IWEAK_SHIFT		7
#define PM8921_CHG_IWEAK_MASK		0x80
static int pm_chg_iweak_set(struct pm8921_chg_chip *chip, int milliamps)
{
	u8 temp;

	if (milliamps < PM8921_CHG_IWEAK_MIN_MA
		|| milliamps > PM8921_CHG_IWEAK_MAX_MA) {
		pr_err("bad current = %dmA asked to set\n", milliamps);
		return -EINVAL;
	}

	if (milliamps < PM8921_CHG_IWEAK_MAX_MA)
		temp = 0;
	else
		temp = 1;

	temp = temp << PM8921_CHG_IWEAK_SHIFT;
	return pm_chg_masked_write(chip, CHG_ITRICKLE, PM8921_CHG_IWEAK_MASK,
					 temp);
}

#define PM8921_CHG_BATT_TEMP_THR_COLD	BIT(1)
#define PM8921_CHG_BATT_TEMP_THR_COLD_SHIFT	1
static int pm_chg_batt_cold_temp_config(struct pm8921_chg_chip *chip,
					enum pm8921_chg_cold_thr cold_thr)
{
	u8 temp;

	temp = cold_thr << PM8921_CHG_BATT_TEMP_THR_COLD_SHIFT;
	temp = temp & PM8921_CHG_BATT_TEMP_THR_COLD;
	return pm_chg_masked_write(chip, CHG_CNTRL_2,
					PM8921_CHG_BATT_TEMP_THR_COLD,
					 temp);
}

#define PM8921_CHG_BATT_TEMP_THR_HOT		BIT(0)
#define PM8921_CHG_BATT_TEMP_THR_HOT_SHIFT	0
static int pm_chg_batt_hot_temp_config(struct pm8921_chg_chip *chip,
					enum pm8921_chg_hot_thr hot_thr)
{
	u8 temp;

	temp = hot_thr << PM8921_CHG_BATT_TEMP_THR_HOT_SHIFT;
	temp = temp & PM8921_CHG_BATT_TEMP_THR_HOT;
	return pm_chg_masked_write(chip, CHG_CNTRL_2,
					PM8921_CHG_BATT_TEMP_THR_HOT,
					 temp);
}

#ifdef CONFIG_PM8921_EXTENDED_INFO
static void pm8921_chg_hw_config(struct pm8921_chg_chip *chip)
{
	int rc;
	int resume_voltage_delta = chip->resume_voltage_delta;

#ifdef CONFIG_PM8921_FLOAT_CHARGE
	resume_voltage_delta = -resume_voltage_delta;
#endif
	rc = pm_chg_vbatdet_set(chip,
			chip->max_voltage_mv - resume_voltage_delta);
	if (rc)
		pr_err("Failed to set vbatdet comprator voltage to %d rc=%d\n",
			chip->max_voltage_mv - resume_voltage_delta, rc);

	rc = pm_chg_vddmax_set(chip, chip->max_voltage_mv);
	if (rc)
		pr_err("Failed to set max voltage to %d rc=%d\n",
						chip->max_voltage_mv, rc);

	rc = pm_chg_ibatmax_set(chip, chip->max_bat_chg_current);
	if (rc)
		pr_err("Failed to set max current to 400 rc=%d\n", rc);

	rc = pm_chg_iterm_set(chip, chip->term_current);
	if (rc)
		pr_err("Failed to set term current to %d rc=%d\n",
						chip->term_current, rc);
	/*
	 * if both the cool_temp and warm_temp are zero the device doesnt
	 * care for jeita compliance
	 */
	if (!(chip->cool_temp_dc == 0 && chip->warm_temp_dc == 0)) {
		rc = configure_btm(chip);
		if (rc)
			pr_err("couldn't register with btm rc=%d\n", rc);
	}
}

static int update_batt_alarm_settings(int64_t min_voltage, int64_t max_voltage,
			      enum pm8xxx_batt_alarm_hold_time hold_time)
{
	int rc = 0;

	rc = pm8xxx_batt_alarm_threshold_set(
		PM8XXX_BATT_ALARM_LOWER_COMPARATOR, min_voltage);
	if (rc) {
		pr_err("%s: unable to set lower batt alarm threshold\n",
		       __func__);
		goto update_fail;
	}

	rc = pm8xxx_batt_alarm_threshold_set(
		PM8XXX_BATT_ALARM_UPPER_COMPARATOR, max_voltage);
	if (rc) {
		pr_err("%s: unable to set upper batt alarm threshold\n",
		       __func__);
		goto update_fail;
	}
	rc = pm8xxx_batt_alarm_hold_time_set(hold_time);
	if (rc) {
		pr_err("%s: unable to set batt alarm hold time\n",
		       __func__);
		goto update_fail;
	}

update_fail:
	return rc;
}
#endif

static void disable_input_voltage_regulation(struct pm8921_chg_chip *chip)
{
	u8 temp;
	int rc;

	rc = pm8xxx_writeb(chip->dev->parent, CHG_BUCK_CTRL_TEST3, 0x70);
	if (rc) {
		pr_err("Failed to write 0x70 to CTRL_TEST3 rc = %d\n", rc);
		return;
	}
	rc = pm8xxx_readb(chip->dev->parent, CHG_BUCK_CTRL_TEST3, &temp);
	if (rc) {
		pr_err("Failed to read CTRL_TEST3 rc = %d\n", rc);
		return;
	}
	/* set the input voltage disable bit and the write bit */
	temp |= 0x81;
	rc = pm8xxx_writeb(chip->dev->parent, CHG_BUCK_CTRL_TEST3, temp);
	if (rc) {
		pr_err("Failed to write 0x%x to CTRL_TEST3 rc=%d\n", temp, rc);
		return;
	}
}

static void enable_input_voltage_regulation(struct pm8921_chg_chip *chip)
{
	u8 temp;
	int rc;

	rc = pm8xxx_writeb(chip->dev->parent, CHG_BUCK_CTRL_TEST3, 0x70);
	if (rc) {
		pr_err("Failed to write 0x70 to CTRL_TEST3 rc = %d\n", rc);
		return;
	}
	rc = pm8xxx_readb(chip->dev->parent, CHG_BUCK_CTRL_TEST3, &temp);
	if (rc) {
		pr_err("Failed to read CTRL_TEST3 rc = %d\n", rc);
		return;
	}
	/* unset the input voltage disable bit */
	temp &= 0xFE;
	/* set the write bit */
	temp |= 0x80;
	rc = pm8xxx_writeb(chip->dev->parent, CHG_BUCK_CTRL_TEST3, temp);
	if (rc) {
		pr_err("Failed to write 0x%x to CTRL_TEST3 rc=%d\n", temp, rc);
		return;
	}
}

static int64_t read_battery_id(struct pm8921_chg_chip *chip)
{
	int rc;
	struct pm8xxx_adc_chan_result result;

	rc = pm8xxx_adc_read(chip->batt_id_channel, &result);
	if (rc) {
		pr_err("error reading batt id channel = %d, rc = %d\n",
					chip->vbat_channel, rc);
		return rc;
	}
	pr_debug("batt_id phy = %lld meas = 0x%llx\n", result.physical,
						result.measurement);
	return result.physical;
}

static int is_battery_valid(struct pm8921_chg_chip *chip)
{
	int64_t rc;
#ifdef CONFIG_PM8921_EXTENDED_INFO
	int64_t batt_vld;
	struct pm8921_charger_battery_data batt_data;
	struct pm8921_charger_platform_data *pdata = chip->dev->platform_data;
#endif

	if (chip->batt_id_min == 0 && chip->batt_id_max == 0)
		return 1;

	rc = read_battery_id(chip);
	if (rc < 0) {
		pr_err("error reading batt id channel = %d, rc = %lld\n",
					chip->vbat_channel, rc);
		/* assume battery id is valid when adc error happens */
		return 1;
	}

#ifdef CONFIG_PM8921_EXTENDED_INFO
	if (pdata->get_batt_info) {
		batt_vld = pdata->get_batt_info(rc, &batt_data);
		if (batt_vld) {
			chip->max_voltage_mv = batt_data.max_voltage;
			pr_debug("max_voltage = %d\n", chip->max_voltage_mv);
			chip->min_voltage_mv = batt_data.min_voltage;
			pr_debug("min_voltage = %d\n", chip->min_voltage_mv);
			chip->resume_voltage_delta =
				batt_data.resume_voltage_delta;
			pr_debug("resume_voltage_delta = %d\n",
				 chip->resume_voltage_delta);
			chip->term_current = batt_data.term_current;
			pr_debug("term_current = %d\n", chip->term_current);
			chip->max_bat_chg_current =
				batt_data.max_bat_chg_current;
			pr_debug("max_bat_chg_current = %d\n",
				chip->max_bat_chg_current);
			chip->cool_temp_dc = batt_data.cool_temp * 10;
			pr_debug("cool_temp = %d\n", chip->cool_temp_dc);
			chip->warm_temp_dc = batt_data.warm_temp * 10;
			pr_debug("warm_temp = %d\n", chip->warm_temp_dc);
			chip->cool_bat_chg_current =
				batt_data.cool_bat_chg_current;
			pr_debug("cool_bat_chg_current = %d\n",
				chip->cool_bat_chg_current);
			chip->warm_bat_chg_current =
				batt_data.warm_bat_chg_current;
			pr_debug("warm_bat_chg_current = %d\n",
				chip->warm_bat_chg_current);
			chip->cool_bat_voltage = batt_data.cool_bat_voltage;
			pr_debug("cool_bat_voltage = %d\n",
				chip->cool_bat_voltage);
			chip->warm_bat_voltage = batt_data.warm_bat_voltage;
			pr_debug("warm_bat_voltage = %d\n",
				chip->warm_bat_voltage);
			chip->step_charge_current =
				batt_data.step_charge_current;
			pr_debug("step_charge_current = %d\n",
				chip->step_charge_current);
			chip->step_charge_voltage =
				batt_data.step_charge_voltage;
			pr_debug("step_charge_voltage = %d\n",
				chip->step_charge_voltage);
			pm8921_chg_hw_config(chip);
		}
		chip->batt_valid = batt_vld;
		return batt_vld;
	}
#endif
	if (rc < chip->batt_id_min || rc > chip->batt_id_max) {
		pr_err("batt_id phy =%lld is not valid\n", rc);
		return 0;
	}
	return 1;
}

static void check_battery_valid(struct pm8921_chg_chip *chip)
{
	if (is_battery_valid(chip) == 0) {
		pr_err("batt_id not valid, disbling charging\n");
		pm_chg_auto_enable(chip, 0);
	} else {
		pm_chg_auto_enable(chip, !charging_disabled);
	}
}

static void battery_id_valid(struct work_struct *work)
{
	struct pm8921_chg_chip *chip = container_of(work,
				struct pm8921_chg_chip, battery_id_valid_work);

	check_battery_valid(chip);
}

static void pm8921_chg_enable_irq(struct pm8921_chg_chip *chip, int interrupt)
{
	if (!__test_and_set_bit(interrupt, chip->enabled_irqs)) {
		dev_dbg(chip->dev, "%d\n", chip->pmic_chg_irq[interrupt]);
		enable_irq(chip->pmic_chg_irq[interrupt]);
	}
}

static void pm8921_chg_disable_irq(struct pm8921_chg_chip *chip, int interrupt)
{
	if (__test_and_clear_bit(interrupt, chip->enabled_irqs)) {
		dev_dbg(chip->dev, "%d\n", chip->pmic_chg_irq[interrupt]);
		disable_irq_nosync(chip->pmic_chg_irq[interrupt]);
	}
}

static int pm8921_chg_is_enabled(struct pm8921_chg_chip *chip, int interrupt)
{
	return test_bit(interrupt, chip->enabled_irqs);
}

static bool is_ext_charging(struct pm8921_chg_chip *chip)
{
	union power_supply_propval ret = {0,};

	if (!chip->ext_psy)
		return false;
	if (chip->ext_psy->get_property(chip->ext_psy,
					POWER_SUPPLY_PROP_CHARGE_TYPE, &ret))
		return false;
	if (ret.intval > POWER_SUPPLY_CHARGE_TYPE_NONE)
		return ret.intval;

	return false;
}

static bool is_ext_trickle_charging(struct pm8921_chg_chip *chip)
{
	union power_supply_propval ret = {0,};

	if (!chip->ext_psy)
		return false;
	if (chip->ext_psy->get_property(chip->ext_psy,
					POWER_SUPPLY_PROP_CHARGE_TYPE, &ret))
		return false;
	if (ret.intval == POWER_SUPPLY_CHARGE_TYPE_TRICKLE)
		return true;

	return false;
}

static int is_battery_charging(int fsm_state)
{
	if (is_ext_charging(the_chip))
		return 1;

	switch (fsm_state) {
	case FSM_STATE_ATC_2A:
	case FSM_STATE_ATC_2B:
	case FSM_STATE_ON_CHG_AND_BAT_6:
	case FSM_STATE_FAST_CHG_7:
	case FSM_STATE_TRKL_CHG_8:
		return 1;
	}
	return 0;
}

static void bms_notify(struct work_struct *work)
{
	struct bms_notify *n = container_of(work, struct bms_notify, work);

	if (n->is_charging) {
		pm8921_bms_charging_began();
	} else {
		pm8921_bms_charging_end(n->is_battery_full);
#ifndef CONFIG_PM8921_FLOAT_CHARGE
		n->is_battery_full = 0;
#endif
	}
}

static void bms_notify_check(struct pm8921_chg_chip *chip)
{
	int fsm_state, new_is_charging;

	fsm_state = pm_chg_get_fsm_state(chip);
	new_is_charging = is_battery_charging(fsm_state);

#ifdef CONFIG_PM8921_FLOAT_CHARGE
	if (chip->bms_notify.is_battery_full)
		new_is_charging = 0;
#endif

	if (chip->bms_notify.is_charging ^ new_is_charging) {
		chip->bms_notify.is_charging = new_is_charging;
		schedule_work(&(chip->bms_notify.work));
	}
}

static enum power_supply_property pm_power_props[] = {
	POWER_SUPPLY_PROP_PRESENT,
	POWER_SUPPLY_PROP_ONLINE,
};

static char *pm_power_supplied_to[] = {
	"battery",
};

#define USB_WALL_THRESHOLD_MA	500
static int pm_power_get_property(struct power_supply *psy,
				  enum power_supply_property psp,
				  union power_supply_propval *val)
{
	int current_max;

	/* Check if called before init */
	if (!the_chip)
		return -EINVAL;

	switch (psp) {
	case POWER_SUPPLY_PROP_CURRENT_MAX:
		pm_chg_iusbmax_get(the_chip, &current_max);
		val->intval = current_max;
		break;
	case POWER_SUPPLY_PROP_PRESENT:
	case POWER_SUPPLY_PROP_ONLINE:
		val->intval = 0;
		if (charging_disabled)
			return 0;

#ifdef CONFIG_EMU_DETECTION
		if (alarm_state == PM_BATT_ALARM_SHUTDOWN)
			return 0;
#endif

		/* USB charging */
		if (psy->type == POWER_SUPPLY_TYPE_USB ||
				psy->type == POWER_SUPPLY_TYPE_USB_DCP ||
				psy->type == POWER_SUPPLY_TYPE_USB_CDP ||
				psy->type == POWER_SUPPLY_TYPE_USB_ACA) {
			val->intval = is_usb_chg_plugged_in(the_chip);
#ifdef CONFIG_EMU_DETECTION
			if ((the_chip->emu_accessory == EMU_ACCY_USB) ||
			    (the_chip->emu_accessory == EMU_ACCY_FACTORY))
				val->intval = 1;
			else if (the_chip->emu_accessory != EMU_ACCY_UNKNOWN)
				val->intval = 0;
#endif
			return 0;
		}

		/* DC charging */
		if (psy->type == POWER_SUPPLY_TYPE_MAINS) {
#ifdef CONFIG_EMU_DETECTION
			if (((the_chip->emu_accessory == EMU_ACCY_CHARGER) ||
			     (the_chip->emu_accessory ==
				EMU_ACCY_WHISPER_SMART_DOCK)) &&
			    (alarm_state != PM_BATT_ALARM_SHUTDOWN))
				val->intval = 1;
			else
				val->intval = 0;
#else
			/* external charger is connected */
			if (the_chip->dc_present || is_ext_charging(the_chip)) {
				val->intval = 1;
				return 0;
			}
			/* USB with max current greater than 500 mA connected */
			pm_chg_iusbmax_get(the_chip, &current_max);
			if (current_max > USB_WALL_THRESHOLD_MA)
				val->intval = is_usb_chg_plugged_in(the_chip);
#endif
			return 0;
		}

		pr_err("Unkown POWER_SUPPLY_TYPE %d\n", psy->type);
		break;
	default:
		return -EINVAL;
	}
	return 0;
}

static enum power_supply_property msm_batt_power_props[] = {
	POWER_SUPPLY_PROP_STATUS,
	POWER_SUPPLY_PROP_CHARGE_TYPE,
	POWER_SUPPLY_PROP_HEALTH,
	POWER_SUPPLY_PROP_PRESENT,
	POWER_SUPPLY_PROP_TECHNOLOGY,
	POWER_SUPPLY_PROP_VOLTAGE_MAX_DESIGN,
	POWER_SUPPLY_PROP_VOLTAGE_MIN_DESIGN,
	POWER_SUPPLY_PROP_VOLTAGE_NOW,
	POWER_SUPPLY_PROP_CAPACITY,
	POWER_SUPPLY_PROP_CURRENT_NOW,
	POWER_SUPPLY_PROP_TEMP,
	POWER_SUPPLY_PROP_CHARGE_COUNTER,
	POWER_SUPPLY_PROP_ENERGY_FULL,
	POWER_SUPPLY_PROP_CYCLE_COUNT,
};

static int get_prop_battery_uvolts(struct pm8921_chg_chip *chip)
{
	int rc;
	struct pm8xxx_adc_chan_result result;

	rc = pm8xxx_adc_read(chip->vbat_channel, &result);
	if (rc) {
		pr_err("error reading adc channel = %d, rc = %d\n",
					chip->vbat_channel, rc);
		return rc;
	}
	pr_debug("mvolts phy = %lld meas = 0x%llx\n", result.physical,
						result.measurement);
	return (int)result.physical;
}

static unsigned int voltage_based_capacity(struct pm8921_chg_chip *chip)
{
	unsigned int current_voltage_uv = get_prop_battery_uvolts(chip);
	unsigned int current_voltage_mv = current_voltage_uv / 1000;
	unsigned int low_voltage = chip->min_voltage_mv;
	unsigned int high_voltage = chip->max_voltage_mv;

	if (current_voltage_mv <= low_voltage)
		return 0;
	else if (current_voltage_mv >= high_voltage)
		return 100;
	else
		return (current_voltage_mv - low_voltage) * 100
		    / (high_voltage - low_voltage);
}

static int get_prop_batt_capacity(struct pm8921_chg_chip *chip)
{
	int percent_soc = pm8921_bms_get_percent_charge();

#ifdef CONFIG_PM8921_EXTENDED_INFO
	if ((alarm_state == PM_BATT_ALARM_SHUTDOWN) &&
	    !(the_chip->factory_mode))
		return 0;
	else if (percent_soc <= 0)
		return 1;
#endif

	if (percent_soc == -ENXIO)
		percent_soc = voltage_based_capacity(chip);

	if (percent_soc <= 10)
		pr_warn("low battery charge = %d%%\n", percent_soc);

	return percent_soc;
}

static int get_prop_batt_current(struct pm8921_chg_chip *chip)
{
	int result_ua, rc;

	rc = pm8921_bms_get_battery_current(&result_ua);
	if (rc == -ENXIO) {
		rc = pm8xxx_ccadc_get_battery_current(&result_ua);
	}

	if (rc) {
		pr_err("unable to get batt current rc = %d\n", rc);
		return rc;
	} else {
		return result_ua;
	}
}

static int get_prop_batt_fcc(struct pm8921_chg_chip *chip)
{
	int rc;

	rc = pm8921_bms_get_fcc();
	if (rc < 0)
		pr_err("unable to get batt fcc rc = %d\n", rc);
	return rc;
}

static int get_prop_batt_health(struct pm8921_chg_chip *chip)
{
	int temp;

#ifdef CONFIG_PM8921_EXTENDED_INFO
	if ((alarm_state == PM_BATT_ALARM_SHUTDOWN) &&
	    !(the_chip->factory_mode))
		return POWER_SUPPLY_HEALTH_DEAD;
	else if (alarm_state == PM_BATT_ALARM_OV)
		return POWER_SUPPLY_HEALTH_OVERVOLTAGE;
	else if (btm_state == BTM_COLD)
		return POWER_SUPPLY_HEALTH_COLD;
	else if (btm_state == BTM_HOT)
		return POWER_SUPPLY_HEALTH_OVERHEAT;
	else
		return POWER_SUPPLY_HEALTH_GOOD;
#endif

	temp = pm_chg_get_rt_status(chip, BATTTEMP_HOT_IRQ);
	if (temp)
		return POWER_SUPPLY_HEALTH_OVERHEAT;

	temp = pm_chg_get_rt_status(chip, BATTTEMP_COLD_IRQ);
	if (temp)
		return POWER_SUPPLY_HEALTH_COLD;

	return POWER_SUPPLY_HEALTH_GOOD;
}

static int get_prop_batt_present(struct pm8921_chg_chip *chip)
{
	return pm_chg_get_rt_status(chip, BATT_INSERTED_IRQ);
}

static int get_prop_charge_type(struct pm8921_chg_chip *chip)
{
	int temp;

#ifdef CONFIG_PM8921_EXTENDED_INFO
	if (alarm_state == PM_BATT_ALARM_SHUTDOWN)
		return POWER_SUPPLY_CHARGE_TYPE_NONE;
#endif

	if (!get_prop_batt_present(chip))
		return POWER_SUPPLY_CHARGE_TYPE_NONE;

	if (is_ext_trickle_charging(chip))
		return POWER_SUPPLY_CHARGE_TYPE_TRICKLE;

	if (is_ext_charging(chip))
		return POWER_SUPPLY_CHARGE_TYPE_FAST;

	temp = pm_chg_get_rt_status(chip, TRKLCHG_IRQ);
	if (temp)
		return POWER_SUPPLY_CHARGE_TYPE_TRICKLE;

	temp = pm_chg_get_rt_status(chip, FASTCHG_IRQ);
	if (temp)
		return POWER_SUPPLY_CHARGE_TYPE_FAST;

	return POWER_SUPPLY_CHARGE_TYPE_NONE;
}

static int get_prop_batt_status(struct pm8921_chg_chip *chip)
{
	int batt_state = POWER_SUPPLY_STATUS_DISCHARGING;
	int fsm_state = pm_chg_get_fsm_state(chip);
	int i;

#ifdef CONFIG_PM8921_TEST_OVERRIDE
	if (pm8921_override_get_charge_status(&batt_state))
		return batt_state;
#endif

#ifdef CONFIG_PM8921_EXTENDED_INFO
	if (alarm_state == PM_BATT_ALARM_SHUTDOWN)
		return POWER_SUPPLY_STATUS_NOT_CHARGING;
	if ((alarm_state == PM_BATT_ALARM_OV) || !(chip->batt_valid))
		return POWER_SUPPLY_STATUS_UNKNOWN;
#endif
#ifdef CONFIG_PM8921_FLOAT_CHARGE
	if (chip->bms_notify.is_battery_full)
		return POWER_SUPPLY_STATUS_FULL;
#endif

	if (chip->ext_psy) {
		if (chip->ext_charge_done)
			return POWER_SUPPLY_STATUS_FULL;
		if (chip->ext_charging)
			return POWER_SUPPLY_STATUS_CHARGING;
	}

	for (i = 0; i < ARRAY_SIZE(map); i++)
		if (map[i].fsm_state == fsm_state)
			batt_state = map[i].batt_state;

	if (fsm_state == FSM_STATE_ON_CHG_HIGHI_1) {
		if (!pm_chg_get_rt_status(chip, BATT_INSERTED_IRQ)
			|| !pm_chg_get_rt_status(chip, BAT_TEMP_OK_IRQ)
			|| pm_chg_get_rt_status(chip, CHGHOT_IRQ)
			|| pm_chg_get_rt_status(chip, VBATDET_LOW_IRQ))

			batt_state = POWER_SUPPLY_STATUS_NOT_CHARGING;
	}
	return batt_state;
}
#ifdef CONFIG_PM8921_EXTENDED_INFO
#define MAX_TOLERABLE_BATT_TEMP_DDC	800
#else
#define MAX_TOLERABLE_BATT_TEMP_DDC	680
#endif
#define BATT_THERM_ON	BIT(7)
static int get_prop_batt_temp(struct pm8921_chg_chip *chip)
{
	int rc;
	struct pm8xxx_adc_chan_result result;

	rc = pm_chg_masked_write(chip, CHG_CNTRL, BATT_THERM_ON,
				 BATT_THERM_ON);
	if (rc)
		pr_err("Failed to Force Vref therm ON rc=%d\n", rc);

	mdelay(6);

	rc = pm8xxx_adc_read(chip->batt_temp_channel, &result);
	if (rc) {
		pr_err("error reading adc channel = %d, rc = %d\n",
					chip->vbat_channel, rc);
		return rc;
	}
	pr_debug("batt_temp phy = %lld meas = 0x%llx\n", result.physical,
						result.measurement);

	if (result.physical > MAX_TOLERABLE_BATT_TEMP_DDC)
#ifdef CONFIG_PM8921_EXTENDED_INFO
		result.physical = 800;
#else
		pr_err("BATT_TEMP= %d > 68degC, device will be shutdown\n",
							(int) result.physical);
#endif

	return (int)result.physical;
}

static int get_prop_batt_charge_counter(struct pm8921_chg_chip *chip)
{
	int rc;
	int uah;

	rc = pm8921_bms_get_cc_uah(&uah);

	if (rc) {
		pr_err("error reading cc_mas rc = %d\n", rc);
		return rc;
	}

	return uah;
}

static int get_prop_cycle_count(struct pm8921_chg_chip *chip)
{
	int rc;
	int aged;

	rc = pm8921_bms_get_aged_capacity(&aged);
	if (rc) {
		pr_err("error reading aged capacity(cycle count) rc = %d\n", rc);
		return rc;
	}

	return aged;
}

static int pm_batt_power_get_property(struct power_supply *psy,
				       enum power_supply_property psp,
				       union power_supply_propval *val)
{
	struct pm8921_chg_chip *chip = container_of(psy, struct pm8921_chg_chip,
								batt_psy);

	switch (psp) {
	case POWER_SUPPLY_PROP_STATUS:
		val->intval = get_prop_batt_status(chip);
		break;
	case POWER_SUPPLY_PROP_CHARGE_TYPE:
		val->intval = get_prop_charge_type(chip);
		break;
	case POWER_SUPPLY_PROP_HEALTH:
		val->intval = get_prop_batt_health(chip);
		break;
	case POWER_SUPPLY_PROP_PRESENT:
		val->intval = get_prop_batt_present(chip);
		break;
	case POWER_SUPPLY_PROP_TECHNOLOGY:
		val->intval = POWER_SUPPLY_TECHNOLOGY_LION;
		break;
	case POWER_SUPPLY_PROP_VOLTAGE_MAX_DESIGN:
		val->intval = chip->max_voltage_mv * 1000;
		break;
	case POWER_SUPPLY_PROP_VOLTAGE_MIN_DESIGN:
		val->intval = chip->min_voltage_mv * 1000;
		break;
	case POWER_SUPPLY_PROP_VOLTAGE_NOW:
		val->intval = get_prop_battery_uvolts(chip);
		break;
	case POWER_SUPPLY_PROP_CAPACITY:
		val->intval = get_prop_batt_capacity(chip);
		break;
	case POWER_SUPPLY_PROP_CURRENT_NOW:
		val->intval = get_prop_batt_current(chip);
		break;
	case POWER_SUPPLY_PROP_TEMP:
		val->intval = get_prop_batt_temp(chip);
		break;
	case POWER_SUPPLY_PROP_CHARGE_COUNTER:
		val->intval = get_prop_batt_charge_counter(chip);
		break;
	case POWER_SUPPLY_PROP_ENERGY_FULL:
		val->intval = get_prop_batt_fcc(chip) * 1000;
		break;
	case POWER_SUPPLY_PROP_CYCLE_COUNT:
		val->intval = get_prop_cycle_count(chip);
		break;
	default:
		return -EINVAL;
	}

	return 0;
}

static void (*notify_vbus_state_func_ptr)(int);
static int usb_chg_current;
static DEFINE_SPINLOCK(vbus_lock);

int pm8921_charger_register_vbus_sn(void (*callback)(int))
{
	pr_debug("%p\n", callback);
	notify_vbus_state_func_ptr = callback;
	return 0;
}
EXPORT_SYMBOL_GPL(pm8921_charger_register_vbus_sn);

/* this is passed to the hsusb via platform_data msm_otg_pdata */
void pm8921_charger_unregister_vbus_sn(void (*callback)(int))
{
	pr_debug("%p\n", callback);
	notify_vbus_state_func_ptr = NULL;
}
EXPORT_SYMBOL_GPL(pm8921_charger_unregister_vbus_sn);

static void notify_usb_of_the_plugin_event(int plugin)
{
	plugin = !!plugin;
	if (notify_vbus_state_func_ptr) {
		pr_debug("notifying plugin\n");
		(*notify_vbus_state_func_ptr) (plugin);
	} else {
		pr_debug("unable to notify plugin\n");
	}
}

/* assumes vbus_lock is held */
static void __pm8921_charger_vbus_draw(unsigned int mA)
{
	int i, rc;

	if (usb_max_current && mA > usb_max_current) {
		pr_warn("restricting usb current to %d instead of %d\n",
					usb_max_current, mA);
		mA = usb_max_current;
	}

	if (mA > 0 && mA <= 2) {
		usb_chg_current = 0;
		rc = pm_chg_iusbmax_set(the_chip,
				usb_ma_table[0].chg_iusb_value);
		if (rc) {
			pr_err("unable to set iusb to %d rc = %d\n",
				usb_ma_table[0].chg_iusb_value, rc);
		}
		rc = pm_chg_usb_suspend_enable(the_chip, 1);
		if (rc)
			pr_err("fail to set suspend bit rc=%d\n", rc);
	} else {
		rc = pm_chg_usb_suspend_enable(the_chip, 0);
		if (rc)
			pr_err("fail to reset suspend bit rc=%d\n", rc);
		for (i = ARRAY_SIZE(usb_ma_table) - 1; i >= 0; i--) {
			if (usb_ma_table[i].usb_ma <= mA)
				break;
		}
		if (i < 0)
			i = 0;
		rc = pm_chg_iusbmax_set(the_chip,
				usb_ma_table[i].chg_iusb_value);
		if (rc) {
			pr_err("unable to set iusb to %d rc = %d\n",
				usb_ma_table[i].chg_iusb_value, rc);
		}
	}
}

/* USB calls these to tell us how much max usb current the system can draw */
void pm8921_charger_vbus_draw(unsigned int mA)
{
	unsigned long flags;

	pr_debug("Enter charge=%d\n", mA);
	spin_lock_irqsave(&vbus_lock, flags);
	if (the_chip) {
		__pm8921_charger_vbus_draw(mA);
	} else {
		/*
		 * called before pmic initialized,
		 * save this value and use it at probe
		 */
		usb_chg_current = mA;
	}
	spin_unlock_irqrestore(&vbus_lock, flags);
}
EXPORT_SYMBOL_GPL(pm8921_charger_vbus_draw);

int pm8921_charger_enable(bool enable)
{
	int rc;

	if (!the_chip) {
		pr_err("called before init\n");
		return -EINVAL;
	}
	enable = !!enable;
	rc = pm_chg_auto_enable(the_chip, enable);
	if (rc)
		pr_err("Failed rc=%d\n", rc);
	return rc;
}
EXPORT_SYMBOL(pm8921_charger_enable);

int pm8921_is_usb_chg_plugged_in(void)
{
	if (!the_chip) {
		pr_err("called before init\n");
		return -EINVAL;
	}
	return is_usb_chg_plugged_in(the_chip);
}
EXPORT_SYMBOL(pm8921_is_usb_chg_plugged_in);

int pm8921_is_dc_chg_plugged_in(void)
{
	if (!the_chip) {
		pr_err("called before init\n");
		return -EINVAL;
	}
	return is_dc_chg_plugged_in(the_chip);
}
EXPORT_SYMBOL(pm8921_is_dc_chg_plugged_in);

int pm8921_is_battery_present(void)
{
	if (!the_chip) {
		pr_err("called before init\n");
		return -EINVAL;
	}
	return get_prop_batt_present(the_chip);
}
EXPORT_SYMBOL(pm8921_is_battery_present);

/*
 * Disabling the charge current limit causes current
 * current limits to have no monitoring. An adequate charger
 * capable of supplying high current while sustaining VIN_MIN
 * is required if the limiting is disabled.
 */
int pm8921_disable_input_current_limit(bool disable)
{
	if (!the_chip) {
		pr_err("called before init\n");
		return -EINVAL;
	}
	if (disable) {
		pr_warn("Disabling input current limit!\n");

		return pm8xxx_writeb(the_chip->dev->parent,
			 CHG_BUCK_CTRL_TEST3, 0xF2);
	}
	return 0;
}
EXPORT_SYMBOL(pm8921_disable_input_current_limit);

int pm8921_set_max_battery_charge_current(int ma)
{
	if (!the_chip) {
		pr_err("called before init\n");
		return -EINVAL;
	}
	return pm_chg_ibatmax_set(the_chip, ma);
}
EXPORT_SYMBOL(pm8921_set_max_battery_charge_current);

int pm8921_disable_source_current(bool disable)
{
	if (!the_chip) {
		pr_err("called before init\n");
		return -EINVAL;
	}
	if (disable)
		pr_warn("current drawn from chg=0, battery provides current\n");
	return pm_chg_charge_dis(the_chip, disable);
}
EXPORT_SYMBOL(pm8921_disable_source_current);

int pm8921_regulate_input_voltage(int voltage)
{
	int rc;

	if (!the_chip) {
		pr_err("called before init\n");
		return -EINVAL;
	}
	rc = pm_chg_vinmin_set(the_chip, voltage);

	if (rc == 0)
		the_chip->vin_min = voltage;

	return rc;
}

#define USB_OV_THRESHOLD_MASK  0x60
#define USB_OV_THRESHOLD_SHIFT  5
int pm8921_usb_ovp_set_threshold(enum pm8921_usb_ov_threshold ov)
{
	u8 temp;

	if (!the_chip) {
		pr_err("called before init\n");
		return -EINVAL;
	}

	if (ov > PM_USB_OV_7V) {
		pr_err("limiting to over voltage threshold to 7volts\n");
		ov = PM_USB_OV_7V;
	}

	temp = USB_OV_THRESHOLD_MASK & (ov << USB_OV_THRESHOLD_SHIFT);

	return pm_chg_masked_write(the_chip, USB_OVP_CONTROL,
				USB_OV_THRESHOLD_MASK, temp);
}
EXPORT_SYMBOL(pm8921_usb_ovp_set_threshold);

#define USB_DEBOUNCE_TIME_MASK	0x06
#define USB_DEBOUNCE_TIME_SHIFT 1
int pm8921_usb_ovp_set_hystersis(enum pm8921_usb_debounce_time ms)
{
	u8 temp;

	if (!the_chip) {
		pr_err("called before init\n");
		return -EINVAL;
	}

	if (ms > PM_USB_DEBOUNCE_80P5MS) {
		pr_err("limiting debounce to 80.5ms\n");
		ms = PM_USB_DEBOUNCE_80P5MS;
	}

	temp = USB_DEBOUNCE_TIME_MASK & (ms << USB_DEBOUNCE_TIME_SHIFT);

	return pm_chg_masked_write(the_chip, USB_OVP_CONTROL,
				USB_DEBOUNCE_TIME_MASK, temp);
}
EXPORT_SYMBOL(pm8921_usb_ovp_set_hystersis);

#define USB_OVP_DISABLE_MASK	0x80
int pm8921_usb_ovp_disable(int disable)
{
	u8 temp = 0;

	if (!the_chip) {
		pr_err("called before init\n");
		return -EINVAL;
	}

	if (disable)
		temp = USB_OVP_DISABLE_MASK;

	return pm_chg_masked_write(the_chip, USB_OVP_CONTROL,
				USB_OVP_DISABLE_MASK, temp);
}

bool pm8921_is_battery_charging(int *source)
{
	int fsm_state, is_charging, dc_present, usb_present;

	if (!the_chip) {
		pr_err("called before init\n");
		return -EINVAL;
	}
	fsm_state = pm_chg_get_fsm_state(the_chip);
	is_charging = is_battery_charging(fsm_state);
	if (is_charging == 0) {
		*source = PM8921_CHG_SRC_NONE;
		return is_charging;
	}

	if (source == NULL)
		return is_charging;

	/* the battery is charging, the source is requested, find it */
	dc_present = is_dc_chg_plugged_in(the_chip);
	usb_present = is_usb_chg_plugged_in(the_chip);

	if (dc_present && !usb_present)
		*source = PM8921_CHG_SRC_DC;

	if (usb_present && !dc_present)
		*source = PM8921_CHG_SRC_USB;

	if (usb_present && dc_present)
		/*
		 * The system always chooses dc for charging since it has
		 * higher priority.
		 */
		*source = PM8921_CHG_SRC_DC;

	return is_charging;
}
EXPORT_SYMBOL(pm8921_is_battery_charging);

int pm8921_set_usb_power_supply_type(enum power_supply_type type)
{
	if (!the_chip) {
		pr_err("called before init\n");
		return -EINVAL;
	}

	if (type < POWER_SUPPLY_TYPE_USB)
		return -EINVAL;

	the_chip->usb_psy.type = type;
	power_supply_changed(&the_chip->usb_psy);
	power_supply_changed(&the_chip->dc_psy);
	return 0;
}
EXPORT_SYMBOL_GPL(pm8921_set_usb_power_supply_type);

#ifdef CONFIG_PM8921_TEST_OVERRIDE
void pm8921_override_force_battery_update(void)
{
	if (!the_chip) {
		pr_err("called before init\n");
		return;
	}

	power_supply_changed(&the_chip->batt_psy);
}
EXPORT_SYMBOL_GPL(pm8921_override_force_battery_update);
#endif

int pm8921_batt_temperature(void)
{
	if (!the_chip) {
		pr_err("called before init\n");
		return -EINVAL;
	}
	return get_prop_batt_temp(the_chip);
}

static void handle_usb_insertion_removal(struct pm8921_chg_chip *chip)
{
	int usb_present;

	usb_present = is_usb_chg_plugged_in(chip);
	if (chip->usb_present ^ usb_present) {
		notify_usb_of_the_plugin_event(usb_present);
		chip->usb_present = usb_present;
		power_supply_changed(&chip->usb_psy);
		power_supply_changed(&chip->batt_psy);
	}
	if (usb_present) {
		schedule_delayed_work(&chip->unplug_check_work,
			round_jiffies_relative(msecs_to_jiffies
				(UNPLUG_CHECK_WAIT_PERIOD_MS)));
		pm8921_chg_enable_irq(chip, CHG_GONE_IRQ);
	} else {
		pm8921_chg_disable_irq(chip, CHG_GONE_IRQ);
	}
	enable_input_voltage_regulation(chip);
	bms_notify_check(chip);
}

static void handle_stop_ext_chg(struct pm8921_chg_chip *chip)
{
	if (!chip->ext_psy) {
		pr_debug("external charger not registered.\n");
		return;
	}

	if (!chip->ext_charging) {
		pr_debug("already not charging.\n");
		return;
	}

	power_supply_set_charge_type(chip->ext_psy,
					POWER_SUPPLY_CHARGE_TYPE_NONE);
	pm8921_disable_source_current(false); /* release BATFET */
	power_supply_changed(&chip->dc_psy);
	chip->ext_charging = false;
	chip->ext_charge_done = false;
	bms_notify_check(chip);
}

static void handle_start_ext_chg(struct pm8921_chg_chip *chip)
{
	int dc_present;
	int batt_present;
	int batt_temp_ok;
	int vbat_ov;
	unsigned long delay =
		round_jiffies_relative(msecs_to_jiffies(EOC_CHECK_PERIOD_MS));

	if (!chip->ext_psy) {
		pr_debug("external charger not registered.\n");
		return;
	}

	if (chip->ext_charging) {
		pr_debug("already charging.\n");
		return;
	}

	dc_present = is_dc_chg_plugged_in(the_chip);
	batt_present = pm_chg_get_rt_status(chip, BATT_INSERTED_IRQ);
	batt_temp_ok = pm_chg_get_rt_status(chip, BAT_TEMP_OK_IRQ);

	if (!dc_present) {
		pr_warn("%s. dc not present.\n", __func__);
		return;
	}
	if (!batt_present) {
		pr_warn("%s. battery not present.\n", __func__);
		return;
	}
	if (!batt_temp_ok) {
		pr_warn("%s. battery temperature not ok.\n", __func__);
		return;
	}
	pm8921_disable_source_current(true); /* Force BATFET=ON */
	vbat_ov = pm_chg_get_rt_status(chip, VBAT_OV_IRQ);
	if (vbat_ov) {
		pr_warn("%s. battery over voltage.\n", __func__);
		return;
	}

	power_supply_set_online(chip->ext_psy, dc_present);
	power_supply_set_charge_type(chip->ext_psy,
					POWER_SUPPLY_CHARGE_TYPE_FAST);
	power_supply_changed(&chip->dc_psy);
	chip->ext_charging = true;
	chip->ext_charge_done = false;
	bms_notify_check(chip);
	/* Start BMS */
	schedule_delayed_work(&chip->eoc_work, delay);
	wake_lock(&chip->eoc_wake_lock);
}

static void turn_off_usb_ovp_fet(struct pm8921_chg_chip *chip)
{
	u8 temp;
	int rc;

	rc = pm8xxx_writeb(chip->dev->parent, USB_OVP_TEST, 0x30);
	if (rc) {
		pr_err("Failed to write 0x30 to USB_OVP_TEST rc = %d\n", rc);
		return;
	}
	rc = pm8xxx_readb(chip->dev->parent, USB_OVP_TEST, &temp);
	if (rc) {
		pr_err("Failed to read from USB_OVP_TEST rc = %d\n", rc);
		return;
	}
	/* set ovp fet disable bit and the write bit */
	temp |= 0x81;
	rc = pm8xxx_writeb(chip->dev->parent, USB_OVP_TEST, temp);
	if (rc) {
		pr_err("Failed to write 0x%x USB_OVP_TEST rc=%d\n", temp, rc);
		return;
	}
}

static void turn_on_usb_ovp_fet(struct pm8921_chg_chip *chip)
{
	u8 temp;
	int rc;

	rc = pm8xxx_writeb(chip->dev->parent, USB_OVP_TEST, 0x30);
	if (rc) {
		pr_err("Failed to write 0x30 to USB_OVP_TEST rc = %d\n", rc);
		return;
	}
	rc = pm8xxx_readb(chip->dev->parent, USB_OVP_TEST, &temp);
	if (rc) {
		pr_err("Failed to read from USB_OVP_TEST rc = %d\n", rc);
		return;
	}
	/* unset ovp fet disable bit and set the write bit */
	temp &= 0xFE;
	temp |= 0x80;
	rc = pm8xxx_writeb(chip->dev->parent, USB_OVP_TEST, temp);
	if (rc) {
		pr_err("Failed to write 0x%x to USB_OVP_TEST rc = %d\n",
								temp, rc);
		return;
	}
}

static int param_open_ovp_counter = 10;
module_param(param_open_ovp_counter, int, 0644);

#define WRITE_BANK_4		0xC0
#define USB_OVP_DEBOUNCE_TIME 0x06
static void unplug_ovp_fet_open_worker(struct work_struct *work)
{
	struct pm8921_chg_chip *chip = container_of(work,
				struct pm8921_chg_chip,
				unplug_ovp_fet_open_work);
	int chg_gone, usb_chg_plugged_in;
	int count = 0;

	while (count++ < param_open_ovp_counter) {
		pm_chg_masked_write(chip, USB_OVP_CONTROL,
						USB_OVP_DEBOUNCE_TIME, 0x0);
		usleep(10);
		usb_chg_plugged_in = is_usb_chg_plugged_in(chip);
		chg_gone = pm_chg_get_rt_status(chip, CHG_GONE_IRQ);
		pr_debug("OVP FET count = %d chg_gone=%d, usb_valid = %d\n",
					count, chg_gone, usb_chg_plugged_in);

		/* note usb_chg_plugged_in=0 => chg_gone=1 */
		if (chg_gone == 1 && usb_chg_plugged_in == 1) {
			pr_debug("since chg_gone = 1 dis ovp_fet for 20msec\n");
			turn_off_usb_ovp_fet(chip);

			msleep(20);

			turn_on_usb_ovp_fet(chip);
		} else {
			pm_chg_masked_write(chip, USB_OVP_CONTROL,
						USB_OVP_DEBOUNCE_TIME, 0x1);
			pr_debug("Exit count=%d chg_gone=%d, usb_valid=%d\n",
					count, chg_gone, usb_chg_plugged_in);
			return;
		}
	}
}

static irqreturn_t usbin_valid_irq_handler(int irq, void *data)
{
	handle_usb_insertion_removal(data);
	return IRQ_HANDLED;
}

static irqreturn_t usbin_ov_irq_handler(int irq, void *data)
{
	pr_err("USB OverVoltage\n");
	return IRQ_HANDLED;
}

static irqreturn_t batt_inserted_irq_handler(int irq, void *data)
{
	struct pm8921_chg_chip *chip = data;
	int status;

	status = pm_chg_get_rt_status(chip, BATT_INSERTED_IRQ);
	schedule_work(&chip->battery_id_valid_work);
	handle_start_ext_chg(chip);
	pr_debug("battery present=%d", status);
	power_supply_changed(&chip->batt_psy);
	return IRQ_HANDLED;
}

/*
 * this interrupt used to restart charging a battery.
 *
 * Note: When DC-inserted the VBAT can't go low.
 * VPH_PWR is provided by the ext-charger.
 * After End-Of-Charging from DC, charging can be resumed only
 * if DC is removed and then inserted after the battery was in use.
 * Therefore the handle_start_ext_chg() is not called.
 */
static irqreturn_t vbatdet_low_irq_handler(int irq, void *data)
{
	struct pm8921_chg_chip *chip = data;
	int high_transition;

	high_transition = pm_chg_get_rt_status(chip, VBATDET_LOW_IRQ);

	if (high_transition) {
		/* enable auto charging */
#ifndef CONFIG_PM8921_FLOAT_CHARGE
		pm_chg_auto_enable(chip, !charging_disabled);
#endif
		pr_info("batt fell below resume voltage %s\n",
			charging_disabled ? "" : "charger enabled");
	}
	pr_debug("fsm_state=%d\n", pm_chg_get_fsm_state(data));

	power_supply_changed(&chip->batt_psy);
	power_supply_changed(&chip->usb_psy);
	power_supply_changed(&chip->dc_psy);

	return IRQ_HANDLED;
}

static irqreturn_t usbin_uv_irq_handler(int irq, void *data)
{
	pr_err("USB UnderVoltage\n");
	return IRQ_HANDLED;
}

static irqreturn_t vbat_ov_irq_handler(int irq, void *data)
{
	pr_debug("fsm_state=%d\n", pm_chg_get_fsm_state(data));
	return IRQ_HANDLED;
}

static irqreturn_t chgwdog_irq_handler(int irq, void *data)
{
	pr_debug("fsm_state=%d\n", pm_chg_get_fsm_state(data));
	return IRQ_HANDLED;
}

static irqreturn_t vcp_irq_handler(int irq, void *data)
{
	pr_debug("fsm_state=%d\n", pm_chg_get_fsm_state(data));
	return IRQ_HANDLED;
}

static irqreturn_t atcdone_irq_handler(int irq, void *data)
{
	pr_debug("fsm_state=%d\n", pm_chg_get_fsm_state(data));
	return IRQ_HANDLED;
}

static irqreturn_t atcfail_irq_handler(int irq, void *data)
{
	pr_debug("fsm_state=%d\n", pm_chg_get_fsm_state(data));
	return IRQ_HANDLED;
}

static irqreturn_t chgdone_irq_handler(int irq, void *data)
{
	struct pm8921_chg_chip *chip = data;

	pr_debug("state_changed_to=%d\n", pm_chg_get_fsm_state(data));

	handle_stop_ext_chg(chip);

	power_supply_changed(&chip->batt_psy);
	power_supply_changed(&chip->usb_psy);
	power_supply_changed(&chip->dc_psy);

	bms_notify_check(chip);

	return IRQ_HANDLED;
}

static irqreturn_t chgfail_irq_handler(int irq, void *data)
{
	struct pm8921_chg_chip *chip = data;
	int ret;

	ret = pm_chg_failed_clear(chip, 1);
	if (ret)
		pr_err("Failed to write CHG_FAILED_CLEAR bit\n");

	pr_err("batt_present = %d, batt_temp_ok = %d, state_changed_to=%d\n",
			get_prop_batt_present(chip),
			pm_chg_get_rt_status(chip, BAT_TEMP_OK_IRQ),
			pm_chg_get_fsm_state(data));

	power_supply_changed(&chip->batt_psy);
	power_supply_changed(&chip->usb_psy);
	power_supply_changed(&chip->dc_psy);
	return IRQ_HANDLED;
}

static irqreturn_t chgstate_irq_handler(int irq, void *data)
{
	struct pm8921_chg_chip *chip = data;

	pr_debug("state_changed_to=%d\n", pm_chg_get_fsm_state(data));
	power_supply_changed(&chip->batt_psy);
	power_supply_changed(&chip->usb_psy);
	power_supply_changed(&chip->dc_psy);

	bms_notify_check(chip);

	return IRQ_HANDLED;
}

static int param_vin_disable_counter = 5;
module_param(param_vin_disable_counter, int, 0644);

static void attempt_reverse_boost_fix(struct pm8921_chg_chip *chip,
							int count, int usb_ma)
{
	pr_debug("count = %d Entered\n", count);
	pm8921_charger_vbus_draw(500);
	pr_debug("count = %d iusb=500mA\n", count);
	disable_input_voltage_regulation(chip);
	pr_debug("count = %d disable_input_regulation\n", count);

	msleep(20);

	pr_debug("count = %d end sleep 20ms chg_gone=%d, usb_valid = %d\n",
				count,
				pm_chg_get_rt_status(chip, CHG_GONE_IRQ),
				is_usb_chg_plugged_in(chip));
	pr_debug("count = %d restoring input regulation and usb_ma = %d\n",
		 count, usb_ma);
	enable_input_voltage_regulation(chip);
	pm8921_charger_vbus_draw(usb_ma);
}

#define VIN_ACTIVE_BIT BIT(0)
#define UNPLUG_WRKARND_RESTORE_WAIT_PERIOD_US 200
#define VIN_MIN_INCREASE_MV 100
static void unplug_check_worker(struct work_struct *work)
{
	struct delayed_work *dwork = to_delayed_work(work);
	struct pm8921_chg_chip *chip = container_of(dwork,
				struct pm8921_chg_chip, unplug_check_work);
	u8 reg_loop;
	int ibat, usb_chg_plugged_in;
	int usb_ma;
	int chg_gone = 0;
	int rc;
	u8 temp;

	/* This below condition is added on top of the qualcom patch for over
	 voltage to handle the factory cable detection */
	if (chip->factory_mode) {
		pr_debug("restoring vin_min to %d mV\n", chip->vin_min);
		rc = pm_chg_vinmin_set(the_chip, chip->vin_min);
		temp = WRITE_BANK_4 | 0xA;
		rc = pm8xxx_writeb(chip->dev->parent, CHG_BUCK_CTRL_TEST3,
				temp);
		if (rc) {
			pr_err("Error %d writing %d to addr %d\n", rc,
			temp, CHG_BUCK_CTRL_TEST3);
		 }
		return;
	}

	usb_chg_plugged_in = is_usb_chg_plugged_in(chip);
	if (!usb_chg_plugged_in) {
		pr_debug("Stopping Unplug Check Worker since USB is removed"
			"reg_loop = %d, fsm = %d ibat = %d\n",
			pm_chg_get_regulation_loop(chip),
			pm_chg_get_fsm_state(chip),
			get_prop_batt_current(chip)
			);
		return;
	}

	pm_chg_iusbmax_get(chip, &usb_ma);
	if (usb_ma  ==  500) {
		pr_debug("Stopping Unplug Check Worker since USB == 500mA\n");
		disable_input_voltage_regulation(chip);
		return;
	}

	if (usb_ma <= 100) {
		pr_debug(
			"Unenumerated yet or suspended usb_ma = %d skipping\n",
			usb_ma);
		goto check_again_later;
	}
	if (pm8921_chg_is_enabled(chip, CHG_GONE_IRQ))
		pr_debug("chg gone irq is enabled\n");

	reg_loop = pm_chg_get_regulation_loop(chip);
	pr_debug("reg_loop=0x%x usb_ma = %d\n", reg_loop, usb_ma);

	if (reg_loop & VIN_ACTIVE_BIT) {
		ibat = get_prop_batt_current(chip);

		pr_debug("ibat = %d fsm = %d reg_loop = 0x%x\n",
				ibat, pm_chg_get_fsm_state(chip), reg_loop);
		if (ibat > 0) {
			int count = 0;

			while (count++ < param_vin_disable_counter
					&& usb_chg_plugged_in == 1) {
				attempt_reverse_boost_fix(chip, count, usb_ma);
				usb_chg_plugged_in
					= is_usb_chg_plugged_in(chip);
			}
		}
	}

<<<<<<< HEAD
	usb_chg_plugged_in = is_usb_chg_plugged_in(chip);
	chg_gone = pm_chg_get_rt_status(chip, CHG_GONE_IRQ);

	if (chg_gone == 1  && usb_chg_plugged_in == 1) {
		/* run the worker directly */
		pr_debug(" ver5 step: chg_gone=%d, usb_valid = %d\n",
						chg_gone, usb_chg_plugged_in);
		schedule_work(&chip->unplug_ovp_fet_open_work);
	}
=======
>>>>>>> 4afce0c8
	usb_chg_plugged_in = is_usb_chg_plugged_in(chip);
	chg_gone = pm_chg_get_rt_status(chip, CHG_GONE_IRQ);

	if (chg_gone == 1  && usb_chg_plugged_in == 1) {
		/* run the worker directly */
		pr_debug(" ver5 step: chg_gone=%d, usb_valid = %d\n",
						chg_gone, usb_chg_plugged_in);
		schedule_work(&chip->unplug_ovp_fet_open_work);
	}

check_again_later:
	schedule_delayed_work(&chip->unplug_check_work,
		      round_jiffies_relative(msecs_to_jiffies
				(UNPLUG_CHECK_WAIT_PERIOD_MS)));
}

static irqreturn_t loop_change_irq_handler(int irq, void *data)
{
	struct pm8921_chg_chip *chip = data;

	pr_debug("fsm_state=%d reg_loop=0x%x\n",
		pm_chg_get_fsm_state(data),
		pm_chg_get_regulation_loop(data));
	unplug_check_worker(&(chip->unplug_check_work.work));
	return IRQ_HANDLED;
}

static irqreturn_t fastchg_irq_handler(int irq, void *data)
{
	struct pm8921_chg_chip *chip = data;
	int high_transition;

	high_transition = pm_chg_get_rt_status(chip, FASTCHG_IRQ);
	if (high_transition && !delayed_work_pending(&chip->eoc_work)) {
		wake_lock(&chip->eoc_wake_lock);
		schedule_delayed_work(&chip->eoc_work,
				      round_jiffies_relative(msecs_to_jiffies
						     (EOC_CHECK_PERIOD_MS)));
	}
	power_supply_changed(&chip->batt_psy);
	bms_notify_check(chip);
	return IRQ_HANDLED;
}

static irqreturn_t trklchg_irq_handler(int irq, void *data)
{
	struct pm8921_chg_chip *chip = data;

	power_supply_changed(&chip->batt_psy);
	return IRQ_HANDLED;
}

static irqreturn_t batt_removed_irq_handler(int irq, void *data)
{
	struct pm8921_chg_chip *chip = data;
	int status;

	status = pm_chg_get_rt_status(chip, BATT_REMOVED_IRQ);
	pr_debug("battery present=%d state=%d", !status,
					 pm_chg_get_fsm_state(data));
	handle_stop_ext_chg(chip);
	power_supply_changed(&chip->batt_psy);
	return IRQ_HANDLED;
}

static irqreturn_t batttemp_hot_irq_handler(int irq, void *data)
{
	struct pm8921_chg_chip *chip = data;

	handle_stop_ext_chg(chip);
	power_supply_changed(&chip->batt_psy);
	return IRQ_HANDLED;
}

static irqreturn_t chghot_irq_handler(int irq, void *data)
{
	struct pm8921_chg_chip *chip = data;

	pr_debug("Chg hot fsm_state=%d\n", pm_chg_get_fsm_state(data));
	power_supply_changed(&chip->batt_psy);
	power_supply_changed(&chip->usb_psy);
	handle_stop_ext_chg(chip);
	return IRQ_HANDLED;
}

static irqreturn_t batttemp_cold_irq_handler(int irq, void *data)
{
	struct pm8921_chg_chip *chip = data;

	pr_debug("Batt cold fsm_state=%d\n", pm_chg_get_fsm_state(data));
	handle_stop_ext_chg(chip);

	power_supply_changed(&chip->batt_psy);
	power_supply_changed(&chip->usb_psy);
	return IRQ_HANDLED;
}

static irqreturn_t chg_gone_irq_handler(int irq, void *data)
{
	struct pm8921_chg_chip *chip = data;
	int chg_gone, usb_chg_plugged_in;

	usb_chg_plugged_in = is_usb_chg_plugged_in(chip);
	chg_gone = pm_chg_get_rt_status(chip, CHG_GONE_IRQ);

	pr_debug("chg_gone=%d, usb_valid = %d\n", chg_gone, usb_chg_plugged_in);
	schedule_work(&chip->unplug_ovp_fet_open_work);

	pr_debug("Chg gone fsm_state=%d\n", pm_chg_get_fsm_state(data));
	power_supply_changed(&chip->batt_psy);
	power_supply_changed(&chip->usb_psy);
	return IRQ_HANDLED;
}
/*
 *
 * bat_temp_ok_irq_handler - is edge triggered, hence it will
 * fire for two cases:
 *
 * If the interrupt line switches to high temperature is okay
 * and thus charging begins.
 * If bat_temp_ok is low this means the temperature is now
 * too hot or cold, so charging is stopped.
 *
 */
static irqreturn_t bat_temp_ok_irq_handler(int irq, void *data)
{
	int bat_temp_ok;
	struct pm8921_chg_chip *chip = data;

	bat_temp_ok = pm_chg_get_rt_status(chip, BAT_TEMP_OK_IRQ);

	pr_debug("batt_temp_ok = %d fsm_state%d\n",
			 bat_temp_ok, pm_chg_get_fsm_state(data));

	if (bat_temp_ok)
		handle_start_ext_chg(chip);
	else
		handle_stop_ext_chg(chip);

	power_supply_changed(&chip->batt_psy);
	power_supply_changed(&chip->usb_psy);
	bms_notify_check(chip);
	return IRQ_HANDLED;
}

static irqreturn_t coarse_det_low_irq_handler(int irq, void *data)
{
	pr_debug("fsm_state=%d\n", pm_chg_get_fsm_state(data));
	return IRQ_HANDLED;
}

static irqreturn_t vdd_loop_irq_handler(int irq, void *data)
{
	pr_debug("fsm_state=%d\n", pm_chg_get_fsm_state(data));
	return IRQ_HANDLED;
}

static irqreturn_t vreg_ov_irq_handler(int irq, void *data)
{
	pr_debug("fsm_state=%d\n", pm_chg_get_fsm_state(data));
	return IRQ_HANDLED;
}

static irqreturn_t vbatdet_irq_handler(int irq, void *data)
{
	pr_debug("fsm_state=%d\n", pm_chg_get_fsm_state(data));
	return IRQ_HANDLED;
}

static irqreturn_t batfet_irq_handler(int irq, void *data)
{
	struct pm8921_chg_chip *chip = data;

	pr_debug("vreg ov\n");
	power_supply_changed(&chip->batt_psy);
	return IRQ_HANDLED;
}

static irqreturn_t dcin_valid_irq_handler(int irq, void *data)
{
	struct pm8921_chg_chip *chip = data;
	int dc_present;

	dc_present = pm_chg_get_rt_status(chip, DCIN_VALID_IRQ);
	if (chip->ext_psy)
		power_supply_set_online(chip->ext_psy, dc_present);
	chip->dc_present = dc_present;
	if (dc_present)
		handle_start_ext_chg(chip);
	else
		handle_stop_ext_chg(chip);
	return IRQ_HANDLED;
}

static irqreturn_t dcin_ov_irq_handler(int irq, void *data)
{
	struct pm8921_chg_chip *chip = data;

	handle_stop_ext_chg(chip);
	return IRQ_HANDLED;
}

static irqreturn_t dcin_uv_irq_handler(int irq, void *data)
{
	struct pm8921_chg_chip *chip = data;

	handle_stop_ext_chg(chip);

	return IRQ_HANDLED;
}

static int __pm_batt_external_power_changed_work(struct device *dev, void *data)
{
	struct power_supply *psy = &the_chip->batt_psy;
	struct power_supply *epsy = dev_get_drvdata(dev);
	int i, dcin_irq;

	/* Only search for external supply if none is registered */
	if (!the_chip->ext_psy) {
		dcin_irq = the_chip->pmic_chg_irq[DCIN_VALID_IRQ];
		for (i = 0; i < epsy->num_supplicants; i++) {
			if (!strncmp(epsy->supplied_to[i], psy->name, 7)) {
				if (!strncmp(epsy->name, "dc", 2)) {
					the_chip->ext_psy = epsy;
					dcin_valid_irq_handler(dcin_irq,
							the_chip);
				}
			}
		}
	}
	return 0;
}

static void pm_batt_external_power_changed(struct power_supply *psy)
{
	/* Only look for an external supply if it hasn't been registered */
	if (!the_chip->ext_psy)
		class_for_each_device(power_supply_class, NULL, psy,
					 __pm_batt_external_power_changed_work);
}

/**
 * update_heartbeat - internal function to update userspace
 *		per update_time minutes
 *
 */
static void update_heartbeat(struct work_struct *work)
{
	struct delayed_work *dwork = to_delayed_work(work);
	struct pm8921_chg_chip *chip = container_of(dwork,
				struct pm8921_chg_chip, update_heartbeat_work);
#ifdef CONFIG_PM8921_EXTENDED_INFO
	struct pm8921_charger_platform_data *pdata =
		chip->dev->platform_data;
	struct pm8921_charger_battery_data data;
	int64_t enable = 0;
	int64_t retval = 0;
	int rc = 0;
	int batt_mvolt = (get_prop_battery_uvolts(chip) / 1000);
	int batt_temp = (get_prop_batt_temp(chip) / 10);
	int percent_soc = pm8921_bms_get_percent_charge();
	int fcc = pm8921_bms_get_fcc() / 1000;
	int seconds = 0;
	u8 temp;
	int err;

	wake_lock(&chip->heartbeat_wake_lock);

	if ((percent_soc <= 5) &&
	    (alarm_state == PM_BATT_ALARM_NORMAL)) {
		rc = update_batt_alarm_settings(
			chip->min_voltage_mv,
			(chip->lower_battery_threshold +
			 chip->batt_alarm_delta),
			PM8XXX_BATT_ALARM_HOLD_TIME_0p25_MS);
		if (!rc)
			alarm_state = PM_BATT_ALARM_WARNING;
	} else if ((percent_soc > 5) &&
		   (alarm_state == PM_BATT_ALARM_WARNING)) {
		rc = update_batt_alarm_settings(
			the_chip->lower_battery_threshold,
			(the_chip->max_voltage_mv +
			 the_chip->batt_alarm_delta),
			PM8XXX_BATT_ALARM_HOLD_TIME_16_MS);
		if (!rc)
			alarm_state = PM_BATT_ALARM_NORMAL;
	}

	if (pdata->temp_range_cb) {
		data.max_voltage = chip->max_voltage_mv;
		data.cool_temp = (chip->cool_temp_dc / 10);
		data.warm_temp = (chip->warm_temp_dc / 10);
		data.cool_bat_voltage = chip->cool_bat_voltage;
		data.warm_bat_voltage = chip->warm_bat_voltage;
		retval = pdata->temp_range_cb(batt_temp, batt_mvolt,
					      &data, &enable, &btm_state);
		if (retval == 1) {
			pm_chg_vddmax_set(chip, data.max_voltage);
			pm_chg_auto_enable(chip, enable);
			pr_debug("Config VDDMAX = %d mV, Enable = %d\n",
				 data.max_voltage,
				(int)enable);
			btm_config.low_thr_temp = (data.cool_temp * 10);
			btm_config.high_thr_temp = (data.warm_temp * 10);
			pr_debug("Config BTM Low = %d dC, High = %d dC\n",
				btm_config.low_thr_temp,
				btm_config.high_thr_temp);
			pr_info("Temperature State = %d\n", btm_state);
			schedule_work(&btm_config_work);
		}
	}

	if ((chip->step_charge_voltage < chip->max_voltage_mv) &&
	    (chip->step_charge_voltage > chip->min_voltage_mv)) {
		if (batt_mvolt >=
		    chip->step_charge_voltage) {
			pr_debug("Step Rate used Batt V = %d\n",
				batt_mvolt);
			pm_chg_ibatmax_set(chip, chip->step_charge_current);
		} else {
			pr_debug("Step Rate NOT used Batt V = %d\n",
				batt_mvolt);
			pm_chg_ibatmax_set(chip, chip->max_bat_chg_current);
		}
	}
#endif

	power_supply_changed(&chip->batt_psy);
	schedule_delayed_work(&chip->update_heartbeat_work,
			      round_jiffies_relative(msecs_to_jiffies
						     (chip->update_time)));
#ifdef CONFIG_PM8921_EXTENDED_INFO
	pr_debug("Heartbeat Current Time %d secs\n",
		 (int)(ktime_to_timespec(alarm_get_elapsed_realtime()).tv_sec));
	seconds = calculate_suspend_time(chip, fcc, percent_soc, batt_temp);
	pm8921_chg_program_alarm(chip, seconds);
	wake_unlock(&chip->heartbeat_wake_lock);
#endif

	/*
	 * bit 7 - Write to Register
	 * bit 5 - Select Bank2 Register
	 * bit 2 - Reset the Timer
	 */
	temp  = 0xA4;
	err = pm8xxx_writeb(chip->dev->parent, CHG_TEST, temp);
	if (err) {
		pr_err("Error %d writing %d to addr %d\n", err, temp, CHG_TEST);
		return;
	} else {
		/*
		 * bit 7 - Write to Register
		 * bit 5 - Select Bank2 Register
		 * bit 2 - Clear the Timer
		 */
		temp  = 0xA0;
		err = pm8xxx_writeb(chip->dev->parent, CHG_TEST, temp);
		if (err) {
			pr_err("Error %d writing %d to addr %d\n",
				err, temp, CHG_TEST);
			return;
		}
	}
}

enum {
	CHG_IN_PROGRESS,
	CHG_NOT_IN_PROGRESS,
	CHG_FINISHED,
};

#define VBAT_TOLERANCE_MV	70
#define CHG_DISABLE_MSLEEP	100
static int is_charging_finished(struct pm8921_chg_chip *chip)
{
	int vbat_meas_uv, vbat_meas_mv, vbat_programmed, vbatdet_low;
	int ichg_meas_ma, iterm_programmed;
	int regulation_loop, fast_chg, vcp;
	int rc;
	static int last_vbat_programmed = -EINVAL;

	if (!is_ext_charging(chip)) {
		/* return if the battery is not being fastcharged */
		fast_chg = pm_chg_get_rt_status(chip, FASTCHG_IRQ);
		pr_debug("fast_chg = %d\n", fast_chg);
		if (fast_chg == 0)
			return CHG_NOT_IN_PROGRESS;

		vcp = pm_chg_get_rt_status(chip, VCP_IRQ);
		pr_debug("vcp = %d\n", vcp);
		if (vcp == 1)
			return CHG_IN_PROGRESS;

		vbatdet_low = pm_chg_get_rt_status(chip, VBATDET_LOW_IRQ);
		pr_debug("vbatdet_low = %d\n", vbatdet_low);
#ifndef CONFIG_PM8921_FLOAT_CHARGE
		if (vbatdet_low == 1)
			return CHG_IN_PROGRESS;
#endif
		/* reset count if battery is hot/cold */
		rc = pm_chg_get_rt_status(chip, BAT_TEMP_OK_IRQ);
		pr_debug("batt_temp_ok = %d\n", rc);
		if (rc == 0)
			return CHG_IN_PROGRESS;

		/* reset count if battery voltage is less than vddmax */
		vbat_meas_uv = get_prop_battery_uvolts(chip);
		if (vbat_meas_uv < 0)
			return CHG_IN_PROGRESS;
		vbat_meas_mv = vbat_meas_uv / 1000;

		rc = pm_chg_vddmax_get(chip, &vbat_programmed);
		if (rc) {
			pr_err("couldnt read vddmax rc = %d\n", rc);
			return CHG_IN_PROGRESS;
		}
		pr_debug("vddmax = %d vbat_meas_mv=%d\n",
			 vbat_programmed, vbat_meas_mv);
		if (vbat_meas_mv < vbat_programmed - VBAT_TOLERANCE_MV)
			return CHG_IN_PROGRESS;

		if (last_vbat_programmed == -EINVAL)
			last_vbat_programmed = vbat_programmed;
		if (last_vbat_programmed !=  vbat_programmed) {
			/* vddmax changed, reset and check again */
			pr_debug("vddmax = %d last_vdd_max=%d\n",
				 vbat_programmed, last_vbat_programmed);
			last_vbat_programmed = vbat_programmed;
			return CHG_IN_PROGRESS;
		}

		/*
		 * TODO if charging from an external charger
		 * check SOC instead of regulation loop
		 */
		regulation_loop = pm_chg_get_regulation_loop(chip);
		if (regulation_loop < 0) {
			pr_err("couldnt read the regulation loop err=%d\n",
				regulation_loop);
			return CHG_IN_PROGRESS;
		}
		pr_debug("regulation_loop=%d\n", regulation_loop);

		if (regulation_loop != 0 && regulation_loop != VDD_LOOP)
			return CHG_IN_PROGRESS;
	} /* !is_ext_charging */

	/* reset count if battery chg current is more than iterm */
	rc = pm_chg_iterm_get(chip, &iterm_programmed);
	if (rc) {
		pr_err("couldnt read iterm rc = %d\n", rc);
		return CHG_IN_PROGRESS;
	}

	ichg_meas_ma = (get_prop_batt_current(chip)) / 1000;
	pr_debug("iterm_programmed = %d ichg_meas_ma=%d\n",
				iterm_programmed, ichg_meas_ma);
	/*
	 * ichg_meas_ma < 0 means battery is drawing current
	 * ichg_meas_ma > 0 means battery is providing current
	 */
	if (ichg_meas_ma > 0)
		return CHG_IN_PROGRESS;

	if (ichg_meas_ma * -1 > iterm_programmed)
		return CHG_IN_PROGRESS;

	return CHG_FINISHED;
}

/**
 * eoc_worker - internal function to check if battery EOC
 *		has happened
 *
 * If all conditions favouring, if the charge current is
 * less than the term current for three consecutive times
 * an EOC has happened.
 * The wakelock is released if there is no need to reshedule
 * - this happens when the battery is removed or EOC has
 * happened
 */
#define CONSECUTIVE_COUNT	3
static void eoc_worker(struct work_struct *work)
{
	struct delayed_work *dwork = to_delayed_work(work);
	struct pm8921_chg_chip *chip = container_of(dwork,
				struct pm8921_chg_chip, eoc_work);
	static int count;
	int end = is_charging_finished(chip);

	if (end == CHG_NOT_IN_PROGRESS) {
			/* enable fastchg irq */
			count = 0;
			wake_unlock(&chip->eoc_wake_lock);
			return;
	}

	if (end == CHG_FINISHED) {
		count++;
	} else {
		count = 0;
	}

	if (count == CONSECUTIVE_COUNT) {
		count = 0;
#ifndef CONFIG_PM8921_FLOAT_CHARGE
		pr_info("End of Charging\n");

		pm_chg_auto_enable(chip, 0);
#endif
		if (is_ext_charging(chip))
			chip->ext_charge_done = true;

#ifndef CONFIG_PM8921_FLOAT_CHARGE
		if (chip->is_bat_warm || chip->is_bat_cool)
			chip->bms_notify.is_battery_full = 0;
		else
			chip->bms_notify.is_battery_full = 1;

		/* declare end of charging by invoking chgdone interrupt */
		chgdone_irq_handler(chip->pmic_chg_irq[CHGDONE_IRQ], chip);
#endif
#ifdef CONFIG_PM8921_FLOAT_CHARGE
		pr_info("Taper Reached Float Charging\n");
		chip->bms_notify.is_battery_full = 1;
		bms_notify_check(chip);
#endif
		wake_unlock(&chip->eoc_wake_lock);
	} else {
		pr_debug("EOC count = %d\n", count);
		schedule_delayed_work(&chip->eoc_work,
			      round_jiffies_relative(msecs_to_jiffies
						     (EOC_CHECK_PERIOD_MS)));
	}
}

static void btm_configure_work(struct work_struct *work)
{
	int rc;

	rc = pm8xxx_adc_btm_configure(&btm_config);
	if (rc)
		pr_err("failed to configure btm rc=%d", rc);
}

static void set_appropriate_battery_current(struct pm8921_chg_chip *chip)
{
	unsigned int chg_current = chip->max_bat_chg_current;

	if (chip->is_bat_cool)
		chg_current = min(chg_current, chip->cool_bat_chg_current);

	if (chip->is_bat_warm)
		chg_current = min(chg_current, chip->warm_bat_chg_current);

	if (thermal_mitigation != 0 && chip->thermal_mitigation)
		chg_current = min(chg_current,
				chip->thermal_mitigation[thermal_mitigation]);

	pm_chg_ibatmax_set(the_chip, chg_current);
}

#define TEMP_HYSTERISIS_DEGC 2
static void battery_cool(bool enter)
{
#ifdef CONFIG_PM8921_EXTENDED_INFO
	struct pm8921_charger_platform_data *pdata =
		the_chip->dev->platform_data;

	if (pdata->temp_range_cb) {
		wake_lock(&the_chip->heartbeat_wake_lock);
		cancel_delayed_work(&the_chip->update_heartbeat_work);
		schedule_delayed_work(&the_chip->update_heartbeat_work,
				      msecs_to_jiffies(0));
		return;
	}
#endif
	pr_debug("enter = %d\n", enter);
	if (enter == the_chip->is_bat_cool)
		return;
	the_chip->is_bat_cool = enter;
	if (enter) {
		btm_config.low_thr_temp =
			the_chip->cool_temp_dc + TEMP_HYSTERISIS_DEGC;
		set_appropriate_battery_current(the_chip);
		pm_chg_vddmax_set(the_chip, the_chip->cool_bat_voltage);
		pm_chg_vbatdet_set(the_chip,
			the_chip->cool_bat_voltage
			- the_chip->resume_voltage_delta);
	} else {
		btm_config.low_thr_temp = the_chip->cool_temp_dc;
		set_appropriate_battery_current(the_chip);
		pm_chg_vddmax_set(the_chip, the_chip->max_voltage_mv);
		pm_chg_vbatdet_set(the_chip,
			the_chip->max_voltage_mv
			- the_chip->resume_voltage_delta);
	}
	schedule_work(&btm_config_work);
}

static void battery_warm(bool enter)
{
#ifdef CONFIG_PM8921_EXTENDED_INFO
	struct pm8921_charger_platform_data *pdata =
		the_chip->dev->platform_data;

	if (pdata->temp_range_cb) {
		wake_lock(&the_chip->heartbeat_wake_lock);
		cancel_delayed_work(&the_chip->update_heartbeat_work);
		schedule_delayed_work(&the_chip->update_heartbeat_work,
				      msecs_to_jiffies(0));
		return;
	}
#endif
	pr_debug("enter = %d\n", enter);
	if (enter == the_chip->is_bat_warm)
		return;
	the_chip->is_bat_warm = enter;
	if (enter) {
		btm_config.high_thr_temp =
			the_chip->warm_temp_dc - TEMP_HYSTERISIS_DEGC;
		set_appropriate_battery_current(the_chip);
		pm_chg_vddmax_set(the_chip, the_chip->warm_bat_voltage);
		pm_chg_vbatdet_set(the_chip,
			the_chip->warm_bat_voltage
			- the_chip->resume_voltage_delta);
	} else {
		btm_config.high_thr_temp = the_chip->warm_temp_dc;
		set_appropriate_battery_current(the_chip);
		pm_chg_vddmax_set(the_chip, the_chip->max_voltage_mv);
		pm_chg_vbatdet_set(the_chip,
			the_chip->max_voltage_mv
			- the_chip->resume_voltage_delta);
	}
	schedule_work(&btm_config_work);
}

static int configure_btm(struct pm8921_chg_chip *chip)
{
	int rc;

	if (chip->warm_temp_dc != INT_MIN)
		btm_config.btm_warm_fn = battery_warm;
	else
		btm_config.btm_warm_fn = NULL;

	if (chip->cool_temp_dc != INT_MIN)
		btm_config.btm_cool_fn = battery_cool;
	else
		btm_config.btm_cool_fn = NULL;

	btm_config.low_thr_temp = chip->cool_temp_dc;
	btm_config.high_thr_temp = chip->warm_temp_dc;
	btm_config.interval = chip->temp_check_period;
	rc = pm8xxx_adc_btm_configure(&btm_config);
	if (rc)
		pr_err("failed to configure btm rc = %d\n", rc);
	rc = pm8xxx_adc_btm_start();
	if (rc)
		pr_err("failed to start btm rc = %d\n", rc);

	return rc;
}

/**
 * set_disable_status_param -
 *
 * Internal function to disable battery charging and also disable drawing
 * any current from the source. The device is forced to run on a battery
 * after this.
 */
static int set_disable_status_param(const char *val, struct kernel_param *kp)
{
	int ret;
	struct pm8921_chg_chip *chip = the_chip;

	ret = param_set_int(val, kp);
	if (ret) {
		pr_err("error setting value %d\n", ret);
		return ret;
	}
	pr_info("factory set disable param to %d\n", charging_disabled);
	if (chip) {
		pm_chg_auto_enable(chip, !charging_disabled);
		pm_chg_charge_dis(chip, charging_disabled);
	}
	return 0;
}
module_param_call(disabled, set_disable_status_param, param_get_uint,
					&charging_disabled, 0644);

/**
 * set_thermal_mitigation_level -
 *
 * Internal function to control battery charging current to reduce
 * temperature
 */
static int set_therm_mitigation_level(const char *val, struct kernel_param *kp)
{
	int ret;
	struct pm8921_chg_chip *chip = the_chip;

	ret = param_set_int(val, kp);
	if (ret) {
		pr_err("error setting value %d\n", ret);
		return ret;
	}

	if (!chip) {
		pr_err("called before init\n");
		return -EINVAL;
	}

	if (!chip->thermal_mitigation) {
		pr_err("no thermal mitigation\n");
		return -EINVAL;
	}

	if (thermal_mitigation < 0
		|| thermal_mitigation >= chip->thermal_levels) {
		pr_err("out of bound level selected\n");
		return -EINVAL;
	}

	set_appropriate_battery_current(chip);
	return ret;
}
module_param_call(thermal_mitigation, set_therm_mitigation_level,
					param_get_uint,
					&thermal_mitigation, 0644);

static int set_usb_max_current(const char *val, struct kernel_param *kp)
{
	int ret, mA;
	struct pm8921_chg_chip *chip = the_chip;

	ret = param_set_int(val, kp);
	if (ret) {
		pr_err("error setting value %d\n", ret);
		return ret;
	}
	if (chip) {
		pr_warn("setting current max to %d\n", usb_max_current);
		pm_chg_iusbmax_get(chip, &mA);
		if (mA > usb_max_current)
			pm8921_charger_vbus_draw(usb_max_current);
		return 0;
	}
	return -EINVAL;
}
module_param_call(usb_max_current, set_usb_max_current, param_get_uint,
					&usb_max_current, 0644);

static void free_irqs(struct pm8921_chg_chip *chip)
{
	int i;

	for (i = 0; i < PM_CHG_MAX_INTS; i++)
		if (chip->pmic_chg_irq[i]) {
			free_irq(chip->pmic_chg_irq[i], chip);
			chip->pmic_chg_irq[i] = 0;
		}
}

/* determines the initial present states */
static void __devinit determine_initial_state(struct pm8921_chg_chip *chip)
{
	unsigned long flags;
	int fsm_state;

	chip->dc_present = !!is_dc_chg_plugged_in(chip);
	chip->usb_present = !!is_usb_chg_plugged_in(chip);

	notify_usb_of_the_plugin_event(chip->usb_present);
	if (chip->usb_present) {
		schedule_delayed_work(&chip->unplug_check_work,
			round_jiffies_relative(msecs_to_jiffies
				(UNPLUG_CHECK_WAIT_PERIOD_MS)));
		pm8921_chg_enable_irq(chip, CHG_GONE_IRQ);
	}

	pm8921_chg_enable_irq(chip, DCIN_VALID_IRQ);
	pm8921_chg_enable_irq(chip, USBIN_VALID_IRQ);
	pm8921_chg_enable_irq(chip, BATT_REMOVED_IRQ);
	pm8921_chg_enable_irq(chip, BATT_INSERTED_IRQ);
	pm8921_chg_enable_irq(chip, USBIN_OV_IRQ);
	pm8921_chg_enable_irq(chip, USBIN_UV_IRQ);
	pm8921_chg_enable_irq(chip, DCIN_OV_IRQ);
	pm8921_chg_enable_irq(chip, DCIN_UV_IRQ);
	pm8921_chg_enable_irq(chip, CHGFAIL_IRQ);
	pm8921_chg_enable_irq(chip, FASTCHG_IRQ);
	pm8921_chg_enable_irq(chip, VBATDET_LOW_IRQ);
	pm8921_chg_enable_irq(chip, BAT_TEMP_OK_IRQ);

	spin_lock_irqsave(&vbus_lock, flags);
	if (usb_chg_current) {
		/* reissue a vbus draw call */
		__pm8921_charger_vbus_draw(usb_chg_current);
		fastchg_irq_handler(chip->pmic_chg_irq[FASTCHG_IRQ], chip);
	}
	spin_unlock_irqrestore(&vbus_lock, flags);

	fsm_state = pm_chg_get_fsm_state(chip);
	if (is_battery_charging(fsm_state)) {
		chip->bms_notify.is_charging = 1;
		pm8921_bms_charging_began();
	}

	check_battery_valid(chip);

	pr_debug("usb = %d, dc = %d  batt = %d state=%d\n",
			chip->usb_present,
			chip->dc_present,
			get_prop_batt_present(chip),
			fsm_state);
}

struct pm_chg_irq_init_data {
	unsigned int	irq_id;
	char		*name;
	unsigned long	flags;
	irqreturn_t	(*handler)(int, void *);
};

#define CHG_IRQ(_id, _flags, _handler) \
{ \
	.irq_id		= _id, \
	.name		= #_id, \
	.flags		= _flags, \
	.handler	= _handler, \
}
struct pm_chg_irq_init_data chg_irq_data[] = {
	CHG_IRQ(USBIN_VALID_IRQ, IRQF_TRIGGER_RISING | IRQF_TRIGGER_FALLING,
						usbin_valid_irq_handler),
	CHG_IRQ(USBIN_OV_IRQ, IRQF_TRIGGER_RISING, usbin_ov_irq_handler),
	CHG_IRQ(BATT_INSERTED_IRQ, IRQF_TRIGGER_RISING | IRQF_TRIGGER_FALLING,
						batt_inserted_irq_handler),
	CHG_IRQ(VBATDET_LOW_IRQ, IRQF_TRIGGER_RISING | IRQF_TRIGGER_FALLING,
						vbatdet_low_irq_handler),
	CHG_IRQ(USBIN_UV_IRQ, IRQF_TRIGGER_RISING | IRQF_TRIGGER_FALLING,
							usbin_uv_irq_handler),
	CHG_IRQ(VBAT_OV_IRQ, IRQF_TRIGGER_RISING, vbat_ov_irq_handler),
	CHG_IRQ(CHGWDOG_IRQ, IRQF_TRIGGER_RISING, chgwdog_irq_handler),
	CHG_IRQ(VCP_IRQ, IRQF_TRIGGER_RISING, vcp_irq_handler),
	CHG_IRQ(ATCDONE_IRQ, IRQF_TRIGGER_RISING, atcdone_irq_handler),
	CHG_IRQ(ATCFAIL_IRQ, IRQF_TRIGGER_RISING, atcfail_irq_handler),
	CHG_IRQ(CHGDONE_IRQ, IRQF_TRIGGER_RISING, chgdone_irq_handler),
	CHG_IRQ(CHGFAIL_IRQ, IRQF_TRIGGER_RISING, chgfail_irq_handler),
	CHG_IRQ(CHGSTATE_IRQ, IRQF_TRIGGER_RISING, chgstate_irq_handler),
	CHG_IRQ(LOOP_CHANGE_IRQ, IRQF_TRIGGER_RISING, loop_change_irq_handler),
	CHG_IRQ(FASTCHG_IRQ, IRQF_TRIGGER_RISING | IRQF_TRIGGER_FALLING,
						fastchg_irq_handler),
	CHG_IRQ(TRKLCHG_IRQ, IRQF_TRIGGER_RISING, trklchg_irq_handler),
	CHG_IRQ(BATT_REMOVED_IRQ, IRQF_TRIGGER_RISING,
						batt_removed_irq_handler),
	CHG_IRQ(BATTTEMP_HOT_IRQ, IRQF_TRIGGER_RISING,
						batttemp_hot_irq_handler),
	CHG_IRQ(CHGHOT_IRQ, IRQF_TRIGGER_RISING, chghot_irq_handler),
	CHG_IRQ(BATTTEMP_COLD_IRQ, IRQF_TRIGGER_RISING,
						batttemp_cold_irq_handler),
	CHG_IRQ(CHG_GONE_IRQ, IRQF_TRIGGER_RISING | IRQF_TRIGGER_FALLING,
						chg_gone_irq_handler),
	CHG_IRQ(BAT_TEMP_OK_IRQ, IRQF_TRIGGER_RISING | IRQF_TRIGGER_FALLING,
						bat_temp_ok_irq_handler),
	CHG_IRQ(COARSE_DET_LOW_IRQ, IRQF_TRIGGER_RISING,
						coarse_det_low_irq_handler),
	CHG_IRQ(VDD_LOOP_IRQ, IRQF_TRIGGER_RISING, vdd_loop_irq_handler),
	CHG_IRQ(VREG_OV_IRQ, IRQF_TRIGGER_RISING, vreg_ov_irq_handler),
	CHG_IRQ(VBATDET_IRQ, IRQF_TRIGGER_RISING, vbatdet_irq_handler),
	CHG_IRQ(BATFET_IRQ, IRQF_TRIGGER_RISING | IRQF_TRIGGER_FALLING,
						batfet_irq_handler),
	CHG_IRQ(DCIN_VALID_IRQ, IRQF_TRIGGER_RISING | IRQF_TRIGGER_FALLING,
						dcin_valid_irq_handler),
	CHG_IRQ(DCIN_OV_IRQ, IRQF_TRIGGER_RISING | IRQF_TRIGGER_FALLING,
						dcin_ov_irq_handler),
	CHG_IRQ(DCIN_UV_IRQ, IRQF_TRIGGER_RISING, dcin_uv_irq_handler),
};

static int __devinit request_irqs(struct pm8921_chg_chip *chip,
					struct platform_device *pdev)
{
	struct resource *res;
	int ret, i;

	ret = 0;
	bitmap_fill(chip->enabled_irqs, PM_CHG_MAX_INTS);

	for (i = 0; i < ARRAY_SIZE(chg_irq_data); i++) {
		res = platform_get_resource_byname(pdev, IORESOURCE_IRQ,
				chg_irq_data[i].name);
		if (res == NULL) {
			pr_err("couldn't find %s\n", chg_irq_data[i].name);
			goto err_out;
		}
		chip->pmic_chg_irq[chg_irq_data[i].irq_id] = res->start;
		ret = request_irq(res->start, chg_irq_data[i].handler,
			chg_irq_data[i].flags,
			chg_irq_data[i].name, chip);
		if (ret < 0) {
			pr_err("couldn't request %d (%s) %d\n", res->start,
					chg_irq_data[i].name, ret);
			chip->pmic_chg_irq[chg_irq_data[i].irq_id] = 0;
			goto err_out;
		}
		pm8921_chg_disable_irq(chip, chg_irq_data[i].irq_id);
	}
	return 0;

err_out:
	free_irqs(chip);
	return -EINVAL;
}

static void pm8921_chg_force_19p2mhz_clk(struct pm8921_chg_chip *chip)
{
	int err;
	u8 temp;

	temp  = 0xD1;
	err = pm8xxx_writeb(chip->dev->parent, CHG_TEST, temp);
	if (err) {
		pr_err("Error %d writing %d to addr %d\n", err, temp, CHG_TEST);
		return;
	}

	temp  = 0xD3;
	err = pm8xxx_writeb(chip->dev->parent, CHG_TEST, temp);
	if (err) {
		pr_err("Error %d writing %d to addr %d\n", err, temp, CHG_TEST);
		return;
	}

	temp  = 0xD1;
	err = pm8xxx_writeb(chip->dev->parent, CHG_TEST, temp);
	if (err) {
		pr_err("Error %d writing %d to addr %d\n", err, temp, CHG_TEST);
		return;
	}

	temp  = 0xD5;
	err = pm8xxx_writeb(chip->dev->parent, CHG_TEST, temp);
	if (err) {
		pr_err("Error %d writing %d to addr %d\n", err, temp, CHG_TEST);
		return;
	}

	udelay(183);

	temp  = 0xD1;
	err = pm8xxx_writeb(chip->dev->parent, CHG_TEST, temp);
	if (err) {
		pr_err("Error %d writing %d to addr %d\n", err, temp, CHG_TEST);
		return;
	}

	temp  = 0xD0;
	err = pm8xxx_writeb(chip->dev->parent, CHG_TEST, temp);
	if (err) {
		pr_err("Error %d writing %d to addr %d\n", err, temp, CHG_TEST);
		return;
	}
	udelay(32);

	temp  = 0xD1;
	err = pm8xxx_writeb(chip->dev->parent, CHG_TEST, temp);
	if (err) {
		pr_err("Error %d writing %d to addr %d\n", err, temp, CHG_TEST);
		return;
	}

	temp  = 0xD3;
	err = pm8xxx_writeb(chip->dev->parent, CHG_TEST, temp);
	if (err) {
		pr_err("Error %d writing %d to addr %d\n", err, temp, CHG_TEST);
		return;
	}
}

static void pm8921_chg_set_hw_clk_switching(struct pm8921_chg_chip *chip)
{
	int err;
	u8 temp;

	temp  = 0xD1;
	err = pm8xxx_writeb(chip->dev->parent, CHG_TEST, temp);
	if (err) {
		pr_err("Error %d writing %d to addr %d\n", err, temp, CHG_TEST);
		return;
	}

	temp  = 0xD0;
	err = pm8xxx_writeb(chip->dev->parent, CHG_TEST, temp);
	if (err) {
		pr_err("Error %d writing %d to addr %d\n", err, temp, CHG_TEST);
		return;
	}
}

#define ENUM_TIMER_STOP_BIT	BIT(1)
#define BOOT_DONE_BIT		BIT(6)
#define CHG_BATFET_ON_BIT	BIT(3)
#define CHG_VCP_EN		BIT(0)
#define CHG_BAT_TEMP_DIS_BIT	BIT(2)
#define SAFE_CURRENT_MA		1500
#define VREF_BATT_THERM_FORCE_ON	BIT(7)
static int __devinit pm8921_chg_hw_init(struct pm8921_chg_chip *chip)
{
	int rc;

	rc = pm_chg_masked_write(chip, SYS_CONFIG_2,
					BOOT_DONE_BIT, BOOT_DONE_BIT);
	if (rc) {
		pr_err("Failed to set BOOT_DONE_BIT rc=%d\n", rc);
		return rc;
	}

	rc = pm_chg_vddsafe_set(chip, chip->max_voltage_mv);
	if (rc) {
		pr_err("Failed to set safe voltage to %d rc=%d\n",
						chip->max_voltage_mv, rc);
		return rc;
	}
	rc = pm_chg_vbatdet_set(chip,
				chip->max_voltage_mv
				- chip->resume_voltage_delta);
	if (rc) {
		pr_err("Failed to set vbatdet comprator voltage to %d rc=%d\n",
			chip->max_voltage_mv - chip->resume_voltage_delta, rc);
		return rc;
	}

	rc = pm_chg_vddmax_set(chip, chip->max_voltage_mv);
	if (rc) {
		pr_err("Failed to set max voltage to %d rc=%d\n",
						chip->max_voltage_mv, rc);
		return rc;
	}
	rc = pm_chg_ibatsafe_set(chip, chip->max_bat_chg_current);
	if (rc) {
		pr_err("Failed to set max voltage to %d rc=%d\n",
						chip->max_bat_chg_current, rc);
		return rc;
	}

	rc = pm_chg_ibatmax_set(chip, chip->max_bat_chg_current);
	if (rc) {
		pr_err("Failed to set max current to 400 rc=%d\n", rc);
		return rc;
	}

	rc = pm_chg_iterm_set(chip, chip->term_current);
	if (rc) {
		pr_err("Failed to set term current to %d rc=%d\n",
						chip->term_current, rc);
		return rc;
	}

	/* Disable the ENUM TIMER */
	rc = pm_chg_masked_write(chip, PBL_ACCESS2, ENUM_TIMER_STOP_BIT,
			ENUM_TIMER_STOP_BIT);
	if (rc) {
		pr_err("Failed to set enum timer stop rc=%d\n", rc);
		return rc;
	}

	/* init with the lowest USB current */
	rc = pm_chg_iusbmax_set(chip, usb_ma_table[0].chg_iusb_value);
	if (rc) {
		pr_err("Failed to set usb max to %d rc=%d\n",
					usb_ma_table[0].chg_iusb_value, rc);
		return rc;
	}

	if (chip->safety_time != 0) {
		rc = pm_chg_tchg_max_set(chip, chip->safety_time);
		if (rc) {
			pr_err("Failed to set max time to %d minutes rc=%d\n",
							chip->safety_time, rc);
			return rc;
		}
	}

	if (chip->ttrkl_time != 0) {
		rc = pm_chg_ttrkl_max_set(chip, chip->ttrkl_time);
		if (rc) {
			pr_err("Failed to set trkl time to %d minutes rc=%d\n",
							chip->safety_time, rc);
			return rc;
		}
	}

	if (chip->vin_min != 0) {
		rc = pm_chg_vinmin_set(chip, chip->vin_min);
		if (rc) {
			pr_err("Failed to set vin min to %d mV rc=%d\n",
							chip->vin_min, rc);
			return rc;
		}
	} else {
		chip->vin_min = pm_chg_vinmin_get(chip);
	}

	rc = pm_chg_disable_wd(chip);
	if (rc) {
		pr_err("Failed to disable wd rc=%d\n", rc);
		return rc;
	}

	rc = pm_chg_masked_write(chip, CHG_CNTRL_2,
				CHG_BAT_TEMP_DIS_BIT, 0);
	if (rc) {
		pr_err("Failed to enable temp control chg rc=%d\n", rc);
		return rc;
	}
	/* switch to a 3.2Mhz for the buck */
	rc = pm8xxx_writeb(chip->dev->parent, CHG_BUCK_CLOCK_CTRL, 0x15);
	if (rc) {
		pr_err("Failed to switch buck clk rc=%d\n", rc);
		return rc;
	}

	if (chip->trkl_voltage != 0) {
		rc = pm_chg_vtrkl_low_set(chip, chip->trkl_voltage);
		if (rc) {
			pr_err("Failed to set trkl voltage to %dmv  rc=%d\n",
							chip->trkl_voltage, rc);
			return rc;
		}
	}

	if (chip->weak_voltage != 0) {
		rc = pm_chg_vweak_set(chip, chip->weak_voltage);
		if (rc) {
			pr_err("Failed to set weak voltage to %dmv  rc=%d\n",
							chip->weak_voltage, rc);
			return rc;
		}
	}

	if (chip->trkl_current != 0) {
		rc = pm_chg_itrkl_set(chip, chip->trkl_current);
		if (rc) {
			pr_err("Failed to set trkl current to %dmA  rc=%d\n",
							chip->trkl_voltage, rc);
			return rc;
		}
	}

	if (chip->weak_current != 0) {
		rc = pm_chg_iweak_set(chip, chip->weak_current);
		if (rc) {
			pr_err("Failed to set weak current to %dmA  rc=%d\n",
							chip->weak_current, rc);
			return rc;
		}
	}

	rc = pm_chg_batt_cold_temp_config(chip, chip->cold_thr);
	if (rc) {
		pr_err("Failed to set cold config %d  rc=%d\n",
						chip->cold_thr, rc);
	}

	rc = pm_chg_batt_hot_temp_config(chip, chip->hot_thr);
	if (rc) {
		pr_err("Failed to set hot config %d  rc=%d\n",
						chip->hot_thr, rc);
	}

	/* Workarounds for die 1.1 and 1.0 */
	if (pm8xxx_get_revision(chip->dev->parent) < PM8XXX_REVISION_8921_2p0) {
		pm8xxx_writeb(chip->dev->parent, CHG_BUCK_CTRL_TEST2, 0xF1);
		pm8xxx_writeb(chip->dev->parent, CHG_BUCK_CTRL_TEST3, 0xCE);
		pm8xxx_writeb(chip->dev->parent, CHG_BUCK_CTRL_TEST3, 0xD8);

		/* software workaround for correct battery_id detection */
		pm8xxx_writeb(chip->dev->parent, PSI_TXRX_SAMPLE_DATA_0, 0xFF);
		pm8xxx_writeb(chip->dev->parent, PSI_TXRX_SAMPLE_DATA_1, 0xFF);
		pm8xxx_writeb(chip->dev->parent, PSI_TXRX_SAMPLE_DATA_2, 0xFF);
		pm8xxx_writeb(chip->dev->parent, PSI_TXRX_SAMPLE_DATA_3, 0xFF);
		pm8xxx_writeb(chip->dev->parent, PSI_CONFIG_STATUS, 0x0D);
		udelay(100);
		pm8xxx_writeb(chip->dev->parent, PSI_CONFIG_STATUS, 0x0C);
	}

	/* Workarounds for die 3.0 */
	if (pm8xxx_get_revision(chip->dev->parent) == PM8XXX_REVISION_8921_3p0)
		pm8xxx_writeb(chip->dev->parent, CHG_BUCK_CTRL_TEST3, 0xAC);

	pm8xxx_writeb(chip->dev->parent, CHG_BUCK_CTRL_TEST3, 0xD9);

	/* Disable EOC FSM processing */
	pm8xxx_writeb(chip->dev->parent, CHG_BUCK_CTRL_TEST3, 0x91);

	pm8921_chg_force_19p2mhz_clk(chip);

	rc = pm_chg_masked_write(chip, CHG_CNTRL, VREF_BATT_THERM_FORCE_ON,
						VREF_BATT_THERM_FORCE_ON);
	if (rc)
		pr_err("Failed to Force Vref therm rc=%d\n", rc);

	rc = pm_chg_charge_dis(chip, charging_disabled);
	if (rc) {
		pr_err("Failed to disable CHG_CHARGE_DIS bit rc=%d\n", rc);
		return rc;
	}

	rc = pm_chg_auto_enable(chip, !charging_disabled);
	if (rc) {
		pr_err("Failed to enable charging rc=%d\n", rc);
		return rc;
	}

	return 0;
}

static int pm8921_charging_reboot(struct notifier_block *nb,
				  unsigned long event, void *unused)
{
	struct pm8xxx_adc_chan_result res;
#define VBUS_OFF_THRESHOLD 2000000
	/*
	 * Hack to power down when both VBUS and BPLUS are present.
	 * This targets factory environment, where we need to power down
	 * units with non-removable batteries between stations so that we
	 * do not drain batteries to death.
	 * Poll for VBUS to got away (controlled by external supply)
	 * before proceeding with shutdown.
	 */
	switch (event) {
	case SYS_POWER_OFF:
		if (!the_chip) {
			pr_err("called before pm8921 charging init\n");
			break;
		}

		if (!the_chip->factory_mode)
			break;

#ifdef CONFIG_PM8921_FACTORY_SHUTDOWN
		if (the_chip->arch_reboot_cb)
			the_chip->arch_reboot_cb();
#endif

		res.physical = 0;
		do {
			if (pm8xxx_adc_read(CHANNEL_USBIN, &res)) {
				pr_err("VBUS ADC read error\n");
				break;
			} else
				pr_info("VBUS:= %lld mV\n", res.physical);
			msleep(100);
		} while (res.physical > VBUS_OFF_THRESHOLD);

		break;
	default:
		break;
	}

	return NOTIFY_DONE;
}

#ifdef CONFIG_EMU_DETECTION
static int pm8921_chg_accy_notify(struct notifier_block *nb,
		unsigned long status, void *unused)
{
	if ((enum emu_accy) status == EMU_ACCY_FACTORY) {
		__pm8921_charger_vbus_draw(1500);
		pm_chg_auto_enable(the_chip, 0);
		the_chip->factory_mode = 1;
	} else if (((enum emu_accy) status == EMU_ACCY_NONE) &&
		   (the_chip->emu_accessory == EMU_ACCY_FACTORY)) {
		the_chip->factory_mode = 0;
		__pm8921_charger_vbus_draw(0);
		pm_chg_auto_enable(the_chip, 1);
	} else if ((enum emu_accy) status == EMU_ACCY_WHISPER_SMART_DOCK) {
		__pm8921_charger_vbus_draw(1500);
	} else if (((enum emu_accy) status == EMU_ACCY_NONE) &&
		   (the_chip->emu_accessory == EMU_ACCY_WHISPER_SMART_DOCK)) {
		__pm8921_charger_vbus_draw(0);
	}

#ifdef CONFIG_PM8921_FLOAT_CHARGE
	if ((enum emu_accy) status == EMU_ACCY_NONE)
		the_chip->bms_notify.is_battery_full = 0;
#endif

	the_chip->emu_accessory = (enum emu_accy) status;
	pr_info("%s: accy_state: %d\n", __func__, the_chip->emu_accessory);
	power_supply_changed(&the_chip->batt_psy);
	power_supply_changed(&the_chip->usb_psy);
	power_supply_changed(&the_chip->dc_psy);

	return 0;
}
#endif
#ifdef CONFIG_PM8921_EXTENDED_INFO
static int pm8921_battery_gauge_alarm_notify(struct notifier_block *nb,
		unsigned long status, void *unused)
{
	int rc = 0;

	pr_debug("%s: status: %lu\n", __func__, status);
	switch (status) {
	case SPURIOUS:
		pr_debug("%s: spurious interrupt\n", __func__);
		break;
	/* expected case - trip of low threshold */
	case LOW_THRLD:
		pr_debug("%s: trip of low threshold\n", __func__);
		switch (alarm_state) {
		case PM_BATT_ALARM_NORMAL:
			rc = update_batt_alarm_settings(
				the_chip->min_voltage_mv,
				(the_chip->lower_battery_threshold +
				the_chip->batt_alarm_delta),
				PM8XXX_BATT_ALARM_HOLD_TIME_0p25_MS);
			if (!rc)
				alarm_state = PM_BATT_ALARM_WARNING;
			break;
		case PM_BATT_ALARM_WARNING:
			alarm_state = PM_BATT_ALARM_SHUTDOWN;
			break;
		case PM_BATT_ALARM_OV:
			rc = update_batt_alarm_settings(
				the_chip->lower_battery_threshold,
				(the_chip->max_voltage_mv +
				the_chip->batt_alarm_delta),
				PM8XXX_BATT_ALARM_HOLD_TIME_16_MS);
			rc = pm8xxx_batt_alarm_enable(
				PM8XXX_BATT_ALARM_UPPER_COMPARATOR);
			if (!rc)
				alarm_state = PM_BATT_ALARM_NORMAL;
		default:
			break;
		}
		break;
	/* expected case - trip of high threshold */
	case HIGH_THRLD:
		pr_debug("%s: trip of high threshold\n", __func__);
		switch (alarm_state) {
		case PM_BATT_ALARM_NORMAL:
			rc = pm8xxx_batt_alarm_disable(
				PM8XXX_BATT_ALARM_UPPER_COMPARATOR);
			rc = update_batt_alarm_settings(
				the_chip->max_voltage_mv,
				(the_chip->max_voltage_mv +
				the_chip->batt_alarm_delta),
				PM8XXX_BATT_ALARM_HOLD_TIME_16_MS);
			if (!rc)
				alarm_state = PM_BATT_ALARM_OV;
			break;
		case PM_BATT_ALARM_WARNING:
			rc = update_batt_alarm_settings(
				the_chip->lower_battery_threshold,
				(the_chip->max_voltage_mv +
				 the_chip->batt_alarm_delta),
				PM8XXX_BATT_ALARM_HOLD_TIME_16_MS);
			if (!rc)
				alarm_state = PM_BATT_ALARM_NORMAL;
		default:
			break;
		}
		break;
	default:
		pr_err("%s: error received\n", __func__);
	};

	pr_info("%s: alarm_state: %d\n", __func__, alarm_state);
	power_supply_changed(&the_chip->batt_psy);

	return 0;
}

#define COOLDOWN_NORMAL 60
#define COOLDOWN_WARN 65
#define COOLDOWN_COOL 70
#define SOC_SLOW_WAKE 26 /* 26% */
#define SOC_MID_WAKE 12 /* 12% */
#define SOC_SLOW_INT 100 /* 10% */
#define SOC_MID_INT 25 /* 2.5% */
#define SOC_FAST_INT 10 /* 1% */
#define HOUR_TO_SEC 3600
#define MIN_TO_SEC 60
#define ASSUMED_DRAW 5 /* ASSUMED_DRAW * CURRENT_DIV = MA */
#define PERCENT_DIV 1000
#define CURRENT_DIV 100
#define UNIT_ADJUST (PERCENT_DIV * CURRENT_DIV)
static int calculate_suspend_time(struct pm8921_chg_chip *chip, int fcc,
				  int soc, int temperature)
{
	int temp_wakeup, soc_wakeup;

	if (!chip)
		return 0;

	pr_debug("FCC %d mAh\n", fcc);
	pr_debug("SOC %d\n", soc);
	pr_debug("Temp %d C\n", temperature);

	if (temperature >= COOLDOWN_COOL)
		temp_wakeup = chip->update_time / 1000;
	else if (temperature >= COOLDOWN_WARN)
		temp_wakeup = ((COOLDOWN_COOL - temperature) * MIN_TO_SEC);
	else
		temp_wakeup = ((COOLDOWN_WARN - temperature) * MIN_TO_SEC);
	pr_debug("Temp Wake %d secs\n", temp_wakeup);

	if (soc >= SOC_SLOW_WAKE)
		soc_wakeup = ((fcc / ASSUMED_DRAW) *
			      SOC_SLOW_INT * HOUR_TO_SEC) / UNIT_ADJUST;
	else if (soc >= SOC_MID_WAKE)
		soc_wakeup = ((fcc / ASSUMED_DRAW) *
			      SOC_MID_INT * HOUR_TO_SEC) / UNIT_ADJUST;
	else
		soc_wakeup = ((fcc / ASSUMED_DRAW) *
			      SOC_FAST_INT * HOUR_TO_SEC) / UNIT_ADJUST;
	pr_debug("SOC Wake %d secs\n", soc_wakeup);

	if (soc_wakeup < (chip->update_time / 1000))
		soc_wakeup = chip->update_time / 1000;

	if (temp_wakeup > soc_wakeup)
		return soc_wakeup;

	return temp_wakeup;
}

static void wakeup_alarm_work(struct work_struct *work)
{
	struct pm8921_chg_chip *chip = container_of(work,
				struct pm8921_chg_chip, wakeup_alarm_work);

	cancel_delayed_work(&chip->update_heartbeat_work);
	schedule_delayed_work(&chip->update_heartbeat_work,
			      msecs_to_jiffies(0));
}

static void pm8921_chg_program_alarm(struct pm8921_chg_chip *chip, int seconds)
{
	ktime_t low_interval, slack, next;

	if (!chip)
		return;
	pr_debug("Program Alarm Current Time %d secs\n",
		 (int)(ktime_to_timespec(alarm_get_elapsed_realtime()).tv_sec));

	low_interval = ktime_set(seconds - 10, 0);
	slack = ktime_set(20, 0);

	next = ktime_add(alarm_get_elapsed_realtime(), low_interval);
	pr_debug("Program Alarm for %d secs\n", seconds);
	alarm_cancel(&chip->alarm);
	alarm_start_range(&chip->alarm, next, ktime_add(next, slack));
}

static void pm8921_chg_battery_alarm(struct alarm *alarm)
{
	struct pm8921_chg_chip *chip =
		container_of(alarm, struct pm8921_chg_chip, alarm);

	wake_lock(&chip->heartbeat_wake_lock);
	pr_info("pm8921-charger: Alarm BUZZ, Time %d secs!!!!!\n",
		(int)(ktime_to_timespec(alarm_get_elapsed_realtime()).tv_sec));

	schedule_work(&chip->wakeup_alarm_work);
}
#endif

static int get_rt_status(void *data, u64 * val)
{
	int i = (int)data;
	int ret;

	/* global irq number is passed in via data */
	ret = pm_chg_get_rt_status(the_chip, i);
	*val = ret;
	return 0;
}
DEFINE_SIMPLE_ATTRIBUTE(rt_fops, get_rt_status, NULL, "%llu\n");

static int get_fsm_status(void *data, u64 * val)
{
	u8 temp;

	temp = pm_chg_get_fsm_state(the_chip);
	*val = temp;
	return 0;
}
DEFINE_SIMPLE_ATTRIBUTE(fsm_fops, get_fsm_status, NULL, "%llu\n");

static int get_reg_loop(void *data, u64 * val)
{
	u8 temp;

	if (!the_chip) {
		pr_err("%s called before init\n", __func__);
		return -EINVAL;
	}
	temp = pm_chg_get_regulation_loop(the_chip);
	*val = temp;
	return 0;
}
DEFINE_SIMPLE_ATTRIBUTE(reg_loop_fops, get_reg_loop, NULL, "0x%02llx\n");

static int get_reg(void *data, u64 * val)
{
	int addr = (int)data;
	int ret;
	u8 temp;

	ret = pm8xxx_readb(the_chip->dev->parent, addr, &temp);
	if (ret) {
		pr_err("pm8xxx_readb to %x value =%d errored = %d\n",
			addr, temp, ret);
		return -EAGAIN;
	}
	*val = temp;
	return 0;
}

static int set_reg(void *data, u64 val)
{
	int addr = (int)data;
	int ret;
	u8 temp;

	temp = (u8) val;
	ret = pm8xxx_writeb(the_chip->dev->parent, addr, temp);
	if (ret) {
		pr_err("pm8xxx_writeb to %x value =%d errored = %d\n",
			addr, temp, ret);
		return -EAGAIN;
	}
	return 0;
}
DEFINE_SIMPLE_ATTRIBUTE(reg_fops, get_reg, set_reg, "0x%02llx\n");

enum {
	BAT_WARM_ZONE,
	BAT_COOL_ZONE,
};
static int get_warm_cool(void *data, u64 * val)
{
	if (!the_chip) {
		pr_err("%s called before init\n", __func__);
		return -EINVAL;
	}
	if ((int)data == BAT_WARM_ZONE)
		*val = the_chip->is_bat_warm;
	if ((int)data == BAT_COOL_ZONE)
		*val = the_chip->is_bat_cool;
	return 0;
}
DEFINE_SIMPLE_ATTRIBUTE(warm_cool_fops, get_warm_cool, NULL, "0x%lld\n");

static void create_debugfs_entries(struct pm8921_chg_chip *chip)
{
	int i;

	chip->dent = debugfs_create_dir("pm8921_chg", NULL);

	if (IS_ERR(chip->dent)) {
		pr_err("pmic charger couldnt create debugfs dir\n");
		return;
	}

	debugfs_create_file("CHG_CNTRL", 0644, chip->dent,
			    (void *)CHG_CNTRL, &reg_fops);
	debugfs_create_file("CHG_CNTRL_2", 0644, chip->dent,
			    (void *)CHG_CNTRL_2, &reg_fops);
	debugfs_create_file("CHG_CNTRL_3", 0644, chip->dent,
			    (void *)CHG_CNTRL_3, &reg_fops);
	debugfs_create_file("PBL_ACCESS1", 0644, chip->dent,
			    (void *)PBL_ACCESS1, &reg_fops);
	debugfs_create_file("PBL_ACCESS2", 0644, chip->dent,
			    (void *)PBL_ACCESS2, &reg_fops);
	debugfs_create_file("SYS_CONFIG_1", 0644, chip->dent,
			    (void *)SYS_CONFIG_1, &reg_fops);
	debugfs_create_file("SYS_CONFIG_2", 0644, chip->dent,
			    (void *)SYS_CONFIG_2, &reg_fops);
	debugfs_create_file("CHG_VDD_MAX", 0644, chip->dent,
			    (void *)CHG_VDD_MAX, &reg_fops);
	debugfs_create_file("CHG_VDD_SAFE", 0644, chip->dent,
			    (void *)CHG_VDD_SAFE, &reg_fops);
	debugfs_create_file("CHG_VBAT_DET", 0644, chip->dent,
			    (void *)CHG_VBAT_DET, &reg_fops);
	debugfs_create_file("CHG_IBAT_MAX", 0644, chip->dent,
			    (void *)CHG_IBAT_MAX, &reg_fops);
	debugfs_create_file("CHG_IBAT_SAFE", 0644, chip->dent,
			    (void *)CHG_IBAT_SAFE, &reg_fops);
	debugfs_create_file("CHG_VIN_MIN", 0644, chip->dent,
			    (void *)CHG_VIN_MIN, &reg_fops);
	debugfs_create_file("CHG_VTRICKLE", 0644, chip->dent,
			    (void *)CHG_VTRICKLE, &reg_fops);
	debugfs_create_file("CHG_ITRICKLE", 0644, chip->dent,
			    (void *)CHG_ITRICKLE, &reg_fops);
	debugfs_create_file("CHG_ITERM", 0644, chip->dent,
			    (void *)CHG_ITERM, &reg_fops);
	debugfs_create_file("CHG_TCHG_MAX", 0644, chip->dent,
			    (void *)CHG_TCHG_MAX, &reg_fops);
	debugfs_create_file("CHG_TWDOG", 0644, chip->dent,
			    (void *)CHG_TWDOG, &reg_fops);
	debugfs_create_file("CHG_TEMP_THRESH", 0644, chip->dent,
			    (void *)CHG_TEMP_THRESH, &reg_fops);
	debugfs_create_file("CHG_COMP_OVR", 0644, chip->dent,
			    (void *)CHG_COMP_OVR, &reg_fops);
	debugfs_create_file("CHG_BUCK_CTRL_TEST1", 0644, chip->dent,
			    (void *)CHG_BUCK_CTRL_TEST1, &reg_fops);
	debugfs_create_file("CHG_BUCK_CTRL_TEST2", 0644, chip->dent,
			    (void *)CHG_BUCK_CTRL_TEST2, &reg_fops);
	debugfs_create_file("CHG_BUCK_CTRL_TEST3", 0644, chip->dent,
			    (void *)CHG_BUCK_CTRL_TEST3, &reg_fops);
	debugfs_create_file("CHG_TEST", 0644, chip->dent,
			    (void *)CHG_TEST, &reg_fops);

	debugfs_create_file("FSM_STATE", 0644, chip->dent, NULL,
			    &fsm_fops);

	debugfs_create_file("REGULATION_LOOP_CONTROL", 0644, chip->dent, NULL,
			    &reg_loop_fops);

	debugfs_create_file("BAT_WARM_ZONE", 0644, chip->dent,
				(void *)BAT_WARM_ZONE, &warm_cool_fops);
	debugfs_create_file("BAT_COOL_ZONE", 0644, chip->dent,
				(void *)BAT_COOL_ZONE, &warm_cool_fops);

	for (i = 0; i < ARRAY_SIZE(chg_irq_data); i++) {
		if (chip->pmic_chg_irq[chg_irq_data[i].irq_id])
			debugfs_create_file(chg_irq_data[i].name, 0444,
				chip->dent,
				(void *)chg_irq_data[i].irq_id,
				&rt_fops);
	}
}

static int pm8921_charger_suspend_noirq(struct device *dev)
{
	int rc;
	struct pm8921_chg_chip *chip = dev_get_drvdata(dev);

	rc = pm_chg_masked_write(chip, CHG_CNTRL, VREF_BATT_THERM_FORCE_ON, 0);
	if (rc)
		pr_err("Failed to Force Vref therm off rc=%d\n", rc);
	pm8921_chg_set_hw_clk_switching(chip);
	return 0;
}

static int pm8921_charger_resume_noirq(struct device *dev)
{
	int rc;
	struct pm8921_chg_chip *chip = dev_get_drvdata(dev);

	pm8921_chg_force_19p2mhz_clk(chip);

	rc = pm_chg_masked_write(chip, CHG_CNTRL, VREF_BATT_THERM_FORCE_ON,
						VREF_BATT_THERM_FORCE_ON);
	if (rc)
		pr_err("Failed to Force Vref therm on rc=%d\n", rc);
	return 0;
}

static ssize_t force_chg_usb_suspend_store(struct device *dev,
					struct device_attribute *attr,
					const char *buf, size_t count)
{
	unsigned long r;
	unsigned long mode;

	r = strict_strtoul(buf, 0, &mode);
	if (r) {
		pr_err("Invalid usb suspend mode value = %lu\n", mode);
		r = -EINVAL;
		return r;
	}

	if (!the_chip) {
		pr_err("chip not valid\n");
		r = -ENODEV;
		return r;
	}

	if (!the_chip->factory_mode) {
		pr_err("Only allowed in factory mode\n");
		r = -EPERM;
		return r;
	}

	r = pm_chg_masked_write(the_chip, CHG_CNTRL_3, CHG_USB_SUSPEND_BIT,
				mode ? CHG_USB_SUSPEND_BIT : 0);

	return r ? r : count;
}

#define CHG_SHOW_MAX_SIZE 50
static ssize_t force_chg_usb_suspend_show(struct device *dev,
					struct device_attribute *attr,
					char *buf)
{
	int state;
	int ret;
	u8 value;

	if (!the_chip) {
		pr_err("chip not valid\n");
		state = -ENODEV;
		goto end;
	}

	ret = pm8xxx_readb(the_chip->dev->parent, CHG_CNTRL_3, &value);
	if (ret) {
		pr_err("pm8xxx_readb CHG_CNTRL_3 failed ret = %d\n", ret);
		state = -EFAULT;
		goto end;
	}

	state = (CHG_USB_SUSPEND_BIT & value) ? 1 : 0;

end:
	return snprintf(buf, CHG_SHOW_MAX_SIZE, "%d\n", state);
}

static DEVICE_ATTR(force_chg_usb_suspend, 0664,
		force_chg_usb_suspend_show,
		force_chg_usb_suspend_store);

static ssize_t fsm_state_show(struct device *dev,
				struct device_attribute *attr,
				char *buf)
{
	int fsm_state = 0;

	if (!the_chip) {
		pr_err("chip not valid\n");
		fsm_state = -ENODEV;
		goto end;
	}
	fsm_state = pm_chg_get_fsm_state(the_chip);

end:
	return sprintf(buf, "%d\n", fsm_state);
}

static DEVICE_ATTR(fsm_state, 0444, fsm_state_show, NULL);

static ssize_t charge_rate_show(struct device *dev,
				struct device_attribute *attr,
				char *buf)
{
	return sprintf(buf, "%d\n", charge_rate);
}

static DEVICE_ATTR(charge_rate, 0444, charge_rate_show, NULL);



static ssize_t force_chg_auto_enable_store(struct device *dev,
					   struct device_attribute *attr,
					   const char *buf, size_t count)
{
	unsigned long r;
	unsigned long mode;

	r = strict_strtoul(buf, 0, &mode);
	if (r) {
		pr_err("Invalid auto enable value = %lu\n", mode);
		r = -EINVAL;
		return r;
	}

	if (!the_chip) {
		pr_err("chip not valid\n");
		r = -ENODEV;
		return r;
	}

	if (!the_chip->factory_mode) {
		pr_err("Only allowed in factory mode\n");
		r = -EPERM;
		return r;
	}

	r = pm_chg_masked_write(the_chip, CHG_CNTRL_3, CHG_EN_BIT,
				mode ? CHG_EN_BIT : 0);

	return r ? r : count;
}

static ssize_t force_chg_auto_enable_show(struct device *dev,
					  struct device_attribute *attr,
					  char *buf)
{
	int state;
	int ret;
	u8 value;

	if (!the_chip) {
		pr_err("chip not valid\n");
		state = -ENODEV;
		goto end;
	}

	ret = pm8xxx_readb(the_chip->dev->parent, CHG_CNTRL_3, &value);
	if (ret) {
		pr_err("pm8xxx_readb CHG_CNTRL_3 failed ret = %d\n", ret);
		state = -EFAULT;
		goto end;
	}

	state = (CHG_EN_BIT & value) ? 1 : 0;

end:
	return snprintf(buf, CHG_SHOW_MAX_SIZE, "%d\n", state);
}

static DEVICE_ATTR(force_chg_auto_enable, 0664,
		   force_chg_auto_enable_show,
		   force_chg_auto_enable_store);

static ssize_t force_chg_ibatt_store(struct device *dev,
				     struct device_attribute *attr,
				     const char *buf, size_t count)
{
	unsigned long r;
	unsigned long chg_current;

	r = strict_strtoul(buf, 0, &chg_current);
	if (r) {
		pr_err("Invalid ibatt value = %lu\n", chg_current);
		r = -EINVAL;
		return r;
	}

	if (!the_chip) {
		pr_err("chip not valid\n");
		r = -ENODEV;
		return r;
	}

	if (!the_chip->factory_mode) {
		pr_err("Only allowed in factory mode\n");
		r = -EPERM;
		return r;
	}

	r = pm_chg_ibatmax_set(the_chip, chg_current);

	return r ? r : count;
}

static ssize_t force_chg_ibatt_show(struct device *dev,
				    struct device_attribute *attr,
				    char *buf)
{
	int state;
	int ret;
	u8 value;

	if (!the_chip) {
		pr_err("chip not valid\n");
		state = -ENODEV;
		goto end;
	}

	ret = pm8xxx_readb(the_chip->dev->parent, CHG_IBAT_MAX, &value);
	if (ret) {
		pr_err("pm8xxx_readb CHG_IBAT_MAX failed ret = %d\n", ret);
		state = -EFAULT;
		goto end;
	}

	state = ((value & PM8921_CHG_I_MASK) * PM8921_CHG_I_STEP_MA);
	state += PM8921_CHG_I_MIN_MA;

end:
	return snprintf(buf, CHG_SHOW_MAX_SIZE, "%d\n", state);
}

static DEVICE_ATTR(force_chg_ibatt, 0664,
		force_chg_ibatt_show,
		force_chg_ibatt_store);

static ssize_t force_chg_iusb_store(struct device *dev,
				    struct device_attribute *attr,
				    const char *buf, size_t count)
{
	unsigned long r;
	unsigned long usb_curr;
	u8 temp;
	int i;

	r = strict_strtoul(buf, 0, &usb_curr);
	if (r) {
		pr_err("Invalid iusb value = %lu\n", usb_curr);
		r = -EINVAL;
		return r;
	}

	if (!the_chip) {
		pr_err("chip not valid\n");
		r = -ENODEV;
		return r;
	}

	if (!the_chip->factory_mode) {
		pr_err("Only allowed in factory mode\n");
		r = -EPERM;
		return r;
	}
	for (i = ARRAY_SIZE(usb_ma_table) - 1; i >= 0; i--) {
		if (usb_ma_table[i].usb_ma <= usb_curr)
			break;
	}
	if (i < 0)
		i = 0;

	if (usb_ma_table[i].chg_iusb_value < PM8921_CHG_IUSB_MIN ||
	    usb_ma_table[i].chg_iusb_value > PM8921_CHG_IUSB_MAX) {
		pr_err("bad mA=%d asked to set\n",
		       usb_ma_table[i].chg_iusb_value);
		return -EINVAL;
	}
	temp = usb_ma_table[i].chg_iusb_value << 2;
	r = pm_chg_masked_write(the_chip, PBL_ACCESS2, PM8921_CHG_IUSB_MASK,
				temp);

	return r ? r : count;
}

static ssize_t force_chg_iusb_show(struct device *dev,
				   struct device_attribute *attr,
				   char *buf)
{
	int state;
	int ret;
	u8 value;

	if (!the_chip) {
		pr_err("chip not valid\n");
		state = -ENODEV;
		goto end;
	}

	ret = pm8xxx_readb(the_chip->dev->parent, PBL_ACCESS2, &value);
	if (ret) {
		pr_err("pm8xxx_readb PBL_ACCESS2 failed ret = %d\n", ret);
		state = -EFAULT;
		goto end;
	}

	state = ((value & PM8921_CHG_I_MASK) >> 2) & 0x7;
	state = usb_ma_table[state].usb_ma;

end:
	return snprintf(buf, CHG_SHOW_MAX_SIZE, "%d\n", state);
}

static DEVICE_ATTR(force_chg_iusb, 0664,
		   force_chg_iusb_show,
		   force_chg_iusb_store);

static ssize_t force_chg_itrick_store(struct device *dev,
				      struct device_attribute *attr,
				      const char *buf, size_t count)
{
	unsigned long r;
	unsigned long trick_curr;

	r = strict_strtoul(buf, 0, &trick_curr);
	if (r) {
		pr_err("Invalid itrick value = %lu\n", trick_curr);
		r = -EINVAL;
		return r;
	}

	if (!the_chip) {
		pr_err("chip not valid\n");
		r = -ENODEV;
		return r;
	}

	if (!the_chip->factory_mode) {
		pr_err("Only allowed in factory mode\n");
		r = -EPERM;
		return r;
	}

	r = pm_chg_itrkl_set(the_chip, trick_curr);

	return r ? r : count;
}

static ssize_t force_chg_itrick_show(struct device *dev,
				     struct device_attribute *attr,
				     char *buf)
{
	int state;
	int ret;
	u8 value;

	if (!the_chip) {
		pr_err("chip not valid\n");
		state = -ENODEV;
		goto end;
	}

	ret = pm8xxx_readb(the_chip->dev->parent, CHG_ITRICKLE, &value);
	if (ret) {
		pr_err("pm8xxx_readb PBL_ACCESS2 failed ret = %d\n", ret);
		state = -EFAULT;
		goto end;
	}

	state = ((value & PM8921_CHG_ITRKL_MASK) * PM8921_CHG_ITRKL_STEP_MA);
	state += PM8921_CHG_ITRKL_MIN_MA;

end:
	return snprintf(buf, CHG_SHOW_MAX_SIZE, "%d\n", state);
}

static DEVICE_ATTR(force_chg_itrick, 0664,
		   force_chg_itrick_show,
		   force_chg_itrick_store);

static int pm8921_charger_resume(struct device *dev)
{
	int rc;
	struct pm8921_chg_chip *chip = dev_get_drvdata(dev);

	if (!(chip->cool_temp_dc == INT_MIN && chip->warm_temp_dc == INT_MIN)
		&& !(chip->keep_btm_on_suspend)) {
		rc = pm8xxx_adc_btm_configure(&btm_config);
		if (rc)
			pr_err("couldn't reconfigure btm rc=%d\n", rc);

		rc = pm8xxx_adc_btm_start();
		if (rc)
			pr_err("couldn't restart btm rc=%d\n", rc);
	}
	if (pm8921_chg_is_enabled(chip, LOOP_CHANGE_IRQ)) {
		disable_irq_wake(chip->pmic_chg_irq[LOOP_CHANGE_IRQ]);
		pm8921_chg_disable_irq(chip, LOOP_CHANGE_IRQ);
	}

	return 0;
}

static int pm8921_charger_suspend(struct device *dev)
{
	int rc;
	struct pm8921_chg_chip *chip = dev_get_drvdata(dev);

	if (!(chip->cool_temp_dc == INT_MIN && chip->warm_temp_dc == INT_MIN)
		&& !(chip->keep_btm_on_suspend)) {
		rc = pm8xxx_adc_btm_end();
		if (rc)
			pr_err("Failed to disable BTM on suspend rc=%d\n", rc);
	}

	if (is_usb_chg_plugged_in(chip)) {
		pm8921_chg_enable_irq(chip, LOOP_CHANGE_IRQ);
		enable_irq_wake(chip->pmic_chg_irq[LOOP_CHANGE_IRQ]);
	}

	return 0;
}
static int __devinit pm8921_charger_probe(struct platform_device *pdev)
{
	int rc = 0;
	struct pm8921_chg_chip *chip;
	const struct pm8921_charger_platform_data *pdata
				= pdev->dev.platform_data;

	if (!pdata) {
		pr_err("missing platform data\n");
		return -EINVAL;
	}

	chip = kzalloc(sizeof(struct pm8921_chg_chip),
					GFP_KERNEL);
	if (!chip) {
		pr_err("Cannot allocate pm_chg_chip\n");
		return -ENOMEM;
	}

	chip->dev = &pdev->dev;
	chip->safety_time = pdata->safety_time;
	chip->ttrkl_time = pdata->ttrkl_time;
	chip->update_time = pdata->update_time;
	chip->max_voltage_mv = pdata->max_voltage;
	chip->min_voltage_mv = pdata->min_voltage;
	chip->resume_voltage_delta = pdata->resume_voltage_delta;
	chip->term_current = pdata->term_current;
	chip->vbat_channel = pdata->charger_cdata.vbat_channel;
	chip->batt_temp_channel = pdata->charger_cdata.batt_temp_channel;
	chip->batt_id_channel = pdata->charger_cdata.batt_id_channel;
	chip->batt_id_min = pdata->batt_id_min;
	chip->batt_id_max = pdata->batt_id_max;
	if (pdata->cool_temp != INT_MIN)
		chip->cool_temp_dc = pdata->cool_temp * 10;
	else
		chip->cool_temp_dc = INT_MIN;

	if (pdata->warm_temp != INT_MIN)
		chip->warm_temp_dc = pdata->warm_temp * 10;
	else
		chip->warm_temp_dc = INT_MIN;

	chip->temp_check_period = pdata->temp_check_period;
	chip->max_bat_chg_current = pdata->max_bat_chg_current;
	chip->cool_bat_chg_current = pdata->cool_bat_chg_current;
	chip->warm_bat_chg_current = pdata->warm_bat_chg_current;
	chip->cool_bat_voltage = pdata->cool_bat_voltage;
	chip->warm_bat_voltage = pdata->warm_bat_voltage;
	chip->keep_btm_on_suspend = pdata->keep_btm_on_suspend;
	chip->trkl_voltage = pdata->trkl_voltage;
	chip->weak_voltage = pdata->weak_voltage;
	chip->trkl_current = pdata->trkl_current;
	chip->weak_current = pdata->weak_current;
	chip->vin_min = pdata->vin_min;
	chip->thermal_mitigation = pdata->thermal_mitigation;
	chip->thermal_levels = pdata->thermal_levels;
	chip->factory_mode = pdata->factory_mode;
#ifdef CONFIG_PM8921_FACTORY_SHUTDOWN
	chip->arch_reboot_cb = pdata->arch_reboot_cb;
#endif

	chip->cold_thr = pdata->cold_thr;
	chip->hot_thr = pdata->hot_thr;

	rc = pm8921_chg_hw_init(chip);
	if (rc) {
		pr_err("couldn't init hardware rc=%d\n", rc);
		goto free_chip;
	}

	rc = device_create_file(&pdev->dev,
				&dev_attr_force_chg_usb_suspend);
	if (rc) {
		pr_err("couldn't create force_chg_usb_suspend\n");
		goto free_chip;
	}

	rc = device_create_file(&pdev->dev,
				&dev_attr_fsm_state);
	if (rc) {
		pr_err("couldn't create fsm_state\n");
		goto free_chip;
	}
	rc = device_create_file(&pdev->dev,
				&dev_attr_charge_rate);
	if (rc) {
		pr_err("couldn't create charge_rate\n");
		goto free_chip;
	}

	rc = device_create_file(&pdev->dev,
				&dev_attr_force_chg_auto_enable);
	if (rc) {
		pr_err("couldn't create force_chg_auto_enable\n");
		goto free_chip;
	}

	rc = device_create_file(&pdev->dev,
				&dev_attr_force_chg_ibatt);
	if (rc) {
		pr_err("couldn't create force_chg_auto_ibatt\n");
		goto free_chip;
	}

	rc = device_create_file(&pdev->dev,
				&dev_attr_force_chg_iusb);
	if (rc) {
		pr_err("couldn't create force_chg_iusb\n");
		goto free_chip;
	}

	rc = device_create_file(&pdev->dev,
				&dev_attr_force_chg_itrick);
	if (rc) {
		pr_err("couldn't create force_chg_itrick\n");
		goto free_chip;
	}

	chip->usb_psy.name = "usb",
	chip->usb_psy.type = POWER_SUPPLY_TYPE_USB,
	chip->usb_psy.supplied_to = pm_power_supplied_to,
	chip->usb_psy.num_supplicants = ARRAY_SIZE(pm_power_supplied_to),
	chip->usb_psy.properties = pm_power_props,
	chip->usb_psy.num_properties = ARRAY_SIZE(pm_power_props),
	chip->usb_psy.get_property = pm_power_get_property,

#ifdef CONFIG_EMU_DETECTION
	chip->dc_psy.name = "ac",
#else
	chip->dc_psy.name = "pm8921-dc",
#endif
	chip->dc_psy.type = POWER_SUPPLY_TYPE_MAINS,
	chip->dc_psy.supplied_to = pm_power_supplied_to,
	chip->dc_psy.num_supplicants = ARRAY_SIZE(pm_power_supplied_to),
	chip->dc_psy.properties = pm_power_props,
	chip->dc_psy.num_properties = ARRAY_SIZE(pm_power_props),
	chip->dc_psy.get_property = pm_power_get_property,

	chip->batt_psy.name = "battery",
	chip->batt_psy.type = POWER_SUPPLY_TYPE_BATTERY,
	chip->batt_psy.properties = msm_batt_power_props,
	chip->batt_psy.num_properties = ARRAY_SIZE(msm_batt_power_props),
	chip->batt_psy.get_property = pm_batt_power_get_property,
	chip->batt_psy.external_power_changed = pm_batt_external_power_changed,
	rc = power_supply_register(chip->dev, &chip->usb_psy);
	if (rc < 0) {
		pr_err("power_supply_register usb failed rc = %d\n", rc);
		goto free_chip;
	}

	rc = power_supply_register(chip->dev, &chip->dc_psy);
	if (rc < 0) {
		pr_err("power_supply_register usb failed rc = %d\n", rc);
		goto unregister_usb;
	}

	rc = power_supply_register(chip->dev, &chip->batt_psy);
	if (rc < 0) {
		pr_err("power_supply_register batt failed rc = %d\n", rc);
		goto unregister_dc;
	}

	platform_set_drvdata(pdev, chip);
	the_chip = chip;

#ifdef CONFIG_PM8921_EXTENDED_INFO
	if (!chip->factory_mode) {
		chip->batt_alarm_delta = pdata->batt_alarm_delta;
		chip->lower_battery_threshold =	pdata->lower_battery_threshold;

		rc = pm8xxx_batt_alarm_threshold_set(
				PM8XXX_BATT_ALARM_LOWER_COMPARATOR,
				chip->lower_battery_threshold);
		if (!rc)
			rc = pm8xxx_batt_alarm_threshold_set(
				PM8XXX_BATT_ALARM_UPPER_COMPARATOR,
				(chip->max_voltage_mv +
				 chip->batt_alarm_delta));
		if (rc) {
			pr_err("%s: unable to set batt alarm threshold\n",
			       __func__);
			goto unregister_batt;
		}

		rc = pm8xxx_batt_alarm_hold_time_set(
			PM8XXX_BATT_ALARM_HOLD_TIME_16_MS);
		if (rc) {
			pr_err("%s: unable to set batt alarm hold time\n",
			       __func__);
			goto unregister_batt;
		}

		/* PWM enabled at 2Hz */
		rc = pm8xxx_batt_alarm_pwm_rate_set(1, 7, 4);
		if (rc) {
			pr_err("%s: unable to set batt alarm pwm rate\n",
			       __func__);
			goto unregister_batt;
		}

		rc = pm8xxx_batt_alarm_register_notifier(&alarm_notifier);
		if (rc) {
			pr_err("%s: unable to register alarm notifier\n",
			       __func__);
			goto unregister_batt;
		}

		rc = pm8xxx_batt_alarm_enable(
			PM8XXX_BATT_ALARM_UPPER_COMPARATOR);
		if (!rc)
			rc = pm8xxx_batt_alarm_enable(
				PM8XXX_BATT_ALARM_LOWER_COMPARATOR);
		if (rc) {
			pr_err("%s: unable to set batt alarm state\n",
			       __func__);
			goto unregister_batt;
		}
	}
#endif
#ifdef CONFIG_EMU_DETECTION
	chip->emu_accessory = EMU_ACCY_UNKNOWN;
	emu_det_register_notify(&accy_notifier);
	chip->emu_accessory = emu_det_get_accy();
#endif

	wake_lock_init(&chip->eoc_wake_lock, WAKE_LOCK_SUSPEND, "pm8921_eoc");
	wake_lock_init(&chip->unplug_ovp_fet_open_wake_lock,
			WAKE_LOCK_SUSPEND, "pm8921_unplug_wrkarnd");
	INIT_DELAYED_WORK(&chip->eoc_work, eoc_worker);
	INIT_WORK(&chip->unplug_ovp_fet_open_work,
					unplug_ovp_fet_open_worker);
	INIT_DELAYED_WORK(&chip->unplug_check_work, unplug_check_worker);

	rc = request_irqs(chip, pdev);
	if (rc) {
		pr_err("couldn't register interrupts rc=%d\n", rc);
		goto unregister_batt;
	}

	enable_irq_wake(chip->pmic_chg_irq[USBIN_VALID_IRQ]);
	enable_irq_wake(chip->pmic_chg_irq[USBIN_OV_IRQ]);
	enable_irq_wake(chip->pmic_chg_irq[USBIN_UV_IRQ]);
	enable_irq_wake(chip->pmic_chg_irq[BAT_TEMP_OK_IRQ]);
	enable_irq_wake(chip->pmic_chg_irq[VBATDET_LOW_IRQ]);
	enable_irq_wake(chip->pmic_chg_irq[FASTCHG_IRQ]);
	/*
	 * if both the cool_temp_dc and warm_temp_dc are invalid device doesnt
	 * care for jeita compliance
	 */
	if (!(chip->cool_temp_dc == INT_MIN && chip->warm_temp_dc == INT_MIN)) {
		rc = configure_btm(chip);
		if (rc) {
			pr_err("couldn't register with btm rc=%d\n", rc);
			goto free_irq;
		}
	}

	rc = register_reboot_notifier(&pm8921_charging_reboot_notifier);
	if (rc)
		pr_err("%s can't register reboot notifier\n", __func__);

	create_debugfs_entries(chip);

	INIT_WORK(&chip->bms_notify.work, bms_notify);
	INIT_WORK(&chip->battery_id_valid_work, battery_id_valid);

	/* determine what state the charger is in */
	determine_initial_state(chip);

#ifdef CONFIG_PM8921_EXTENDED_INFO
	INIT_WORK(&chip->wakeup_alarm_work, wakeup_alarm_work);
	wake_lock_init(&chip->heartbeat_wake_lock, WAKE_LOCK_SUSPEND,
			"pm8921-charger-heartbeat");
	alarm_init(&chip->alarm, ANDROID_ALARM_ELAPSED_REALTIME_WAKEUP,
			pm8921_chg_battery_alarm);
	wake_lock(&chip->heartbeat_wake_lock);
#endif

	if (chip->update_time) {
		INIT_DELAYED_WORK(&chip->update_heartbeat_work,
							update_heartbeat);
		schedule_delayed_work(&chip->update_heartbeat_work,
				      round_jiffies_relative(msecs_to_jiffies
							(chip->update_time)));
	}
	return 0;

free_irq:
	free_irqs(chip);
unregister_batt:
	power_supply_unregister(&chip->batt_psy);
unregister_dc:
	power_supply_unregister(&chip->dc_psy);
unregister_usb:
	power_supply_unregister(&chip->usb_psy);
free_chip:
	kfree(chip);
	return rc;
}

static int __devexit pm8921_charger_remove(struct platform_device *pdev)
{
	struct pm8921_chg_chip *chip = platform_get_drvdata(pdev);

	device_remove_file(&pdev->dev, &dev_attr_force_chg_usb_suspend);
	device_remove_file(&pdev->dev, &dev_attr_fsm_state);
	device_remove_file(&pdev->dev, &dev_attr_charge_rate);
	unregister_reboot_notifier(&pm8921_charging_reboot_notifier);
	free_irqs(chip);
	platform_set_drvdata(pdev, NULL);
	the_chip = NULL;
	kfree(chip);
	return 0;
}
static const struct dev_pm_ops pm8921_pm_ops = {
	.suspend	= pm8921_charger_suspend,
	.suspend_noirq  = pm8921_charger_suspend_noirq,
	.resume_noirq   = pm8921_charger_resume_noirq,
	.resume		= pm8921_charger_resume,
};
static struct platform_driver pm8921_charger_driver = {
	.probe		= pm8921_charger_probe,
	.remove		= __devexit_p(pm8921_charger_remove),
	.driver		= {
			.name	= PM8921_CHARGER_DEV_NAME,
			.owner	= THIS_MODULE,
			.pm	= &pm8921_pm_ops,
	},
};

static int __init pm8921_charger_init(void)
{
	return platform_driver_register(&pm8921_charger_driver);
}

static void __exit pm8921_charger_exit(void)
{
	platform_driver_unregister(&pm8921_charger_driver);
}

late_initcall(pm8921_charger_init);
module_exit(pm8921_charger_exit);

MODULE_LICENSE("GPL v2");
MODULE_DESCRIPTION("PMIC8921 charger/battery driver");
MODULE_VERSION("1.0");
MODULE_ALIAS("platform:" PM8921_CHARGER_DEV_NAME);<|MERGE_RESOLUTION|>--- conflicted
+++ resolved
@@ -2429,18 +2429,6 @@
 		}
 	}
 
-<<<<<<< HEAD
-	usb_chg_plugged_in = is_usb_chg_plugged_in(chip);
-	chg_gone = pm_chg_get_rt_status(chip, CHG_GONE_IRQ);
-
-	if (chg_gone == 1  && usb_chg_plugged_in == 1) {
-		/* run the worker directly */
-		pr_debug(" ver5 step: chg_gone=%d, usb_valid = %d\n",
-						chg_gone, usb_chg_plugged_in);
-		schedule_work(&chip->unplug_ovp_fet_open_work);
-	}
-=======
->>>>>>> 4afce0c8
 	usb_chg_plugged_in = is_usb_chg_plugged_in(chip);
 	chg_gone = pm_chg_get_rt_status(chip, CHG_GONE_IRQ);
 
