--- conflicted
+++ resolved
@@ -22,13 +22,9 @@
 #include <linux/delay.h>
 #include <linux/reboot.h>
 #include <linux/of.h>
-<<<<<<< HEAD
-#include <linux/spinlock.h>
-=======
 #ifdef CONFIG_DIAG_OVER_USB
 #include <mach/usbdiag.h>
 #endif
->>>>>>> b8f27e74
 #include <mach/msm_smd.h>
 #include <mach/socinfo.h>
 #include <mach/restart.h>
@@ -1797,11 +1793,7 @@
 {
 	diag_debug_buf_idx = 0;
 	driver->read_len_legacy = 0;
-<<<<<<< HEAD
-	spin_lock_init(&diag_cntl_lock);
-=======
 	mutex_init(&driver->diag_cntl_mutex);
->>>>>>> b8f27e74
 
 	if (driver->event_mask == NULL) {
 		driver->event_mask = kzalloc(sizeof(
