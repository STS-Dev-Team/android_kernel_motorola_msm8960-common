/* Copyright (c) 2008-2012, Code Aurora Forum. All rights reserved.
 *
 * This program is free software; you can redistribute it and/or modify
 * it under the terms of the GNU General Public License version 2 and
 * only version 2 as published by the Free Software Foundation.
 *
 * This program is distributed in the hope that it will be useful,
 * but WITHOUT ANY WARRANTY; without even the implied warranty of
 * MERCHANTABILITY or FITNESS FOR A PARTICULAR PURPOSE.  See the
 * GNU General Public License for more details.
 */
#include <linux/slab.h>
#include <linux/init.h>
#include <linux/module.h>
#include <linux/device.h>
#include <linux/err.h>
#include <linux/platform_device.h>
#include <linux/sched.h>
#include <linux/workqueue.h>
#include <linux/pm_runtime.h>
#include <linux/diagchar.h>
#include <linux/delay.h>
#include <linux/reboot.h>
#include <linux/of.h>
#include <linux/spinlock.h>
<<<<<<< HEAD
=======
#ifdef CONFIG_DIAG_OVER_USB
#include <mach/usbdiag.h>
#endif
>>>>>>> 57adb073
#include <mach/msm_smd.h>
#include <mach/socinfo.h>
#include <mach/restart.h>
#include "diagmem.h"
#include "diagchar.h"
#include "diagfwd.h"
#include "diagfwd_cntl.h"
#include "diagchar_hdlc.h"
#ifdef CONFIG_DIAG_SDIO_PIPE
#include "diagfwd_sdio.h"
#endif
#define MODE_CMD		41
#define RESET_ID		2
#define ALL_EQUIP_ID		100
#define ALL_SSID		-1
#define MAX_SSID_PER_RANGE	100

int diag_debug_buf_idx;
unsigned char diag_debug_buf[1024];
static unsigned int buf_tbl_size = 8; /*Number of entries in table of buffers */
struct diag_master_table entry;
smd_channel_t *ch_temp, *chqdsp_temp, *ch_wcnss_temp;
int diag_event_num_bytes;
int diag_event_config;
struct diag_send_desc_type send = { NULL, NULL, DIAG_STATE_START, 0 };
struct diag_hdlc_dest_type enc = { NULL, NULL, 0 };
struct mask_info {
	int equip_id;
	int num_items;
	int index;
};
spinlock_t diag_cntl_lock;

#define CREATE_MSG_MASK_TBL_ROW(XX)					\
do {									\
	*(int *)(msg_mask_tbl_ptr) = MSG_SSID_ ## XX;			\
	msg_mask_tbl_ptr += 4;						\
	*(int *)(msg_mask_tbl_ptr) = MSG_SSID_ ## XX ## _LAST;		\
	msg_mask_tbl_ptr += 4;						\
	/* increment by MAX_SSID_PER_RANGE cells */			\
	msg_mask_tbl_ptr += MAX_SSID_PER_RANGE * sizeof(int);		\
} while (0)

#define ENCODE_RSP_AND_SEND(buf_length)				\
do {									\
	send.state = DIAG_STATE_START;					\
	send.pkt = driver->apps_rsp_buf;				\
	send.last = (void *)(driver->apps_rsp_buf + buf_length);	\
	send.terminate = 1;						\
	if (!driver->in_busy_1) {					\
		enc.dest = driver->buf_in_1;				\
		enc.dest_last = (void *)(driver->buf_in_1 + APPS_BUF_SIZE - 1);\
		diag_hdlc_encode(&send, &enc);				\
		driver->write_ptr_1->buf = driver->buf_in_1;		\
		driver->write_ptr_1->length = (int)(enc.dest - \
						(void *)(driver->buf_in_1)); \
		driver->in_busy_1 = 1;					\
		diag_device_write(driver->buf_in_1, MODEM_DATA, \
						 driver->write_ptr_1); \
		memset(driver->apps_rsp_buf, '\0', APPS_BUF_SIZE);	\
	}								\
} while (0)

#define CHK_OVERFLOW(bufStart, start, end, length) \
((bufStart <= start) && (end - start >= length)) ? 1 : 0

int chk_config_get_id(void)
{
	/* For all Fusion targets, Modem will always be present */
	if (machine_is_msm8x60_fusion() || machine_is_msm8x60_fusn_ffa())
		return 0;

	switch (socinfo_get_id()) {
	case APQ8060_MACHINE_ID:
	case MSM8660_MACHINE_ID:
		return APQ8060_TOOLS_ID;
	case AO8960_MACHINE_ID:
	case MSM8260A_MACHINE_ID:
	case MSM8660A_MACHINE_ID:
		return AO8960_TOOLS_ID;
	case APQ8064_MACHINE_ID:
		return APQ8064_TOOLS_ID;
	case MSM8930_MACHINE_ID:
		return MSM8930_TOOLS_ID;
	case MSM8974_MACHINE_ID:
		return MSM8974_TOOLS_ID;
	default:
		return 0;
	}
}

/*
 * This will return TRUE for targets which support apps only mode and hence SSR.
 * This applies to 8960 and newer targets.
 */
int chk_apps_only(void)
{
	switch (socinfo_get_id()) {
	case AO8960_MACHINE_ID:
	case APQ8064_MACHINE_ID:
	case MSM8930_MACHINE_ID:
	case MSM8630_MACHINE_ID:
	case MSM8230_MACHINE_ID:
	case APQ8030_MACHINE_ID:
	case MSM8627_MACHINE_ID:
	case MSM8227_MACHINE_ID:
	case MSM8974_MACHINE_ID:
	case MDM9615_MACHINE_ID:
	case MSM8260A_MACHINE_ID:
	case MSM8660A_MACHINE_ID:
		return 1;
	default:
		return 0;
	}
}

/*
 * This will return TRUE for targets which support apps as master.
 * Thus, SW DLOAD and Mode Reset are supported on apps processor.
 * This applies to 8960 and newer targets.
 */
int chk_apps_master(void)
{
	if (cpu_is_msm8960() || cpu_is_msm8930() || cpu_is_msm9615())
		return 1;
	else
		return 0;
}

void __diag_smd_send_req(void)
{
	void *buf = NULL;
	int *in_busy_ptr = NULL;
	struct diag_request *write_ptr_modem = NULL;

	if (!driver->in_busy_1) {
		buf = driver->buf_in_1;
		write_ptr_modem = driver->write_ptr_1;
		in_busy_ptr = &(driver->in_busy_1);
	} else if (!driver->in_busy_2) {
		buf = driver->buf_in_2;
		write_ptr_modem = driver->write_ptr_2;
		in_busy_ptr = &(driver->in_busy_2);
	}

	if (driver->ch && buf) {
		int r = smd_read_avail(driver->ch);

		if (r > IN_BUF_SIZE) {
			if (r < MAX_IN_BUF_SIZE) {
				pr_err("diag: SMD sending in "
						   "packets upto %d bytes", r);
				buf = krealloc(buf, r, GFP_KERNEL);
			} else {
				pr_err("diag: SMD sending in "
				"packets more than %d bytes", MAX_IN_BUF_SIZE);
				return;
			}
		}
		if (r > 0) {
			if (!buf)
				pr_info("Out of diagmem for Modem\n");
			else {
				APPEND_DEBUG('i');
				smd_read(driver->ch, buf, r);
				APPEND_DEBUG('j');
				write_ptr_modem->length = r;
				*in_busy_ptr = 1;
				diag_device_write(buf, MODEM_DATA,
							 write_ptr_modem);
			}
		}
	}
}

int diag_device_write(void *buf, int proc_num, struct diag_request *write_ptr)
{
	int i, err = 0;

	if (driver->logging_mode == MEMORY_DEVICE_MODE) {
		if (proc_num == APPS_DATA) {
			for (i = 0; i < driver->poolsize_write_struct; i++)
				if (driver->buf_tbl[i].length == 0) {
					driver->buf_tbl[i].buf = buf;
					driver->buf_tbl[i].length =
								 driver->used;
#ifdef DIAG_DEBUG
					pr_debug("diag: ENQUEUE buf ptr"
						   " and length is %x , %d\n",
				(unsigned int)(driver->buf_tbl[i].length),
				driver->buf_tbl[i].length);
#endif
					break;
				}
		}
		for (i = 0; i < driver->num_clients; i++)
			if (driver->client_map[i].pid ==
						 driver->logging_process_id)
				break;
		if (i < driver->num_clients) {
			driver->data_ready[i] |= USER_SPACE_LOG_TYPE;
			wake_up_interruptible(&driver->wait_q);
		} else
			return -EINVAL;
	} else if (driver->logging_mode == NO_LOGGING_MODE) {
		if (proc_num == MODEM_DATA) {
			driver->in_busy_1 = 0;
			driver->in_busy_2 = 0;
			queue_work(driver->diag_wq, &(driver->
							diag_read_smd_work));
		} else if (proc_num == QDSP_DATA) {
			driver->in_busy_qdsp_1 = 0;
			driver->in_busy_qdsp_2 = 0;
			queue_work(driver->diag_wq, &(driver->
						diag_read_smd_qdsp_work));
		}  else if (proc_num == WCNSS_DATA) {
			driver->in_busy_wcnss = 0;
			queue_work(driver->diag_wq, &(driver->
				diag_read_smd_wcnss_work));
		}
#ifdef CONFIG_DIAG_SDIO_PIPE
		else if (proc_num == SDIO_DATA) {
			driver->in_busy_sdio = 0;
			queue_work(driver->diag_sdio_wq,
				&(driver->diag_read_sdio_work));
		}
#endif
		err = -1;
	}
#if defined(CONFIG_DIAG_OVER_USB) || defined(CONFIG_DIAG_INTERNAL)
	else if (driver->logging_mode == USB_MODE ||
			driver->logging_mode == INTERNAL_MODE) {
		if (proc_num == APPS_DATA) {
			driver->write_ptr_svc = (struct diag_request *)
			(diagmem_alloc(driver, sizeof(struct diag_request),
				 POOL_TYPE_WRITE_STRUCT));
			if (driver->write_ptr_svc) {
				driver->write_ptr_svc->length = driver->used;
				driver->write_ptr_svc->buf = buf;
				err = channel_diag_write(driver->legacy_ch,
						driver->write_ptr_svc);
			} else
				err = -1;
		} else if (proc_num == MODEM_DATA) {
			write_ptr->buf = buf;
#ifdef DIAG_DEBUG
			printk(KERN_INFO "writing data to channel,"
				"pkt length %d\n", write_ptr->length);
			print_hex_dump(KERN_DEBUG, "Written Packet Data to"
				" CHANNEL: ", 16, 1, DUMP_PREFIX_ADDRESS,
					    buf, write_ptr->length, 1);
#endif /* DIAG DEBUG */
			err = channel_diag_write(driver->legacy_ch, write_ptr);
		} else if (proc_num == QDSP_DATA) {
			write_ptr->buf = buf;
			err = channel_diag_write(driver->legacy_ch, write_ptr);
		} else if (proc_num == WCNSS_DATA) {
			write_ptr->buf = buf;
			err = channel_diag_write(driver->legacy_ch, write_ptr);
		}
#ifdef CONFIG_DIAG_SDIO_PIPE
		else if (proc_num == SDIO_DATA) {
			if (machine_is_msm8x60_fusion() ||
					 machine_is_msm8x60_fusn_ffa()) {
				write_ptr->buf = buf;
				err = channel_diag_write(driver->mdm_ch,
							write_ptr);
			} else
				pr_err("diag: Incorrect data while "
						"writing channel");
		}
#endif
#ifdef CONFIG_DIAG_HSIC_PIPE
		else if (proc_num == HSIC_DATA) {
			if (driver->hsic_device_enabled) {
				write_ptr->buf = buf;
				err = usb_diag_write(driver->mdm_ch, write_ptr);
			} else
				pr_err("diag: Incorrect hsic data "
						"while USB write\n");
		}
#endif
		APPEND_DEBUG('d');
	}
#endif /* DIAG OVER USB OR INTERNAL*/
    return err;
}

void __diag_smd_wcnss_send_req(void)
{
	void *buf = driver->buf_in_wcnss;
	int *in_busy_wcnss_ptr = &(driver->in_busy_wcnss);
	struct diag_request *write_ptr_wcnss = driver->write_ptr_wcnss;

	if ((!driver->in_busy_wcnss) && driver->ch_wcnss && buf) {
		int r = smd_read_avail(driver->ch_wcnss);
		if (r > IN_BUF_SIZE) {
			if (r < MAX_IN_BUF_SIZE) {
				pr_err("diag: wcnss packets > %d bytes", r);
				buf = krealloc(buf, r, GFP_KERNEL);
			} else {
				pr_err("diag: wcnss pkt > %d", MAX_IN_BUF_SIZE);
				return;
			}
		}
		if (r > 0) {
			if (!buf) {
				pr_err("Out of diagmem for wcnss\n");
			} else {
				APPEND_DEBUG('i');
				smd_read(driver->ch_wcnss, buf, r);
				APPEND_DEBUG('j');
				write_ptr_wcnss->length = r;
				*in_busy_wcnss_ptr = 1;
				diag_device_write(buf, WCNSS_DATA,
					 write_ptr_wcnss);
			}
		}
	}
}

void __diag_smd_qdsp_send_req(void)
{
	void *buf = NULL;
	int *in_busy_qdsp_ptr = NULL;
	struct diag_request *write_ptr_qdsp = NULL;

	if (!driver->in_busy_qdsp_1) {
		buf = driver->buf_in_qdsp_1;
		write_ptr_qdsp = driver->write_ptr_qdsp_1;
		in_busy_qdsp_ptr = &(driver->in_busy_qdsp_1);
	} else if (!driver->in_busy_qdsp_2) {
		buf = driver->buf_in_qdsp_2;
		write_ptr_qdsp = driver->write_ptr_qdsp_2;
		in_busy_qdsp_ptr = &(driver->in_busy_qdsp_2);
	}

	if (driver->chqdsp && buf) {
		int r = smd_read_avail(driver->chqdsp);

		if (r > IN_BUF_SIZE) {
			if (r < MAX_IN_BUF_SIZE) {
				pr_err("diag: SMD sending in "
						   "packets upto %d bytes", r);
				buf = krealloc(buf, r, GFP_KERNEL);
			} else {
				pr_err("diag: SMD sending in "
				"packets more than %d bytes", MAX_IN_BUF_SIZE);
				return;
			}
		}
		if (r > 0) {
			if (!buf)
				printk(KERN_INFO "Out of diagmem for QDSP\n");
			else {
				APPEND_DEBUG('i');
				smd_read(driver->chqdsp, buf, r);
				APPEND_DEBUG('j');
				write_ptr_qdsp->length = r;
				*in_busy_qdsp_ptr = 1;
				diag_device_write(buf, QDSP_DATA,
							 write_ptr_qdsp);
			}
		}
	}
}

static void diag_print_mask_table(void)
{
/* Enable this to print mask table when updated */
#ifdef MASK_DEBUG
	int first;
	int last;
	uint8_t *ptr = driver->msg_masks;
	int i = 0;
	pr_info("diag: F3 message mask table\n");
	while (*(uint32_t *)(ptr + 4)) {
		first = *(uint32_t *)ptr;
		ptr += 4;
		last = *(uint32_t *)ptr;
		ptr += 4;
		printk(KERN_INFO "SSID %d - %d\n", first, last);
		for (i = 0 ; i <= last - first ; i++)
			printk(KERN_INFO "MASK:%x\n", *((uint32_t *)ptr + i));
		ptr += MAX_SSID_PER_RANGE*4;

	}
#endif
}

void diag_create_msg_mask_table(void)
{
	uint8_t *msg_mask_tbl_ptr = driver->msg_masks;

	CREATE_MSG_MASK_TBL_ROW(0);
	CREATE_MSG_MASK_TBL_ROW(1);
	CREATE_MSG_MASK_TBL_ROW(2);
	CREATE_MSG_MASK_TBL_ROW(3);
	CREATE_MSG_MASK_TBL_ROW(4);
	CREATE_MSG_MASK_TBL_ROW(5);
	CREATE_MSG_MASK_TBL_ROW(6);
	CREATE_MSG_MASK_TBL_ROW(7);
	CREATE_MSG_MASK_TBL_ROW(8);
	CREATE_MSG_MASK_TBL_ROW(9);
	CREATE_MSG_MASK_TBL_ROW(10);
	CREATE_MSG_MASK_TBL_ROW(11);
	CREATE_MSG_MASK_TBL_ROW(12);
	CREATE_MSG_MASK_TBL_ROW(13);
	CREATE_MSG_MASK_TBL_ROW(14);
	CREATE_MSG_MASK_TBL_ROW(15);
	CREATE_MSG_MASK_TBL_ROW(16);
	CREATE_MSG_MASK_TBL_ROW(17);
	CREATE_MSG_MASK_TBL_ROW(18);
	CREATE_MSG_MASK_TBL_ROW(19);
	CREATE_MSG_MASK_TBL_ROW(20);
	CREATE_MSG_MASK_TBL_ROW(21);
	CREATE_MSG_MASK_TBL_ROW(22);
}

static void diag_set_msg_mask(int rt_mask)
{
	int first_ssid, last_ssid, i;
	uint8_t *parse_ptr, *ptr = driver->msg_masks;

	mutex_lock(&driver->diagchar_mutex);
	while (*(uint32_t *)(ptr + 4)) {
		first_ssid = *(uint32_t *)ptr;
		ptr += 4;
		last_ssid = *(uint32_t *)ptr;
		ptr += 4;
		parse_ptr = ptr;
		pr_debug("diag: updating range %d %d\n", first_ssid, last_ssid);
		for (i = 0; i < last_ssid - first_ssid + 1; i++) {
			*(int *)parse_ptr = rt_mask;
			parse_ptr += 4;
		}
		ptr += MAX_SSID_PER_RANGE * 4;
	}
	mutex_unlock(&driver->diagchar_mutex);
}

static void diag_update_msg_mask(int start, int end , uint8_t *buf)
{
	int found = 0;
	int first;
	int last;
	uint8_t *ptr = driver->msg_masks;
	uint8_t *ptr_buffer_start = &(*(driver->msg_masks));
	uint8_t *ptr_buffer_end = &(*(driver->msg_masks)) + MSG_MASK_SIZE;

	mutex_lock(&driver->diagchar_mutex);

	/* First SSID can be zero : So check that last is non-zero */
	while (*(uint32_t *)(ptr + 4)) {
		first = *(uint32_t *)ptr;
		ptr += 4;
		last = *(uint32_t *)ptr;
		ptr += 4;
		if (start >= first && start <= last) {
			ptr += (start - first)*4;
			if (end <= last)
				if (CHK_OVERFLOW(ptr_buffer_start, ptr,
						  ptr_buffer_end,
						  (((end - start)+1)*4))) {
					pr_debug("diag: update ssid start %d,"
						 " end %d\n", start, end);
					memcpy(ptr, buf , ((end - start)+1)*4);
				} else
					printk(KERN_CRIT "Not enough"
							 " buffer space for"
							 " MSG_MASK\n");
			else
				printk(KERN_INFO "Unable to copy"
						 " mask change\n");

			found = 1;
			break;
		} else {
			ptr += MAX_SSID_PER_RANGE*4;
		}
	}
	/* Entry was not found - add new table */
	if (!found) {
		if (CHK_OVERFLOW(ptr_buffer_start, ptr, ptr_buffer_end,
				  8 + ((end - start) + 1)*4)) {
			memcpy(ptr, &(start) , 4);
			ptr += 4;
			memcpy(ptr, &(end), 4);
			ptr += 4;
			pr_debug("diag: adding NEW ssid start %d, end %d\n",
								 start, end);
			memcpy(ptr, buf , ((end - start) + 1)*4);
		} else
			printk(KERN_CRIT " Not enough buffer"
					 " space for MSG_MASK\n");
	}
	mutex_unlock(&driver->diagchar_mutex);
	diag_print_mask_table();

}

void diag_toggle_event_mask(int toggle)
{
	uint8_t *ptr = driver->event_masks;

	mutex_lock(&driver->diagchar_mutex);
	if (toggle)
		memset(ptr, 0xFF, EVENT_MASK_SIZE);
	else
		memset(ptr, 0, EVENT_MASK_SIZE);
	mutex_unlock(&driver->diagchar_mutex);
}

static void diag_update_event_mask(uint8_t *buf, int toggle, int num_bytes)
{
	uint8_t *ptr = driver->event_masks;
	uint8_t *temp = buf + 2;

	mutex_lock(&driver->diagchar_mutex);
	if (!toggle)
		memset(ptr, 0 , EVENT_MASK_SIZE);
	else
		if (CHK_OVERFLOW(ptr, ptr,
				 ptr+EVENT_MASK_SIZE, num_bytes))
			memcpy(ptr, temp , num_bytes);
		else
			printk(KERN_CRIT "Not enough buffer space "
					 "for EVENT_MASK\n");
	mutex_unlock(&driver->diagchar_mutex);
}

static void diag_disable_log_mask(void)
{
	int i = 0;
	struct mask_info *parse_ptr = (struct mask_info *)(driver->log_masks);

	pr_debug("diag: disable log masks\n");
	mutex_lock(&driver->diagchar_mutex);
	for (i = 0; i < MAX_EQUIP_ID; i++) {
		pr_debug("diag: equip id %d\n", parse_ptr->equip_id);
		if (!(parse_ptr->equip_id)) /* Reached a null entry */
			break;
		memset(driver->log_masks + parse_ptr->index, 0,
			    (parse_ptr->num_items + 7)/8);
		parse_ptr++;
	}
	mutex_unlock(&driver->diagchar_mutex);
}

static void diag_update_log_mask(int equip_id, uint8_t *buf, int num_items)
{
	uint8_t *temp = buf;
	int i = 0;
	unsigned char *ptr_data;
	int offset = (sizeof(struct mask_info))*MAX_EQUIP_ID;
	struct mask_info *ptr = (struct mask_info *)(driver->log_masks);

	pr_debug("diag: received equip id = %d\n", equip_id);
	mutex_lock(&driver->diagchar_mutex);
	/* Check if we already know index of this equipment ID */
	for (i = 0; i < MAX_EQUIP_ID; i++) {
		if ((ptr->equip_id == equip_id) && (ptr->index != 0)) {
			offset = ptr->index;
			break;
		}
		if ((ptr->equip_id == 0) && (ptr->index == 0)) {
			/* Reached a null entry */
			ptr->equip_id = equip_id;
			ptr->num_items = num_items;
			ptr->index = driver->log_masks_length;
			offset = driver->log_masks_length;
			driver->log_masks_length += ((num_items+7)/8);
			break;
		}
		ptr++;
	}
	ptr_data = driver->log_masks + offset;
	if (CHK_OVERFLOW(driver->log_masks, ptr_data, driver->log_masks
					 + LOG_MASK_SIZE, (num_items+7)/8))
		memcpy(ptr_data, temp , (num_items+7)/8);
	else
		pr_err("diag: Not enough buffer space for LOG_MASK\n");
	mutex_unlock(&driver->diagchar_mutex);
}

static void diag_update_pkt_buffer(unsigned char *buf)
{
	unsigned char *ptr = driver->pkt_buf;
	unsigned char *temp = buf;

	mutex_lock(&driver->diagchar_mutex);
	if (CHK_OVERFLOW(ptr, ptr, ptr + PKT_SIZE, driver->pkt_length))
		memcpy(ptr, temp , driver->pkt_length);
	else
		printk(KERN_CRIT " Not enough buffer space for PKT_RESP\n");
	mutex_unlock(&driver->diagchar_mutex);
}

void diag_update_userspace_clients(unsigned int type)
{
	int i;

	mutex_lock(&driver->diagchar_mutex);
	for (i = 0; i < driver->num_clients; i++)
		if (driver->client_map[i].pid != 0)
			driver->data_ready[i] |= type;
	wake_up_interruptible(&driver->wait_q);
	mutex_unlock(&driver->diagchar_mutex);
}

void diag_update_sleeping_process(int process_id)
{
	int i;

	mutex_lock(&driver->diagchar_mutex);
	for (i = 0; i < driver->num_clients; i++)
		if (driver->client_map[i].pid == process_id) {
			driver->data_ready[i] |= PKT_TYPE;
			break;
		}
	wake_up_interruptible(&driver->wait_q);
	mutex_unlock(&driver->diagchar_mutex);
}

void diag_send_data(struct diag_master_table entry, unsigned char *buf,
					 int len, int type)
{
	driver->pkt_length = len;
	if (entry.process_id != NON_APPS_PROC && type != MODEM_DATA) {
		diag_update_pkt_buffer(buf);
		diag_update_sleeping_process(entry.process_id);
	} else {
		if (len > 0) {
			if (entry.client_id == MODEM_PROC && driver->ch) {
				if (chk_apps_master() &&
					 (int)(*(char *)buf) == MODE_CMD)
					if ((int)(*(char *)(buf+1)) ==
						RESET_ID)
						return;
				smd_write(driver->ch, buf, len);
			} else if (entry.client_id == QDSP_PROC &&
							 driver->chqdsp) {
				smd_write(driver->chqdsp, buf, len);
			} else if (entry.client_id == WCNSS_PROC &&
							 driver->ch_wcnss) {
				smd_write(driver->ch_wcnss, buf, len);
			} else {
				pr_alert("diag: incorrect channel");
			}
		}
	}
}

void diag_modem_mask_update_fn(struct work_struct *work)
{
	diag_send_msg_mask_update(driver->ch_cntl, ALL_SSID,
					   ALL_SSID, MODEM_PROC);
	diag_send_log_mask_update(driver->ch_cntl, ALL_EQUIP_ID);
	diag_send_event_mask_update(driver->ch_cntl, diag_event_num_bytes);
}

void diag_qdsp_mask_update_fn(struct work_struct *work)
{
	diag_send_msg_mask_update(driver->chqdsp_cntl, ALL_SSID,
						   ALL_SSID, QDSP_PROC);
	diag_send_log_mask_update(driver->chqdsp_cntl, ALL_EQUIP_ID);
	diag_send_event_mask_update(driver->chqdsp_cntl, diag_event_num_bytes);
}

void diag_wcnss_mask_update_fn(struct work_struct *work)
{
	diag_send_msg_mask_update(driver->ch_wcnss_cntl, ALL_SSID,
						   ALL_SSID, WCNSS_PROC);
	diag_send_log_mask_update(driver->ch_wcnss_cntl, ALL_EQUIP_ID);
	diag_send_event_mask_update(driver->ch_wcnss_cntl,
						 diag_event_num_bytes);
}

void diag_send_log_mask_update(smd_channel_t *ch, int equip_id)
{
	void *buf = driver->buf_log_mask_update;
	int header_size = sizeof(struct diag_ctrl_log_mask);
	struct mask_info *ptr = (struct mask_info *)driver->log_masks;
	int i, size, wr_size = -ENOMEM, retry_count = 0;
	unsigned long flags = 0;

	for (i = 0; i < MAX_EQUIP_ID; i++) {
		size = (ptr->num_items+7)/8;
		/* reached null entry */
		if ((ptr->equip_id == 0) && (ptr->index == 0))
			break;
		driver->log_mask->cmd_type = DIAG_CTRL_MSG_LOG_MASK;
		driver->log_mask->num_items = ptr->num_items;
		driver->log_mask->data_len  = 11 + size;
		driver->log_mask->stream_id = 1; /* 2, if dual stream */
		driver->log_mask->status = 3; /* status for valid mask */
		driver->log_mask->equip_id = ptr->equip_id;
		driver->log_mask->log_mask_size = size;
		/* send only desired update, NOT ALL */
		if (equip_id == ALL_EQUIP_ID || equip_id ==
					 driver->log_mask->equip_id) {
			memcpy(buf, driver->log_mask, header_size);
			memcpy(buf+header_size, driver->log_masks+ptr->index,
									 size);
			if (ch) {
				while (retry_count < 3) {
					spin_lock_irqsave(&diag_cntl_lock,
									 flags);
					wr_size = smd_write(ch, buf,
							 header_size + size);
					spin_unlock_irqrestore(&diag_cntl_lock,
									 flags);
					if (wr_size == -ENOMEM) {
						retry_count++;
						usleep(20000);
					} else
						break;
				}
				if (wr_size != header_size + size)
					pr_err("diag: log mask update failed"
				 " %d, tried %d", wr_size, header_size + size);
				else
					pr_debug("diag: updated log equip ID %d"
					",len %d\n", driver->log_mask->equip_id,
					 driver->log_mask->log_mask_size);
			} else
				pr_err("diag: ch not valid for log update\n");
		}
		ptr++;
	}
}

void diag_send_event_mask_update(smd_channel_t *ch, int num_bytes)
{
	void *buf = driver->buf_event_mask_update;
	int header_size = sizeof(struct diag_ctrl_event_mask);
	int wr_size = -ENOMEM, retry_count = 0;
	unsigned long flags = 0;

	if (num_bytes == 0) {
		pr_debug("diag: event mask not set yet, so no update\n");
		return;
	}
	/* send event mask update */
	driver->event_mask->cmd_type = DIAG_CTRL_MSG_EVENT_MASK;
	driver->event_mask->data_len = 7 + num_bytes;
	driver->event_mask->stream_id = 1; /* 2, if dual stream */
	driver->event_mask->status = 3; /* status for valid mask */
	driver->event_mask->event_config = diag_event_config; /* event config */
	driver->event_mask->event_mask_size = num_bytes;
	memcpy(buf, driver->event_mask, header_size);
	memcpy(buf+header_size, driver->event_masks, num_bytes);
	if (ch) {
		while (retry_count < 3) {
			spin_lock_irqsave(&diag_cntl_lock, flags);
			wr_size = smd_write(ch, buf, header_size + num_bytes);
			spin_unlock_irqrestore(&diag_cntl_lock, flags);
			if (wr_size == -ENOMEM) {
				retry_count++;
				usleep(20000);
			} else
				break;
		}
		if (wr_size != header_size + num_bytes)
			pr_err("diag: error writing event mask %d, tried %d\n",
					 wr_size, header_size + num_bytes);
	} else
		pr_err("diag: ch not valid for event update\n");
}

void diag_send_msg_mask_update(smd_channel_t *ch, int updated_ssid_first,
						int updated_ssid_last, int proc)
{
	void *buf = driver->buf_msg_mask_update;
	int first, last, size = -ENOMEM, retry_count = 0;
	int header_size = sizeof(struct diag_ctrl_msg_mask);
	uint8_t *ptr = driver->msg_masks;
	unsigned long flags = 0;

	while (*(uint32_t *)(ptr + 4)) {
		first = *(uint32_t *)ptr;
		ptr += 4;
		last = *(uint32_t *)ptr;
		ptr += 4;
		if ((updated_ssid_first >= first && updated_ssid_last <= last)
					 || (updated_ssid_first == ALL_SSID)) {
			/* send f3 mask update */
			driver->msg_mask->cmd_type = DIAG_CTRL_MSG_F3_MASK;
			driver->msg_mask->msg_mask_size = last - first + 1;
			driver->msg_mask->data_len = 11 +
					 4 * (driver->msg_mask->msg_mask_size);
			driver->msg_mask->stream_id = 1; /* 2, if dual stream */
			driver->msg_mask->status = 3; /* status valid mask */
			driver->msg_mask->msg_mode = 0; /* Legcay mode */
			driver->msg_mask->ssid_first = first;
			driver->msg_mask->ssid_last = last;
			memcpy(buf, driver->msg_mask, header_size);
			memcpy(buf+header_size, ptr,
				 4 * (driver->msg_mask->msg_mask_size));
			if (ch) {
				while (retry_count < 3) {
					spin_lock_irqsave(&diag_cntl_lock,
									 flags);
					size = smd_write(ch, buf, header_size +
					 4*(driver->msg_mask->msg_mask_size));
					spin_unlock_irqrestore(&diag_cntl_lock,
									 flags);
					if (size == -ENOMEM) {
						retry_count++;
						usleep(20000);
					} else
						break;
				}
				if (size != header_size +
					 4*(driver->msg_mask->msg_mask_size))
					pr_err("diag:  msg mask update fail %d,"
							" tried %d\n", size,
			 header_size + 4*(driver->msg_mask->msg_mask_size));
				else
					pr_debug("diag: sending mask update for"
		" ssid first %d, last %d on PROC %d\n", first, last, proc);
			} else
				pr_err("diag: ch invalid msg mask update\n");
		}
		ptr += MAX_SSID_PER_RANGE*4;
	}
}

static int diag_process_apps_pkt(unsigned char *buf, int len)
{
	uint16_t subsys_cmd_code;
	int subsys_id, ssid_first, ssid_last, ssid_range;
	int packet_type = 1, i, cmd_code, rt_mask;
	unsigned char *temp = buf;
	int data_type;
#if defined(CONFIG_DIAG_OVER_USB) || defined(CONFIG_DIAG_INTERNAL)
	int payload_length;
	unsigned char *ptr;
#endif

	/* Set log masks */
	if (*buf == 0x73 && *(int *)(buf+4) == 3) {
		buf += 8;
		/* Read Equip ID and pass as first param below*/
		diag_update_log_mask(*(int *)buf, buf+8, *(int *)(buf+4));
		diag_update_userspace_clients(LOG_MASKS_TYPE);
#if defined(CONFIG_DIAG_OVER_USB) || defined(CONFIG_DIAG_INTERNAL)
		if (chk_apps_only()) {
			driver->apps_rsp_buf[0] = 0x73;
			*(int *)(driver->apps_rsp_buf + 4) = 0x3; /* op. ID */
			*(int *)(driver->apps_rsp_buf + 8) = 0x0; /* success */
			payload_length = 8 + ((*(int *)(buf + 4)) + 7)/8;
			for (i = 0; i < payload_length; i++)
				*(int *)(driver->apps_rsp_buf+12+i) = *(buf+i);
			if (driver->ch_cntl)
				diag_send_log_mask_update(driver->ch_cntl,
								 *(int *)buf);
			if (driver->chqdsp_cntl)
				diag_send_log_mask_update(driver->chqdsp_cntl,
								 *(int *)buf);
			if (driver->ch_wcnss_cntl)
				diag_send_log_mask_update(driver->ch_wcnss_cntl,
								 *(int *)buf);
			ENCODE_RSP_AND_SEND(12 + payload_length - 1);
			return 0;
		} else
			buf = temp;
#endif
	} /* Disable log masks */
<<<<<<< HEAD
	if (*buf == 0x73 && *(int *)(buf+4) == 0) {
=======
	else if (*buf == 0x73 && *(int *)(buf+4) == 0) {
>>>>>>> 57adb073
		buf += 8;
		/* Disable mask for each log code */
		diag_disable_log_mask();
		diag_update_userspace_clients(LOG_MASKS_TYPE);
<<<<<<< HEAD
#if defined(CONFIG_DIAG_OVER_USB) || defined(CONFIG_DIAG_INTERNAL)
=======
#if defined(CONFIG_DIAG_OVER_USB)
>>>>>>> 57adb073
		if (chk_apps_only()) {
			driver->apps_rsp_buf[0] = 0x73;
			driver->apps_rsp_buf[1] = 0x0;
			driver->apps_rsp_buf[2] = 0x0;
			driver->apps_rsp_buf[3] = 0x0;
			*(int *)(driver->apps_rsp_buf + 4) = 0x0;
			if (driver->ch_cntl)
				diag_send_log_mask_update(driver->ch_cntl,
								 *(int *)buf);
			if (driver->chqdsp_cntl)
				diag_send_log_mask_update(driver->chqdsp_cntl,
								 *(int *)buf);
			if (driver->ch_wcnss_cntl)
				diag_send_log_mask_update(driver->ch_wcnss_cntl,
								 *(int *)buf);
			ENCODE_RSP_AND_SEND(7);
			return 0;
		} else
			buf = temp;
#endif
	} /* Set runtime message mask  */
	else if ((*buf == 0x7d) && (*(buf+1) == 0x4)) {
		ssid_first = *(uint16_t *)(buf + 2);
		ssid_last = *(uint16_t *)(buf + 4);
		ssid_range = 4 * (ssid_last - ssid_first + 1);
		pr_debug("diag: received mask update for ssid_first = %d,"
				" ssid_last = %d", ssid_first, ssid_last);
		diag_update_msg_mask(ssid_first, ssid_last , buf + 8);
		diag_update_userspace_clients(MSG_MASKS_TYPE);
#if defined(CONFIG_DIAG_OVER_USB) || defined(CONFIG_DIAG_INTERNAL)
		if (chk_apps_only()) {
			for (i = 0; i < 8 + ssid_range; i++)
				*(driver->apps_rsp_buf + i) = *(buf+i);
			*(driver->apps_rsp_buf + 6) = 0x1;
			if (driver->ch_cntl)
				diag_send_msg_mask_update(driver->ch_cntl,
					 ssid_first, ssid_last, MODEM_PROC);
			if (driver->chqdsp_cntl)
				diag_send_msg_mask_update(driver->chqdsp_cntl,
					 ssid_first, ssid_last, QDSP_PROC);
			if (driver->ch_wcnss_cntl)
				diag_send_msg_mask_update(driver->ch_wcnss_cntl,
					 ssid_first, ssid_last, WCNSS_PROC);
			ENCODE_RSP_AND_SEND(8 + ssid_range - 1);
			return 0;
		} else
			buf = temp;
#endif
	} /* Set ALL runtime message mask  */
	else if ((*buf == 0x7d) && (*(buf+1) == 0x5)) {
		rt_mask = *(int *)(buf + 4);
		diag_set_msg_mask(rt_mask);
		diag_update_userspace_clients(MSG_MASKS_TYPE);
<<<<<<< HEAD
#if defined(CONFIG_DIAG_OVER_USB) || defined(CONFIG_DIAG_INTERNAL)
=======
#if defined(CONFIG_DIAG_OVER_USB)
>>>>>>> 57adb073
		if (chk_apps_only()) {
			driver->apps_rsp_buf[0] = 0x7d; /* cmd_code */
			driver->apps_rsp_buf[1] = 0x5; /* set subcommand */
			driver->apps_rsp_buf[2] = 1; /* success */
			driver->apps_rsp_buf[3] = 0; /* rsvd */
			*(int *)(driver->apps_rsp_buf + 4) = rt_mask;
			/* send msg mask update to peripheral */
			if (driver->ch_cntl)
				diag_send_msg_mask_update(driver->ch_cntl,
					 ALL_SSID, ALL_SSID, MODEM_PROC);
			if (driver->chqdsp_cntl)
				diag_send_msg_mask_update(driver->chqdsp_cntl,
					 ALL_SSID, ALL_SSID, QDSP_PROC);
			if (driver->ch_wcnss_cntl)
				diag_send_msg_mask_update(driver->ch_wcnss_cntl,
					 ALL_SSID, ALL_SSID, WCNSS_PROC);
			ENCODE_RSP_AND_SEND(7);
			return 0;
		} else
			buf = temp;
#endif
	} else if (*buf == 0x82) {	/* event mask change */
		buf += 4;
		diag_event_num_bytes =  (*(uint16_t *)buf)/8+1;
		diag_update_event_mask(buf, 1, (*(uint16_t *)buf)/8+1);
		diag_update_userspace_clients(EVENT_MASKS_TYPE);
#if defined(CONFIG_DIAG_OVER_USB) || defined(CONFIG_DIAG_INTERNAL)
		if (chk_apps_only()) {
			driver->apps_rsp_buf[0] = 0x82;
			driver->apps_rsp_buf[1] = 0x0;
			*(uint16_t *)(driver->apps_rsp_buf + 2) = 0x0;
			*(uint16_t *)(driver->apps_rsp_buf + 4) =
							EVENT_LAST_ID + 1;
			memcpy(driver->apps_rsp_buf+6, driver->event_masks,
							 EVENT_LAST_ID/8+1);
			if (driver->ch_cntl)
				diag_send_event_mask_update(driver->ch_cntl,
							 diag_event_num_bytes);
			if (driver->chqdsp_cntl)
				diag_send_event_mask_update(driver->chqdsp_cntl,
							 diag_event_num_bytes);
			if (driver->ch_wcnss_cntl)
				diag_send_event_mask_update(
				driver->ch_wcnss_cntl, diag_event_num_bytes);
			ENCODE_RSP_AND_SEND(6 + EVENT_LAST_ID/8);
			return 0;
		} else
			buf = temp;
#endif
	} else if (*buf == 0x60) {
		diag_event_config = *(buf+1);
<<<<<<< HEAD
                diag_toggle_event_mask(*(buf+1));
                diag_update_userspace_clients(EVENT_MASKS_TYPE);
#if defined(CONFIG_DIAG_OVER_USB) || defined(CONFIG_DIAG_INTERNAL)
=======
		diag_toggle_event_mask(*(buf+1));
		diag_update_userspace_clients(EVENT_MASKS_TYPE);
#if defined(CONFIG_DIAG_OVER_USB)
>>>>>>> 57adb073
		if (chk_apps_only()) {
			driver->apps_rsp_buf[0] = 0x60;
			driver->apps_rsp_buf[1] = 0x0;
			driver->apps_rsp_buf[2] = 0x0;
			if (driver->ch_cntl)
				diag_send_event_mask_update(driver->ch_cntl,
							 diag_event_num_bytes);
			if (driver->chqdsp_cntl)
				diag_send_event_mask_update(driver->chqdsp_cntl,
							 diag_event_num_bytes);
			if (driver->ch_wcnss_cntl)
				diag_send_event_mask_update(
				driver->ch_wcnss_cntl, diag_event_num_bytes);
			ENCODE_RSP_AND_SEND(2);
			return 0;
		}
#endif
	}
	/* Check for registered clients and forward packet to apropriate proc */
	cmd_code = (int)(*(char *)buf);
	temp++;
	subsys_id = (int)(*(char *)temp);
	temp++;
	subsys_cmd_code = *(uint16_t *)temp;
	temp += 2;
	data_type = APPS_DATA;
	/* Dont send any command other than mode reset */
	if (chk_apps_master() && cmd_code == MODE_CMD) {
		if (subsys_id != RESET_ID)
			data_type = MODEM_DATA;
	}

	pr_debug("diag: %d %d %d", cmd_code, subsys_id, subsys_cmd_code);
	for (i = 0; i < diag_max_reg; i++) {
		entry = driver->table[i];
		if (entry.process_id != NO_PROCESS) {
			if (entry.cmd_code == cmd_code && entry.subsys_id ==
				 subsys_id && entry.cmd_code_lo <=
							 subsys_cmd_code &&
				  entry.cmd_code_hi >= subsys_cmd_code) {
				diag_send_data(entry, buf, len, data_type);
				packet_type = 0;
			} else if (entry.cmd_code == 255
				  && cmd_code == 75) {
				if (entry.subsys_id ==
					subsys_id &&
				   entry.cmd_code_lo <=
					subsys_cmd_code &&
					 entry.cmd_code_hi >=
					subsys_cmd_code) {
					diag_send_data(entry, buf, len,
								 data_type);
					packet_type = 0;
				}
			} else if (entry.cmd_code == 255 &&
				  entry.subsys_id == 255) {
				if (entry.cmd_code_lo <=
						 cmd_code &&
						 entry.
						cmd_code_hi >= cmd_code) {
					diag_send_data(entry, buf, len,
								 data_type);
					packet_type = 0;
				}
			}
		}
	}
#if defined(CONFIG_DIAG_OVER_USB) || defined(CONFIG_DIAG_INTERNAL)
	/* Check for Apps Only & get event mask request */
	if (!(driver->ch) && chk_apps_only() && *buf == 0x81) {
		driver->apps_rsp_buf[0] = 0x81;
		driver->apps_rsp_buf[1] = 0x0;
		*(uint16_t *)(driver->apps_rsp_buf + 2) = 0x0;
		*(uint16_t *)(driver->apps_rsp_buf + 4) = EVENT_LAST_ID + 1;
		for (i = 0; i < EVENT_LAST_ID/8 + 1; i++)
			*(unsigned char *)(driver->apps_rsp_buf + 6 + i) = 0x0;
		ENCODE_RSP_AND_SEND(6 + EVENT_LAST_ID/8);
		return 0;
	}
	/* Get log ID range & Check for Apps Only */
	else if (!(driver->ch) && chk_apps_only()
			  && (*buf == 0x73) && *(int *)(buf+4) == 1) {
		driver->apps_rsp_buf[0] = 0x73;
		*(int *)(driver->apps_rsp_buf + 4) = 0x1; /* operation ID */
		*(int *)(driver->apps_rsp_buf + 8) = 0x0; /* success code */
		*(int *)(driver->apps_rsp_buf + 12) = LOG_GET_ITEM_NUM(LOG_0);
		*(int *)(driver->apps_rsp_buf + 16) = LOG_GET_ITEM_NUM(LOG_1);
		*(int *)(driver->apps_rsp_buf + 20) = LOG_GET_ITEM_NUM(LOG_2);
		*(int *)(driver->apps_rsp_buf + 24) = LOG_GET_ITEM_NUM(LOG_3);
		*(int *)(driver->apps_rsp_buf + 28) = LOG_GET_ITEM_NUM(LOG_4);
		*(int *)(driver->apps_rsp_buf + 32) = LOG_GET_ITEM_NUM(LOG_5);
		*(int *)(driver->apps_rsp_buf + 36) = LOG_GET_ITEM_NUM(LOG_6);
		*(int *)(driver->apps_rsp_buf + 40) = LOG_GET_ITEM_NUM(LOG_7);
		*(int *)(driver->apps_rsp_buf + 44) = LOG_GET_ITEM_NUM(LOG_8);
		*(int *)(driver->apps_rsp_buf + 48) = LOG_GET_ITEM_NUM(LOG_9);
		*(int *)(driver->apps_rsp_buf + 52) = LOG_GET_ITEM_NUM(LOG_10);
		*(int *)(driver->apps_rsp_buf + 56) = LOG_GET_ITEM_NUM(LOG_11);
		*(int *)(driver->apps_rsp_buf + 60) = LOG_GET_ITEM_NUM(LOG_12);
		*(int *)(driver->apps_rsp_buf + 64) = LOG_GET_ITEM_NUM(LOG_13);
		*(int *)(driver->apps_rsp_buf + 68) = LOG_GET_ITEM_NUM(LOG_14);
		*(int *)(driver->apps_rsp_buf + 72) = LOG_GET_ITEM_NUM(LOG_15);
		ENCODE_RSP_AND_SEND(75);
		return 0;
	}
	/* Respond to Get SSID Range request message */
	else if (!(driver->ch) && chk_apps_only()
			 && (*buf == 0x7d) && (*(buf+1) == 0x1)) {
		driver->apps_rsp_buf[0] = 0x7d;
		driver->apps_rsp_buf[1] = 0x1;
		driver->apps_rsp_buf[2] = 0x1;
		driver->apps_rsp_buf[3] = 0x0;
		*(int *)(driver->apps_rsp_buf + 4) = MSG_MASK_TBL_CNT;
		*(uint16_t *)(driver->apps_rsp_buf + 8) = MSG_SSID_0;
		*(uint16_t *)(driver->apps_rsp_buf + 10) = MSG_SSID_0_LAST;
		*(uint16_t *)(driver->apps_rsp_buf + 12) = MSG_SSID_1;
		*(uint16_t *)(driver->apps_rsp_buf + 14) = MSG_SSID_1_LAST;
		*(uint16_t *)(driver->apps_rsp_buf + 16) = MSG_SSID_2;
		*(uint16_t *)(driver->apps_rsp_buf + 18) = MSG_SSID_2_LAST;
		*(uint16_t *)(driver->apps_rsp_buf + 20) = MSG_SSID_3;
		*(uint16_t *)(driver->apps_rsp_buf + 22) = MSG_SSID_3_LAST;
		*(uint16_t *)(driver->apps_rsp_buf + 24) = MSG_SSID_4;
		*(uint16_t *)(driver->apps_rsp_buf + 26) = MSG_SSID_4_LAST;
		*(uint16_t *)(driver->apps_rsp_buf + 28) = MSG_SSID_5;
		*(uint16_t *)(driver->apps_rsp_buf + 30) = MSG_SSID_5_LAST;
		*(uint16_t *)(driver->apps_rsp_buf + 32) = MSG_SSID_6;
		*(uint16_t *)(driver->apps_rsp_buf + 34) = MSG_SSID_6_LAST;
		*(uint16_t *)(driver->apps_rsp_buf + 36) = MSG_SSID_7;
		*(uint16_t *)(driver->apps_rsp_buf + 38) = MSG_SSID_7_LAST;
		*(uint16_t *)(driver->apps_rsp_buf + 40) = MSG_SSID_8;
		*(uint16_t *)(driver->apps_rsp_buf + 42) = MSG_SSID_8_LAST;
		*(uint16_t *)(driver->apps_rsp_buf + 44) = MSG_SSID_9;
		*(uint16_t *)(driver->apps_rsp_buf + 46) = MSG_SSID_9_LAST;
		*(uint16_t *)(driver->apps_rsp_buf + 48) = MSG_SSID_10;
		*(uint16_t *)(driver->apps_rsp_buf + 50) = MSG_SSID_10_LAST;
		*(uint16_t *)(driver->apps_rsp_buf + 52) = MSG_SSID_11;
		*(uint16_t *)(driver->apps_rsp_buf + 54) = MSG_SSID_11_LAST;
		*(uint16_t *)(driver->apps_rsp_buf + 56) = MSG_SSID_12;
		*(uint16_t *)(driver->apps_rsp_buf + 58) = MSG_SSID_12_LAST;
		*(uint16_t *)(driver->apps_rsp_buf + 60) = MSG_SSID_13;
		*(uint16_t *)(driver->apps_rsp_buf + 62) = MSG_SSID_13_LAST;
		*(uint16_t *)(driver->apps_rsp_buf + 64) = MSG_SSID_14;
		*(uint16_t *)(driver->apps_rsp_buf + 66) = MSG_SSID_14_LAST;
		*(uint16_t *)(driver->apps_rsp_buf + 68) = MSG_SSID_15;
		*(uint16_t *)(driver->apps_rsp_buf + 70) = MSG_SSID_15_LAST;
		*(uint16_t *)(driver->apps_rsp_buf + 72) = MSG_SSID_16;
		*(uint16_t *)(driver->apps_rsp_buf + 74) = MSG_SSID_16_LAST;
		*(uint16_t *)(driver->apps_rsp_buf + 76) = MSG_SSID_17;
		*(uint16_t *)(driver->apps_rsp_buf + 78) = MSG_SSID_17_LAST;
		*(uint16_t *)(driver->apps_rsp_buf + 80) = MSG_SSID_18;
		*(uint16_t *)(driver->apps_rsp_buf + 82) = MSG_SSID_18_LAST;
		*(uint16_t *)(driver->apps_rsp_buf + 84) = MSG_SSID_19;
		*(uint16_t *)(driver->apps_rsp_buf + 86) = MSG_SSID_19_LAST;
		*(uint16_t *)(driver->apps_rsp_buf + 88) = MSG_SSID_20;
		*(uint16_t *)(driver->apps_rsp_buf + 90) = MSG_SSID_20_LAST;
		*(uint16_t *)(driver->apps_rsp_buf + 92) = MSG_SSID_21;
		*(uint16_t *)(driver->apps_rsp_buf + 94) = MSG_SSID_21_LAST;
		*(uint16_t *)(driver->apps_rsp_buf + 96) = MSG_SSID_22;
		*(uint16_t *)(driver->apps_rsp_buf + 98) = MSG_SSID_22_LAST;
		ENCODE_RSP_AND_SEND(99);
		return 0;
	}
	/* Check for Apps Only Respond to Get Subsys Build mask */
	else if (!(driver->ch) && chk_apps_only()
			 && (*buf == 0x7d) && (*(buf+1) == 0x2)) {
		ssid_first = *(uint16_t *)(buf + 2);
		ssid_last = *(uint16_t *)(buf + 4);
		ssid_range = 4 * (ssid_last - ssid_first + 1);
		/* frame response */
		driver->apps_rsp_buf[0] = 0x7d;
		driver->apps_rsp_buf[1] = 0x2;
		*(uint16_t *)(driver->apps_rsp_buf + 2) = ssid_first;
		*(uint16_t *)(driver->apps_rsp_buf + 4) = ssid_last;
		driver->apps_rsp_buf[6] = 0x1;
		driver->apps_rsp_buf[7] = 0x0;
		ptr = driver->apps_rsp_buf + 8;
		/* bld time masks */
		switch (ssid_first) {
		case MSG_SSID_0:
			for (i = 0; i < ssid_range; i += 4)
				*(int *)(ptr + i) = msg_bld_masks_0[i/4];
			break;
		case MSG_SSID_1:
			for (i = 0; i < ssid_range; i += 4)
				*(int *)(ptr + i) = msg_bld_masks_1[i/4];
			break;
		case MSG_SSID_2:
			for (i = 0; i < ssid_range; i += 4)
				*(int *)(ptr + i) = msg_bld_masks_2[i/4];
			break;
		case MSG_SSID_3:
			for (i = 0; i < ssid_range; i += 4)
				*(int *)(ptr + i) = msg_bld_masks_3[i/4];
			break;
		case MSG_SSID_4:
			for (i = 0; i < ssid_range; i += 4)
				*(int *)(ptr + i) = msg_bld_masks_4[i/4];
			break;
		case MSG_SSID_5:
			for (i = 0; i < ssid_range; i += 4)
				*(int *)(ptr + i) = msg_bld_masks_5[i/4];
			break;
		case MSG_SSID_6:
			for (i = 0; i < ssid_range; i += 4)
				*(int *)(ptr + i) = msg_bld_masks_6[i/4];
			break;
		case MSG_SSID_7:
			for (i = 0; i < ssid_range; i += 4)
				*(int *)(ptr + i) = msg_bld_masks_7[i/4];
			break;
		case MSG_SSID_8:
			for (i = 0; i < ssid_range; i += 4)
				*(int *)(ptr + i) = msg_bld_masks_8[i/4];
			break;
		case MSG_SSID_9:
			for (i = 0; i < ssid_range; i += 4)
				*(int *)(ptr + i) = msg_bld_masks_9[i/4];
			break;
		case MSG_SSID_10:
			for (i = 0; i < ssid_range; i += 4)
				*(int *)(ptr + i) = msg_bld_masks_10[i/4];
			break;
		case MSG_SSID_11:
			for (i = 0; i < ssid_range; i += 4)
				*(int *)(ptr + i) = msg_bld_masks_11[i/4];
			break;
		case MSG_SSID_12:
			for (i = 0; i < ssid_range; i += 4)
				*(int *)(ptr + i) = msg_bld_masks_12[i/4];
			break;
		case MSG_SSID_13:
			for (i = 0; i < ssid_range; i += 4)
				*(int *)(ptr + i) = msg_bld_masks_13[i/4];
			break;
		case MSG_SSID_14:
			for (i = 0; i < ssid_range; i += 4)
				*(int *)(ptr + i) = msg_bld_masks_14[i/4];
			break;
		case MSG_SSID_15:
			for (i = 0; i < ssid_range; i += 4)
				*(int *)(ptr + i) = msg_bld_masks_15[i/4];
			break;
		case MSG_SSID_16:
			for (i = 0; i < ssid_range; i += 4)
				*(int *)(ptr + i) = msg_bld_masks_16[i/4];
			break;
		case MSG_SSID_17:
			for (i = 0; i < ssid_range; i += 4)
				*(int *)(ptr + i) = msg_bld_masks_17[i/4];
			break;
		case MSG_SSID_18:
			for (i = 0; i < ssid_range; i += 4)
				*(int *)(ptr + i) = msg_bld_masks_18[i/4];
			break;
		case MSG_SSID_19:
			for (i = 0; i < ssid_range; i += 4)
				*(int *)(ptr + i) = msg_bld_masks_19[i/4];
			break;
		case MSG_SSID_20:
			for (i = 0; i < ssid_range; i += 4)
				*(int *)(ptr + i) = msg_bld_masks_20[i/4];
			break;
		case MSG_SSID_21:
			for (i = 0; i < ssid_range; i += 4)
				*(int *)(ptr + i) = msg_bld_masks_21[i/4];
			break;
		case MSG_SSID_22:
			for (i = 0; i < ssid_range; i += 4)
				*(int *)(ptr + i) = msg_bld_masks_22[i/4];
			break;
		}
		ENCODE_RSP_AND_SEND(8 + ssid_range - 1);
		return 0;
	}
	/* Check for download command */
	else if ((cpu_is_msm8x60() || chk_apps_master()) && (*buf == 0x3A)) {
		/* send response back */
		driver->apps_rsp_buf[0] = *buf;
		ENCODE_RSP_AND_SEND(0);
		msleep(5000);
		/* call download API */
		msm_set_restart_mode(RESTART_DLOAD);
		printk(KERN_CRIT "diag: download mode set, Rebooting SoC..\n");
		kernel_restart(NULL);
		/* Not required, represents that command isnt sent to modem */
		return 0;
	}
	 /* Check for ID for NO MODEM present */
	else if (!(driver->ch)) {
		/* Respond to polling for Apps only DIAG */
		if ((*buf == 0x4b) && (*(buf+1) == 0x32) &&
							 (*(buf+2) == 0x03)) {
			for (i = 0; i < 3; i++)
				driver->apps_rsp_buf[i] = *(buf+i);
			for (i = 0; i < 13; i++)
				driver->apps_rsp_buf[i+3] = 0;

			ENCODE_RSP_AND_SEND(15);
			return 0;
		}
		/* respond to 0x0 command */
		else if (*buf == 0x00) {
			for (i = 0; i < 55; i++)
				driver->apps_rsp_buf[i] = 0;

			ENCODE_RSP_AND_SEND(54);
			return 0;
		}
		/* respond to 0x7c command */
		else if (*buf == 0x7c) {
			driver->apps_rsp_buf[0] = 0x7c;
			for (i = 1; i < 8; i++)
				driver->apps_rsp_buf[i] = 0;
			/* Tools ID for APQ 8060 */
			*(int *)(driver->apps_rsp_buf + 8) =
							 chk_config_get_id();
			*(unsigned char *)(driver->apps_rsp_buf + 12) = '\0';
			*(unsigned char *)(driver->apps_rsp_buf + 13) = '\0';
			ENCODE_RSP_AND_SEND(13);
			return 0;
		}
	}
#endif
		return packet_type;
}

#if defined(CONFIG_DIAG_OVER_USB) || defined(CONFIG_DIAG_INTERNAL)
void diag_send_error_rsp(int index)
{
	int i;

	if (index > 490) {
		pr_err("diag: error response too huge, aborting\n");
		return;
	}
	driver->apps_rsp_buf[0] = 0x13; /* error code 13 */
	for (i = 0; i < index; i++)
		driver->apps_rsp_buf[i+1] = *(driver->hdlc_buf+i);
	ENCODE_RSP_AND_SEND(index - 3);
}
#else
static inline void diag_send_error_rsp(int index) {}
#endif

void diag_process_hdlc(void *data, unsigned len)
{
	struct diag_hdlc_decode_type hdlc;
	int ret, type = 0;
#ifdef DIAG_DEBUG
	int i;
#endif
	pr_debug("diag: HDLC decode fn, len of data  %d\n", len);
	hdlc.dest_ptr = driver->hdlc_buf;
	hdlc.dest_size = MAX_OUT_BUF;
	hdlc.src_ptr = data;
	hdlc.src_size = len;
	hdlc.src_idx = 0;
	hdlc.dest_idx = 0;
	hdlc.escaping = 0;

	ret = diag_hdlc_decode(&hdlc);

	if (!ret && driver->debug_flag) {
		printk(KERN_ERR "Packet dropped due to bad HDLC coding/CRC"
				" errors or partial packet received, packet"
				" length = %d\n", len);
		print_hex_dump(KERN_DEBUG, "Dropped Packet Data: ", 16, 1,
					   DUMP_PREFIX_ADDRESS, data, len, 1);
		driver->debug_flag = 0;
	}

	if (ret)
		type = diag_process_apps_pkt(driver->hdlc_buf,
							  hdlc.dest_idx - 3);
#ifdef CONFIG_DIAG_INTERNAL
	else if (driver->logging_mode == INTERNAL_MODE) {
		tty_diag_channel_abandon_request();
	}
#endif

	/* send error responses from APPS for Central Routing */
	if (type == 1 && chk_apps_only()) {
		diag_send_error_rsp(hdlc.dest_idx);
		type = 0;
	}
	/* implies this packet is NOT meant for apps */
	if (!(driver->ch) && type == 1) {
		if (chk_apps_only()) {
			diag_send_error_rsp(hdlc.dest_idx);
		} else { /* APQ 8060, Let Q6 respond */
			if (driver->chqdsp)
				smd_write(driver->chqdsp, driver->hdlc_buf,
						  hdlc.dest_idx - 3);
		}
		type = 0;
	}

#ifdef DIAG_DEBUG
	pr_debug("diag: hdlc.dest_idx = %d", hdlc.dest_idx);
	for (i = 0; i < hdlc.dest_idx; i++)
		printk(KERN_DEBUG "\t%x", *(((unsigned char *)
							driver->hdlc_buf)+i));
#endif /* DIAG DEBUG */
	/* ignore 2 bytes for CRC, one for 7E and send */
	if ((driver->ch) && (ret) && (type) && (hdlc.dest_idx > 3)) {
		APPEND_DEBUG('g');
		smd_write(driver->ch, driver->hdlc_buf, hdlc.dest_idx - 3);
		APPEND_DEBUG('h');
#ifdef DIAG_DEBUG
		printk(KERN_INFO "writing data to SMD, pkt length %d\n", len);
		print_hex_dump(KERN_DEBUG, "Written Packet Data to SMD: ", 16,
			       1, DUMP_PREFIX_ADDRESS, data, len, 1);
#endif /* DIAG DEBUG */
	}
}

#if defined(CONFIG_DIAG_OVER_USB) || defined(CONFIG_DIAG_INTERNAL)
/* 2+1 for modem ; 2 for LPASS ; 1 for WCNSS */
#define N_LEGACY_WRITE	(driver->poolsize + 6)
#define N_LEGACY_READ	1

int diagfwd_connect(void)
{
#ifdef CONFIG_DIAG_OVER_USB
	int err;

	if (driver->logging_mode == USB_MODE) {
		err = usb_diag_alloc_req(driver->legacy_ch, N_LEGACY_WRITE,
				N_LEGACY_READ);
		if (err)
			printk(KERN_ERR "diag: unable to alloc USB req on legacy ch");
		else
			driver->usb_req_allocated = 1;
	}
#endif

	printk(KERN_DEBUG "diag: channel connected\n");

	driver->channel_connected = 1;
	driver->in_busy_1 = 0;
	driver->in_busy_2 = 0;
	driver->in_busy_qdsp_1 = 0;
	driver->in_busy_qdsp_2 = 0;
	driver->in_busy_wcnss = 0;

	/* Poll SMD channels to check for data*/
	queue_work(driver->diag_wq, &(driver->diag_read_smd_work));
	queue_work(driver->diag_wq, &(driver->diag_read_smd_qdsp_work));
	queue_work(driver->diag_wq, &(driver->diag_read_smd_wcnss_work));
	/* Poll SMD CNTL channels to check for data */
	diag_smd_cntl_notify(NULL, SMD_EVENT_DATA);
	diag_smd_qdsp_cntl_notify(NULL, SMD_EVENT_DATA);
	diag_smd_wcnss_cntl_notify(NULL, SMD_EVENT_DATA);
	/* Poll USB channel to check for data*/
	queue_work(driver->diag_wq, &(driver->diag_read_work));
#ifdef CONFIG_DIAG_SDIO_PIPE
	if (machine_is_msm8x60_fusion() || machine_is_msm8x60_fusn_ffa()) {
		if (driver->mdm_ch && !IS_ERR(driver->mdm_ch))
			diagfwd_connect_sdio();
		else
			printk(KERN_INFO "diag: No USB MDM ch");
	}
#endif
	return 0;
}

int diagfwd_disconnect(void)
{
	printk(KERN_DEBUG "diag: channel disconnected\n");
	driver->channel_connected = 0;
	driver->debug_flag = 1;
#ifdef CONFIG_DIAG_OVER_USB
	/* Logging mode may have changed */
	if (driver->usb_req_allocated) {
		usb_diag_free_req(driver->legacy_ch);
		driver->in_busy_1 = 1;
		driver->in_busy_2 = 1;
		driver->in_busy_qdsp_1 = 1;
		driver->in_busy_qdsp_2 = 1;
		driver->in_busy_wcnss = 1;
	}
#endif
#ifdef CONFIG_DIAG_SDIO_PIPE
	if (machine_is_msm8x60_fusion() || machine_is_msm8x60_fusn_ffa())
		if (driver->mdm_ch && !IS_ERR(driver->mdm_ch))
			diagfwd_disconnect_sdio();
#endif
	/* TBD - notify and flow control SMD */
	return 0;
}

int diagfwd_write_complete(struct diag_request *diag_write_ptr)
{
	unsigned char *buf = diag_write_ptr->buf;
	/*Determine if the write complete is for data from modem/apps/q6 */
	/* Need a context variable here instead */

	if (buf == (void *)driver->buf_in_1) {
		driver->in_busy_1 = 0;
		APPEND_DEBUG('o');
		queue_work(driver->diag_wq, &(driver->diag_read_smd_work));
	} else if (buf == (void *)driver->buf_in_2) {
		driver->in_busy_2 = 0;
		APPEND_DEBUG('O');
		queue_work(driver->diag_wq, &(driver->diag_read_smd_work));
	} else if (buf == (void *)driver->buf_in_qdsp_1) {
		driver->in_busy_qdsp_1 = 0;
		APPEND_DEBUG('p');
		queue_work(driver->diag_wq, &(driver->diag_read_smd_qdsp_work));
	} else if (buf == (void *)driver->buf_in_qdsp_2) {
		driver->in_busy_qdsp_2 = 0;
		APPEND_DEBUG('P');
		queue_work(driver->diag_wq, &(driver->diag_read_smd_qdsp_work));
	} else if (buf == (void *)driver->buf_in_wcnss) {
		driver->in_busy_wcnss = 0;
		APPEND_DEBUG('R');
		queue_work(driver->diag_wq,
			 &(driver->diag_read_smd_wcnss_work));
	}
#ifdef CONFIG_DIAG_SDIO_PIPE
	else if (buf == (void *)driver->buf_in_sdio)
		if (machine_is_msm8x60_fusion() ||
			 machine_is_msm8x60_fusn_ffa())
			diagfwd_write_complete_sdio();
		else
			pr_err("diag: Incorrect buffer pointer while WRITE");
#endif
	else {
		diagmem_free(driver, (unsigned char *)buf, POOL_TYPE_HDLC);
		diagmem_free(driver, (unsigned char *)diag_write_ptr,
						 POOL_TYPE_WRITE_STRUCT);
		APPEND_DEBUG('q');
	}

	return 0;
}

int diagfwd_read_complete(struct diag_request *diag_read_ptr)
{
	int status = diag_read_ptr->status;
	unsigned char *buf = diag_read_ptr->buf;

	/* Determine if the read complete is for data on legacy/mdm ch */
	if (buf == (void *)driver->buf_out) {
		driver->read_len_legacy = diag_read_ptr->actual;
		APPEND_DEBUG('s');
#ifdef DIAG_DEBUG
		printk(KERN_INFO "read data from channel, pkt length %d",
		    diag_read_ptr->actual);
		print_hex_dump(KERN_DEBUG, "Read Packet Data from channel: ",
				16, 1, DUMP_PREFIX_ADDRESS, diag_read_ptr->buf,
				diag_read_ptr->actual, 1);
#endif /* DIAG DEBUG */
		if (driver->logging_mode == USB_MODE) {
			if (status != -ECONNRESET && status != -ESHUTDOWN)
				queue_work(driver->diag_wq,
					&(driver->diag_proc_hdlc_work));
			else
				queue_work(driver->diag_wq,
						 &(driver->diag_read_work));
		} else if (driver->logging_mode == INTERNAL_MODE) {
			queue_work(driver->diag_wq,
				&(driver->diag_proc_hdlc_work));
		}
	}
#ifdef CONFIG_DIAG_SDIO_PIPE
	else if (buf == (void *)driver->usb_buf_mdm_out) {
		if (machine_is_msm8x60_fusion() ||
				 machine_is_msm8x60_fusn_ffa()) {
			driver->read_len_mdm = diag_read_ptr->actual;
			diagfwd_read_complete_sdio();
		} else
			pr_err("diag: Incorrect buffer pointer while READ");
	}
#endif
	else
		printk(KERN_ERR "diag: Unknown buffer ptr from channel");

	return 0;
}

void diag_read_work_fn(struct work_struct *work)
{
	APPEND_DEBUG('d');
	driver->channel_read_ptr->buf = driver->buf_out;
	driver->channel_read_ptr->length = MAX_OUT_BUF;
	channel_diag_read(driver->legacy_ch, driver->channel_read_ptr);
	APPEND_DEBUG('e');
}

void diag_process_hdlc_fn(struct work_struct *work)
{
	APPEND_DEBUG('D');
	diag_process_hdlc(driver->buf_out, driver->read_len_legacy);
	diag_read_work_fn(work);
	APPEND_DEBUG('E');
}

void diag_legacy_notifier(void *priv, unsigned event,
			struct diag_request *d_req)
{
	switch (event) {
	case CHANNEL_DIAG_CONNECT:
		diagfwd_connect();
		break;
	case CHANNEL_DIAG_DISCONNECT:
		diagfwd_disconnect();
		break;
	case CHANNEL_DIAG_READ_DONE:
		diagfwd_read_complete(d_req);
		break;
	case CHANNEL_DIAG_WRITE_DONE:
		diagfwd_write_complete(d_req);
		break;
	default:
		printk(KERN_ERR "Unknown event from diag channel\n");
		break;
	}
}

struct legacy_diag_ch *channel_diag_open(const char *name, void *priv,
			void (*notify)(void *, unsigned, struct diag_request *))
{
#ifdef CONFIG_DIAG_OVER_USB
	if (driver->logging_mode == USB_MODE)
		return usb_diag_open(name, priv, notify);
#endif
#ifdef CONFIG_DIAG_INTERNAL
	if (driver->logging_mode == INTERNAL_MODE)
		return tty_diag_channel_open(name, priv, notify);
#endif
	return ERR_PTR(-ENODEV);
}

void channel_diag_close(struct legacy_diag_ch *ch)
{
#ifdef CONFIG_DIAG_OVER_USB
	if (driver->logging_mode == USB_MODE) {
		usb_diag_close(ch);
		return;
	}
#endif
#ifdef CONFIG_DIAG_INTERNAL
	if (driver->logging_mode == INTERNAL_MODE) {
		tty_diag_channel_close(ch);
		return;
	}
#endif
}

int channel_diag_read(struct legacy_diag_ch *ch, struct diag_request *d_req)
{
#ifdef CONFIG_DIAG_OVER_USB
	if (driver->logging_mode == USB_MODE)
		return usb_diag_read(ch, d_req);
#endif
#ifdef CONFIG_DIAG_INTERNAL
	if (driver->logging_mode == INTERNAL_MODE)
		return tty_diag_channel_read(ch, d_req);
#endif
	return -1;
}

int channel_diag_write(struct legacy_diag_ch *ch, struct diag_request *d_req)
{
#ifdef CONFIG_DIAG_OVER_USB
	if (driver->logging_mode == USB_MODE)
		return usb_diag_write(ch, d_req);
#endif
#ifdef CONFIG_DIAG_INTERNAL
	if (driver->logging_mode == INTERNAL_MODE)
		return tty_diag_channel_write(ch, d_req);
#endif
	return -1;
}

#endif /* DIAG OVER USB OR DIAG INTERNAL */

static void diag_smd_notify(void *ctxt, unsigned event)
{
	if (event == SMD_EVENT_CLOSE) {
		pr_info("diag: clean modem registration\n");
		diag_clear_reg(MODEM_PROC);
		driver->ch = 0;
		return;
	} else if (event == SMD_EVENT_OPEN) {
		driver->ch = ch_temp;
	}
	queue_work(driver->diag_wq, &(driver->diag_read_smd_work));
}

#if defined(CONFIG_MSM_N_WAY_SMD)
static void diag_smd_qdsp_notify(void *ctxt, unsigned event)
{
	if (event == SMD_EVENT_CLOSE) {
		pr_info("diag: clean lpass registration\n");
		diag_clear_reg(QDSP_PROC);
		driver->chqdsp = 0;
		return;
	} else if (event == SMD_EVENT_OPEN) {
		driver->chqdsp = chqdsp_temp;
	}
	queue_work(driver->diag_wq, &(driver->diag_read_smd_qdsp_work));
}
#endif

static void diag_smd_wcnss_notify(void *ctxt, unsigned event)
{
	if (event == SMD_EVENT_CLOSE) {
		pr_info("diag: clean wcnss registration\n");
		diag_clear_reg(WCNSS_PROC);
		driver->ch_wcnss = 0;
		return;
	} else if (event == SMD_EVENT_OPEN) {
		driver->ch_wcnss = ch_wcnss_temp;
	}
	queue_work(driver->diag_wq, &(driver->diag_read_smd_wcnss_work));
}

static int diag_smd_probe(struct platform_device *pdev)
{
	int r = 0;

	if (pdev->id == SMD_APPS_MODEM) {
		r = smd_open("DIAG", &driver->ch, driver, diag_smd_notify);
		ch_temp = driver->ch;
	}
#if defined(CONFIG_MSM_N_WAY_SMD)
	if (pdev->id == SMD_APPS_QDSP) {
		r = smd_named_open_on_edge("DIAG", SMD_APPS_QDSP
			, &driver->chqdsp, driver, diag_smd_qdsp_notify);
		chqdsp_temp = driver->chqdsp;
	}
#endif
	if (pdev->id == SMD_APPS_WCNSS) {
		r = smd_named_open_on_edge("APPS_RIVA_DATA", SMD_APPS_WCNSS
			, &driver->ch_wcnss, driver, diag_smd_wcnss_notify);
		ch_wcnss_temp = driver->ch_wcnss;
	}
	pm_runtime_set_active(&pdev->dev);
	pm_runtime_enable(&pdev->dev);
	pr_debug("diag: open SMD port, Id = %d, r = %d\n", pdev->id, r);

	return 0;
}

static int diagfwd_runtime_suspend(struct device *dev)
{
	dev_dbg(dev, "pm_runtime: suspending...\n");
	return 0;
}

static int diagfwd_runtime_resume(struct device *dev)
{
	dev_dbg(dev, "pm_runtime: resuming...\n");
	return 0;
}

static const struct dev_pm_ops diagfwd_dev_pm_ops = {
	.runtime_suspend = diagfwd_runtime_suspend,
	.runtime_resume = diagfwd_runtime_resume,
};

static struct platform_driver msm_smd_ch1_driver = {

	.probe = diag_smd_probe,
	.driver = {
		   .name = "DIAG",
		   .owner = THIS_MODULE,
		   .pm   = &diagfwd_dev_pm_ops,
		   },
};

static struct platform_driver diag_smd_lite_driver = {

	.probe = diag_smd_probe,
	.driver = {
		   .name = "APPS_RIVA_DATA",
		   .owner = THIS_MODULE,
		   .pm   = &diagfwd_dev_pm_ops,
		   },
};

void diagfwd_init(void)
{
	diag_debug_buf_idx = 0;
	driver->read_len_legacy = 0;

	if (driver->event_mask == NULL) {
		driver->event_mask = kzalloc(sizeof(
			struct diag_ctrl_event_mask), GFP_KERNEL);
		if (driver->event_mask == NULL)
			goto err;
	}
	if (driver->msg_mask == NULL) {
		driver->msg_mask = kzalloc(sizeof(
			struct diag_ctrl_msg_mask), GFP_KERNEL);
		if (driver->msg_mask == NULL)
			goto err;
	}
	if (driver->log_mask == NULL) {
		driver->log_mask = kzalloc(sizeof(
			struct diag_ctrl_log_mask), GFP_KERNEL);
		if (driver->log_mask == NULL)
			goto err;
	}
	if (driver->buf_in_1 == NULL) {
		driver->buf_in_1 = kzalloc(IN_BUF_SIZE, GFP_KERNEL);
		if (driver->buf_in_1 == NULL)
			goto err;
	}
	if (driver->buf_in_2 == NULL) {
		driver->buf_in_2 = kzalloc(IN_BUF_SIZE, GFP_KERNEL);
		if (driver->buf_in_2 == NULL)
			goto err;
	}
	if (driver->buf_in_qdsp_1 == NULL) {
		driver->buf_in_qdsp_1 = kzalloc(IN_BUF_SIZE, GFP_KERNEL);
		if (driver->buf_in_qdsp_1 == NULL)
			goto err;
	}
	if (driver->buf_in_qdsp_2 == NULL) {
		driver->buf_in_qdsp_2 = kzalloc(IN_BUF_SIZE, GFP_KERNEL);
		if (driver->buf_in_qdsp_2 == NULL)
			goto err;
	}
	if (driver->buf_in_wcnss == NULL) {
		driver->buf_in_wcnss = kzalloc(IN_BUF_SIZE, GFP_KERNEL);
		if (driver->buf_in_wcnss == NULL)
			goto err;
	}
	if (driver->buf_msg_mask_update == NULL) {
		driver->buf_msg_mask_update = kzalloc(APPS_BUF_SIZE,
								 GFP_KERNEL);
		if (driver->buf_msg_mask_update == NULL)
			goto err;
	}
	if (driver->buf_log_mask_update == NULL) {
		driver->buf_log_mask_update = kzalloc(APPS_BUF_SIZE,
								 GFP_KERNEL);
		if (driver->buf_log_mask_update == NULL)
			goto err;
	}
	if (driver->buf_event_mask_update == NULL) {
		driver->buf_event_mask_update = kzalloc(APPS_BUF_SIZE,
								 GFP_KERNEL);
		if (driver->buf_event_mask_update == NULL)
			goto err;
	}
	if (driver->buf_out == NULL &&
	     (driver->buf_out = kzalloc(MAX_OUT_BUF,
					 GFP_KERNEL)) == NULL)
		goto err;
	if (driver->hdlc_buf == NULL
	    && (driver->hdlc_buf = kzalloc(HDLC_MAX, GFP_KERNEL)) == NULL)
		goto err;
	if (driver->user_space_data == NULL)
		driver->user_space_data = kzalloc(USER_SPACE_DATA, GFP_KERNEL);
		if (driver->user_space_data == NULL)
			goto err;
	if (driver->msg_masks == NULL
	    && (driver->msg_masks = kzalloc(MSG_MASK_SIZE,
					     GFP_KERNEL)) == NULL)
		goto err;
	diag_create_msg_mask_table();
	diag_event_num_bytes = 0;
	if (driver->log_masks == NULL &&
	    (driver->log_masks = kzalloc(LOG_MASK_SIZE, GFP_KERNEL)) == NULL)
		goto err;
	driver->log_masks_length = (sizeof(struct mask_info))*MAX_EQUIP_ID;
	if (driver->event_masks == NULL &&
	    (driver->event_masks = kzalloc(EVENT_MASK_SIZE,
					    GFP_KERNEL)) == NULL)
		goto err;
	if (driver->client_map == NULL &&
	    (driver->client_map = kzalloc
	     ((driver->num_clients) * sizeof(struct diag_client_map),
		   GFP_KERNEL)) == NULL)
		goto err;
	if (driver->buf_tbl == NULL)
			driver->buf_tbl = kzalloc(buf_tbl_size *
			  sizeof(struct diag_write_device), GFP_KERNEL);
	if (driver->buf_tbl == NULL)
		goto err;
	if (driver->data_ready == NULL &&
	     (driver->data_ready = kzalloc(driver->num_clients * sizeof(int)
							, GFP_KERNEL)) == NULL)
		goto err;
	if (driver->table == NULL &&
	     (driver->table = kzalloc(diag_max_reg*
		      sizeof(struct diag_master_table),
		       GFP_KERNEL)) == NULL)
		goto err;
	if (driver->write_ptr_1 == NULL) {
		driver->write_ptr_1 = kzalloc(
			sizeof(struct diag_request), GFP_KERNEL);
		if (driver->write_ptr_1 == NULL)
			goto err;
	}
	if (driver->write_ptr_2 == NULL) {
		driver->write_ptr_2 = kzalloc(
			sizeof(struct diag_request), GFP_KERNEL);
		if (driver->write_ptr_2 == NULL)
			goto err;
	}
	if (driver->write_ptr_qdsp_1 == NULL) {
		driver->write_ptr_qdsp_1 = kzalloc(
			sizeof(struct diag_request), GFP_KERNEL);
		if (driver->write_ptr_qdsp_1 == NULL)
			goto err;
	}
	if (driver->write_ptr_qdsp_2 == NULL) {
		driver->write_ptr_qdsp_2 = kzalloc(
			sizeof(struct diag_request), GFP_KERNEL);
		if (driver->write_ptr_qdsp_2 == NULL)
			goto err;
	}
	if (driver->write_ptr_wcnss == NULL) {
		driver->write_ptr_wcnss = kzalloc(
			sizeof(struct diag_request), GFP_KERNEL);
		if (driver->write_ptr_wcnss == NULL)
			goto err;
	}
	if (driver->channel_read_ptr == NULL) {
		driver->channel_read_ptr = kzalloc(
			sizeof(struct diag_request), GFP_KERNEL);
		if (driver->channel_read_ptr == NULL)
			goto err;
	}
	if (driver->pkt_buf == NULL &&
	     (driver->pkt_buf = kzalloc(PKT_SIZE,
			 GFP_KERNEL)) == NULL)
		goto err;
	if (driver->apps_rsp_buf == NULL) {
		driver->apps_rsp_buf = kzalloc(APPS_BUF_SIZE, GFP_KERNEL);
		if (driver->apps_rsp_buf == NULL)
			goto err;
	}
	driver->diag_wq = create_singlethread_workqueue("diag_wq");
#if defined(CONFIG_DIAG_OVER_USB) || defined(CONFIG_DIAG_INTERNAL)
	INIT_WORK(&(driver->diag_proc_hdlc_work), diag_process_hdlc_fn);
	INIT_WORK(&(driver->diag_read_work), diag_read_work_fn);
	INIT_WORK(&(driver->diag_modem_mask_update_work),
						 diag_modem_mask_update_fn);
	INIT_WORK(&(driver->diag_qdsp_mask_update_work),
						 diag_qdsp_mask_update_fn);
	INIT_WORK(&(driver->diag_wcnss_mask_update_work),
						 diag_wcnss_mask_update_fn);
	driver->legacy_ch = channel_diag_open(DIAG_LEGACY, driver,
			diag_legacy_notifier);
	if (IS_ERR(driver->legacy_ch)) {
		printk(KERN_ERR "Unable to open diag legacy channel\n");
		goto err;
	}
#endif
	platform_driver_register(&msm_smd_ch1_driver);
	platform_driver_register(&diag_smd_lite_driver);

	return;
err:
		pr_err("diag: Could not initialize diag buffers");
		kfree(driver->event_mask);
		kfree(driver->log_mask);
		kfree(driver->msg_mask);
		kfree(driver->buf_in_1);
		kfree(driver->buf_in_2);
		kfree(driver->buf_in_qdsp_1);
		kfree(driver->buf_in_qdsp_2);
		kfree(driver->buf_in_wcnss);
		kfree(driver->buf_msg_mask_update);
		kfree(driver->buf_log_mask_update);
		kfree(driver->buf_event_mask_update);
		kfree(driver->buf_out);
		kfree(driver->hdlc_buf);
		kfree(driver->msg_masks);
		kfree(driver->log_masks);
		kfree(driver->event_masks);
		kfree(driver->client_map);
		kfree(driver->buf_tbl);
		kfree(driver->data_ready);
		kfree(driver->table);
		kfree(driver->pkt_buf);
		kfree(driver->write_ptr_1);
		kfree(driver->write_ptr_2);
		kfree(driver->write_ptr_qdsp_1);
		kfree(driver->write_ptr_qdsp_2);
		kfree(driver->write_ptr_wcnss);
		kfree(driver->channel_read_ptr);
		kfree(driver->apps_rsp_buf);
		kfree(driver->user_space_data);
		if (driver->diag_wq)
			destroy_workqueue(driver->diag_wq);
}

void diagfwd_exit(void)
{
	smd_close(driver->ch);
	smd_close(driver->chqdsp);
	smd_close(driver->ch_wcnss);
	driver->ch = 0;		/* SMD can make this NULL */
	driver->chqdsp = 0;
	driver->ch_wcnss = 0;
#ifdef CONFIG_DIAG_OVER_USB
	if (driver->channel_connected && driver->usb_req_allocated) {
		driver->usb_req_allocated = 0;
		usb_diag_free_req(driver->legacy_ch);
	}
#endif
#if defined(CONFIG_DIAG_OVER_USB) || defined(CONFIG_DIAG_INTERNAL)
	channel_diag_close(driver->legacy_ch);
#endif
	platform_driver_unregister(&msm_smd_ch1_driver);
	platform_driver_unregister(&diag_smd_lite_driver);
	kfree(driver->event_mask);
	kfree(driver->log_mask);
	kfree(driver->msg_mask);
	kfree(driver->buf_in_1);
	kfree(driver->buf_in_2);
	kfree(driver->buf_in_qdsp_1);
	kfree(driver->buf_in_qdsp_2);
	kfree(driver->buf_in_wcnss);
	kfree(driver->buf_msg_mask_update);
	kfree(driver->buf_log_mask_update);
	kfree(driver->buf_event_mask_update);
	kfree(driver->buf_out);
	kfree(driver->hdlc_buf);
	kfree(driver->msg_masks);
	kfree(driver->log_masks);
	kfree(driver->event_masks);
	kfree(driver->client_map);
	kfree(driver->buf_tbl);
	kfree(driver->data_ready);
	kfree(driver->table);
	kfree(driver->pkt_buf);
	kfree(driver->write_ptr_1);
	kfree(driver->write_ptr_2);
	kfree(driver->write_ptr_qdsp_1);
	kfree(driver->write_ptr_qdsp_2);
	kfree(driver->write_ptr_wcnss);
	kfree(driver->channel_read_ptr);
	kfree(driver->apps_rsp_buf);
	kfree(driver->user_space_data);
	destroy_workqueue(driver->diag_wq);
}<|MERGE_RESOLUTION|>--- conflicted
+++ resolved
@@ -23,12 +23,6 @@
 #include <linux/reboot.h>
 #include <linux/of.h>
 #include <linux/spinlock.h>
-<<<<<<< HEAD
-=======
-#ifdef CONFIG_DIAG_OVER_USB
-#include <mach/usbdiag.h>
-#endif
->>>>>>> 57adb073
 #include <mach/msm_smd.h>
 #include <mach/socinfo.h>
 #include <mach/restart.h>
@@ -898,20 +892,12 @@
 			buf = temp;
 #endif
 	} /* Disable log masks */
-<<<<<<< HEAD
-	if (*buf == 0x73 && *(int *)(buf+4) == 0) {
-=======
 	else if (*buf == 0x73 && *(int *)(buf+4) == 0) {
->>>>>>> 57adb073
 		buf += 8;
 		/* Disable mask for each log code */
 		diag_disable_log_mask();
 		diag_update_userspace_clients(LOG_MASKS_TYPE);
-<<<<<<< HEAD
 #if defined(CONFIG_DIAG_OVER_USB) || defined(CONFIG_DIAG_INTERNAL)
-=======
-#if defined(CONFIG_DIAG_OVER_USB)
->>>>>>> 57adb073
 		if (chk_apps_only()) {
 			driver->apps_rsp_buf[0] = 0x73;
 			driver->apps_rsp_buf[1] = 0x0;
@@ -965,11 +951,7 @@
 		rt_mask = *(int *)(buf + 4);
 		diag_set_msg_mask(rt_mask);
 		diag_update_userspace_clients(MSG_MASKS_TYPE);
-<<<<<<< HEAD
 #if defined(CONFIG_DIAG_OVER_USB) || defined(CONFIG_DIAG_INTERNAL)
-=======
-#if defined(CONFIG_DIAG_OVER_USB)
->>>>>>> 57adb073
 		if (chk_apps_only()) {
 			driver->apps_rsp_buf[0] = 0x7d; /* cmd_code */
 			driver->apps_rsp_buf[1] = 0x5; /* set subcommand */
@@ -1021,15 +1003,9 @@
 #endif
 	} else if (*buf == 0x60) {
 		diag_event_config = *(buf+1);
-<<<<<<< HEAD
                 diag_toggle_event_mask(*(buf+1));
                 diag_update_userspace_clients(EVENT_MASKS_TYPE);
 #if defined(CONFIG_DIAG_OVER_USB) || defined(CONFIG_DIAG_INTERNAL)
-=======
-		diag_toggle_event_mask(*(buf+1));
-		diag_update_userspace_clients(EVENT_MASKS_TYPE);
-#if defined(CONFIG_DIAG_OVER_USB)
->>>>>>> 57adb073
 		if (chk_apps_only()) {
 			driver->apps_rsp_buf[0] = 0x60;
 			driver->apps_rsp_buf[1] = 0x0;
