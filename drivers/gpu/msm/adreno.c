--- conflicted
+++ resolved
@@ -113,12 +113,8 @@
 	},
 	.pfp_fw = NULL,
 	.pm4_fw = NULL,
-<<<<<<< HEAD
 	.wait_timeout = 5000, /* in milliseconds */
-=======
-	.wait_timeout = 10000, /* in milliseconds */
 	.ib_check_level = 0,
->>>>>>> c4df59d3
 };
 
 
