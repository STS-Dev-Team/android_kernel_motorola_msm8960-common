/*
 * Copyright (C) 2003 Christophe Saout <christophe@saout.de>
 * Copyright (C) 2004 Clemens Fruhwirth <clemens@endorphin.org>
 * Copyright (C) 2006-2009 Red Hat, Inc. All rights reserved.
 *
 * This file is released under the GPL.
 */

#include <linux/completion.h>
#include <linux/err.h>
#include <linux/module.h>
#include <linux/init.h>
#include <linux/kernel.h>
#include <linux/bio.h>
#include <linux/blkdev.h>
#include <linux/mempool.h>
#include <linux/slab.h>
#include <linux/crypto.h>
#include <linux/workqueue.h>
#include <linux/backing-dev.h>
#include <asm/atomic.h>
#include <linux/scatterlist.h>
#include <asm/page.h>
#include <asm/unaligned.h>
#include <crypto/hash.h>
#include <crypto/md5.h>
#include <crypto/algapi.h>

#include <linux/device-mapper.h>

#define DM_MSG_PREFIX "crypt"
#define MESG_STR(x) x, sizeof(x)

/*
 * context holding the current state of a multi-part conversion
 */
struct convert_context {
	struct completion restart;
	struct bio *bio_in;
	struct bio *bio_out;
	unsigned int offset_in;
	unsigned int offset_out;
	unsigned int idx_in;
	unsigned int idx_out;
	sector_t sector;
	atomic_t cc_pending;
	struct ablkcipher_request *req;
};

/*
 * per bio private data
 */
struct dm_crypt_io {
	struct dm_target *target;
	struct bio *base_bio;
	struct work_struct work;

	struct convert_context ctx;

	atomic_t io_pending;
	int error;
	sector_t sector;
	struct dm_crypt_io *base_io;
};

struct dm_crypt_request {
	struct convert_context *ctx;
	struct scatterlist sg_in;
	struct scatterlist sg_out;
	sector_t iv_sector;
};

struct crypt_config;

struct crypt_iv_operations {
	int (*ctr)(struct crypt_config *cc, struct dm_target *ti,
		   const char *opts);
	void (*dtr)(struct crypt_config *cc);
	int (*init)(struct crypt_config *cc);
	int (*wipe)(struct crypt_config *cc);
	int (*generator)(struct crypt_config *cc, u8 *iv,
			 struct dm_crypt_request *dmreq);
	int (*post)(struct crypt_config *cc, u8 *iv,
		    struct dm_crypt_request *dmreq);
};

struct iv_essiv_private {
	struct crypto_hash *hash_tfm;
	u8 *salt;
};

struct iv_benbi_private {
	int shift;
};

#define LMK_SEED_SIZE 64 /* hash + 0 */
struct iv_lmk_private {
	struct crypto_shash *hash_tfm;
	u8 *seed;
};

/*
 * Crypt: maps a linear range of a block device
 * and encrypts / decrypts at the same time.
 */
enum flags { DM_CRYPT_SUSPENDED, DM_CRYPT_KEY_VALID };

/*
<<<<<<< HEAD
 * The fields in here must be read only after initialization.
=======
 * The fields in here must be read only after initialization,
>>>>>>> d46e4624
 */
struct crypt_config {
	struct dm_dev *dev;
	sector_t start;

	/*
	 * pool for per bio private data, crypto requests and
	 * encryption requeusts/buffer pages
	 */
	mempool_t *io_pool;
	mempool_t *req_pool;
	mempool_t *page_pool;
	struct bio_set *bs;

	struct workqueue_struct *io_queue;
	struct workqueue_struct *crypt_queue;

	char *cipher;
	char *cipher_string;

	struct crypt_iv_operations *iv_gen_ops;
	union {
		struct iv_essiv_private essiv;
		struct iv_benbi_private benbi;
		struct iv_lmk_private lmk;
	} iv_gen_private;
	sector_t iv_offset;
	unsigned int iv_size;

	/* ESSIV: struct crypto_cipher *essiv_tfm */
	void *iv_private;
	struct crypto_ablkcipher **tfms;
	unsigned tfms_count;

	/*
	 * Layout of each crypto request:
	 *
	 *   struct ablkcipher_request
	 *      context
	 *      padding
	 *   struct dm_crypt_request
	 *      padding
	 *   IV
	 *
	 * The padding is added so that dm_crypt_request and the IV are
	 * correctly aligned.
	 */
	unsigned int dmreq_start;

	unsigned long flags;
	unsigned int key_size;
	unsigned int key_parts;
	u8 key[0];
};

#define MIN_IOS        16
#define MIN_POOL_PAGES 32
#define MIN_BIO_PAGES  8

static struct kmem_cache *_crypt_io_pool;

static void clone_init(struct dm_crypt_io *, struct bio *);
static void kcryptd_queue_crypt(struct dm_crypt_io *io);
static u8 *iv_of_dmreq(struct crypt_config *cc, struct dm_crypt_request *dmreq);

/*
 * Use this to access cipher attributes that are the same for each CPU.
 */
static struct crypto_ablkcipher *any_tfm(struct crypt_config *cc)
{
	return cc->tfms[0];
}

/*
 * Different IV generation algorithms:
 *
 * plain: the initial vector is the 32-bit little-endian version of the sector
 *        number, padded with zeros if necessary.
 *
 * plain64: the initial vector is the 64-bit little-endian version of the sector
 *        number, padded with zeros if necessary.
 *
 * essiv: "encrypted sector|salt initial vector", the sector number is
 *        encrypted with the bulk cipher using a salt as key. The salt
 *        should be derived from the bulk cipher's key via hashing.
 *
 * benbi: the 64-bit "big-endian 'narrow block'-count", starting at 1
 *        (needed for LRW-32-AES and possible other narrow block modes)
 *
 * null: the initial vector is always zero.  Provides compatibility with
 *       obsolete loop_fish2 devices.  Do not use for new devices.
 *
 * lmk:  Compatible implementation of the block chaining mode used
 *       by the Loop-AES block device encryption system
 *       designed by Jari Ruusu. See http://loop-aes.sourceforge.net/
 *       It operates on full 512 byte sectors and uses CBC
 *       with an IV derived from the sector number, the data and
 *       optionally extra IV seed.
 *       This means that after decryption the first block
 *       of sector must be tweaked according to decrypted data.
 *       Loop-AES can use three encryption schemes:
 *         version 1: is plain aes-cbc mode
 *         version 2: uses 64 multikey scheme with lmk IV generator
 *         version 3: the same as version 2 with additional IV seed
 *                   (it uses 65 keys, last key is used as IV seed)
 *
 * plumb: unimplemented, see:
 * http://article.gmane.org/gmane.linux.kernel.device-mapper.dm-crypt/454
 */

static int crypt_iv_plain_gen(struct crypt_config *cc, u8 *iv,
			      struct dm_crypt_request *dmreq)
{
	memset(iv, 0, cc->iv_size);
	*(u32 *)iv = cpu_to_le32(dmreq->iv_sector & 0xffffffff);

	return 0;
}

static int crypt_iv_plain64_gen(struct crypt_config *cc, u8 *iv,
				struct dm_crypt_request *dmreq)
{
	memset(iv, 0, cc->iv_size);
	*(u64 *)iv = cpu_to_le64(dmreq->iv_sector);

	return 0;
}

/* Initialise ESSIV - compute salt but no local memory allocations */
static int crypt_iv_essiv_init(struct crypt_config *cc)
{
	struct iv_essiv_private *essiv = &cc->iv_gen_private.essiv;
	struct hash_desc desc;
	struct scatterlist sg;
	struct crypto_cipher *essiv_tfm;
	int err;

	sg_init_one(&sg, cc->key, cc->key_size);
	desc.tfm = essiv->hash_tfm;
	desc.flags = CRYPTO_TFM_REQ_MAY_SLEEP;

	err = crypto_hash_digest(&desc, &sg, cc->key_size, essiv->salt);
	if (err)
		return err;

	essiv_tfm = cc->iv_private;

	err = crypto_cipher_setkey(essiv_tfm, essiv->salt,
			    crypto_hash_digestsize(essiv->hash_tfm));
	if (err)
		return err;

	return 0;
}

/* Wipe salt and reset key derived from volume key */
static int crypt_iv_essiv_wipe(struct crypt_config *cc)
{
	struct iv_essiv_private *essiv = &cc->iv_gen_private.essiv;
	unsigned salt_size = crypto_hash_digestsize(essiv->hash_tfm);
	struct crypto_cipher *essiv_tfm;
	int r, err = 0;

	memset(essiv->salt, 0, salt_size);

	essiv_tfm = cc->iv_private;
	r = crypto_cipher_setkey(essiv_tfm, essiv->salt, salt_size);
	if (r)
		err = r;

	return err;
}

/* Set up per cpu cipher state */
static struct crypto_cipher *setup_essiv_cpu(struct crypt_config *cc,
					     struct dm_target *ti,
					     u8 *salt, unsigned saltsize)
{
	struct crypto_cipher *essiv_tfm;
	int err;

	/* Setup the essiv_tfm with the given salt */
	essiv_tfm = crypto_alloc_cipher(cc->cipher, 0, CRYPTO_ALG_ASYNC);
	if (IS_ERR(essiv_tfm)) {
		ti->error = "Error allocating crypto tfm for ESSIV";
		return essiv_tfm;
	}

	if (crypto_cipher_blocksize(essiv_tfm) !=
	    crypto_ablkcipher_ivsize(any_tfm(cc))) {
		ti->error = "Block size of ESSIV cipher does "
			    "not match IV size of block cipher";
		crypto_free_cipher(essiv_tfm);
		return ERR_PTR(-EINVAL);
	}

	err = crypto_cipher_setkey(essiv_tfm, salt, saltsize);
	if (err) {
		ti->error = "Failed to set key for ESSIV cipher";
		crypto_free_cipher(essiv_tfm);
		return ERR_PTR(err);
	}

	return essiv_tfm;
}

static void crypt_iv_essiv_dtr(struct crypt_config *cc)
{
	struct crypto_cipher *essiv_tfm;
	struct iv_essiv_private *essiv = &cc->iv_gen_private.essiv;

	crypto_free_hash(essiv->hash_tfm);
	essiv->hash_tfm = NULL;

	kzfree(essiv->salt);
	essiv->salt = NULL;

	essiv_tfm = cc->iv_private;
<<<<<<< HEAD

	if (essiv_tfm)
		crypto_free_cipher(essiv_tfm);

	cc->iv_private = NULL;
=======

	if (essiv_tfm)
		crypto_free_cipher(essiv_tfm);

	cc->iv_private = NULL;

>>>>>>> d46e4624
}

static int crypt_iv_essiv_ctr(struct crypt_config *cc, struct dm_target *ti,
			      const char *opts)
{
	struct crypto_cipher *essiv_tfm = NULL;
	struct crypto_hash *hash_tfm = NULL;
	u8 *salt = NULL;
	int err;

	if (!opts) {
		ti->error = "Digest algorithm missing for ESSIV mode";
		return -EINVAL;
	}

	/* Allocate hash algorithm */
	hash_tfm = crypto_alloc_hash(opts, 0, CRYPTO_ALG_ASYNC);
	if (IS_ERR(hash_tfm)) {
		ti->error = "Error initializing ESSIV hash";
		err = PTR_ERR(hash_tfm);
		goto bad;
	}

	salt = kzalloc(crypto_hash_digestsize(hash_tfm), GFP_KERNEL);
	if (!salt) {
		ti->error = "Error kmallocing salt storage in ESSIV";
		err = -ENOMEM;
		goto bad;
	}

	cc->iv_gen_private.essiv.salt = salt;
	cc->iv_gen_private.essiv.hash_tfm = hash_tfm;

	essiv_tfm = setup_essiv_cpu(cc, ti, salt,
				crypto_hash_digestsize(hash_tfm));
	if (IS_ERR(essiv_tfm)) {
		crypt_iv_essiv_dtr(cc);
		return PTR_ERR(essiv_tfm);
	}
	cc->iv_private = essiv_tfm;

	return 0;

bad:
	if (hash_tfm && !IS_ERR(hash_tfm))
		crypto_free_hash(hash_tfm);
	kfree(salt);
	return err;
}

static int crypt_iv_essiv_gen(struct crypt_config *cc, u8 *iv,
			      struct dm_crypt_request *dmreq)
{
<<<<<<< HEAD
=======

>>>>>>> d46e4624
	struct crypto_cipher *essiv_tfm = cc->iv_private;

	memset(iv, 0, cc->iv_size);
	*(u64 *)iv = cpu_to_le64(dmreq->iv_sector);
	crypto_cipher_encrypt_one(essiv_tfm, iv, iv);

	return 0;
}

static int crypt_iv_benbi_ctr(struct crypt_config *cc, struct dm_target *ti,
			      const char *opts)
{
	unsigned bs = crypto_ablkcipher_blocksize(any_tfm(cc));
	int log = ilog2(bs);

	/* we need to calculate how far we must shift the sector count
	 * to get the cipher block count, we use this shift in _gen */

	if (1 << log != bs) {
		ti->error = "cypher blocksize is not a power of 2";
		return -EINVAL;
	}

	if (log > 9) {
		ti->error = "cypher blocksize is > 512";
		return -EINVAL;
	}

	cc->iv_gen_private.benbi.shift = 9 - log;

	return 0;
}

static void crypt_iv_benbi_dtr(struct crypt_config *cc)
{
}

static int crypt_iv_benbi_gen(struct crypt_config *cc, u8 *iv,
			      struct dm_crypt_request *dmreq)
{
	__be64 val;

	memset(iv, 0, cc->iv_size - sizeof(u64)); /* rest is cleared below */

	val = cpu_to_be64(((u64)dmreq->iv_sector << cc->iv_gen_private.benbi.shift) + 1);
	put_unaligned(val, (__be64 *)(iv + cc->iv_size - sizeof(u64)));

	return 0;
}

static int crypt_iv_null_gen(struct crypt_config *cc, u8 *iv,
			     struct dm_crypt_request *dmreq)
{
	memset(iv, 0, cc->iv_size);

	return 0;
}

static void crypt_iv_lmk_dtr(struct crypt_config *cc)
{
	struct iv_lmk_private *lmk = &cc->iv_gen_private.lmk;

	if (lmk->hash_tfm && !IS_ERR(lmk->hash_tfm))
		crypto_free_shash(lmk->hash_tfm);
	lmk->hash_tfm = NULL;

	kzfree(lmk->seed);
	lmk->seed = NULL;
}

static int crypt_iv_lmk_ctr(struct crypt_config *cc, struct dm_target *ti,
			    const char *opts)
{
	struct iv_lmk_private *lmk = &cc->iv_gen_private.lmk;

	lmk->hash_tfm = crypto_alloc_shash("md5", 0, 0);
	if (IS_ERR(lmk->hash_tfm)) {
		ti->error = "Error initializing LMK hash";
		return PTR_ERR(lmk->hash_tfm);
	}

	/* No seed in LMK version 2 */
	if (cc->key_parts == cc->tfms_count) {
		lmk->seed = NULL;
		return 0;
	}

	lmk->seed = kzalloc(LMK_SEED_SIZE, GFP_KERNEL);
	if (!lmk->seed) {
		crypt_iv_lmk_dtr(cc);
		ti->error = "Error kmallocing seed storage in LMK";
		return -ENOMEM;
	}

	return 0;
}

static int crypt_iv_lmk_init(struct crypt_config *cc)
{
	struct iv_lmk_private *lmk = &cc->iv_gen_private.lmk;
	int subkey_size = cc->key_size / cc->key_parts;

	/* LMK seed is on the position of LMK_KEYS + 1 key */
	if (lmk->seed)
		memcpy(lmk->seed, cc->key + (cc->tfms_count * subkey_size),
		       crypto_shash_digestsize(lmk->hash_tfm));

	return 0;
}

static int crypt_iv_lmk_wipe(struct crypt_config *cc)
{
	struct iv_lmk_private *lmk = &cc->iv_gen_private.lmk;

	if (lmk->seed)
		memset(lmk->seed, 0, LMK_SEED_SIZE);

	return 0;
}

static int crypt_iv_lmk_one(struct crypt_config *cc, u8 *iv,
			    struct dm_crypt_request *dmreq,
			    u8 *data)
{
	struct iv_lmk_private *lmk = &cc->iv_gen_private.lmk;
	struct {
		struct shash_desc desc;
		char ctx[crypto_shash_descsize(lmk->hash_tfm)];
	} sdesc;
	struct md5_state md5state;
	u32 buf[4];
	int i, r;

	sdesc.desc.tfm = lmk->hash_tfm;
	sdesc.desc.flags = CRYPTO_TFM_REQ_MAY_SLEEP;

	r = crypto_shash_init(&sdesc.desc);
	if (r)
		return r;

	if (lmk->seed) {
		r = crypto_shash_update(&sdesc.desc, lmk->seed, LMK_SEED_SIZE);
		if (r)
			return r;
	}

	/* Sector is always 512B, block size 16, add data of blocks 1-31 */
	r = crypto_shash_update(&sdesc.desc, data + 16, 16 * 31);
	if (r)
		return r;

	/* Sector is cropped to 56 bits here */
	buf[0] = cpu_to_le32(dmreq->iv_sector & 0xFFFFFFFF);
	buf[1] = cpu_to_le32((((u64)dmreq->iv_sector >> 32) & 0x00FFFFFF) | 0x80000000);
	buf[2] = cpu_to_le32(4024);
	buf[3] = 0;
	r = crypto_shash_update(&sdesc.desc, (u8 *)buf, sizeof(buf));
	if (r)
		return r;

	/* No MD5 padding here */
	r = crypto_shash_export(&sdesc.desc, &md5state);
	if (r)
		return r;

	for (i = 0; i < MD5_HASH_WORDS; i++)
		__cpu_to_le32s(&md5state.hash[i]);
	memcpy(iv, &md5state.hash, cc->iv_size);

	return 0;
}

static int crypt_iv_lmk_gen(struct crypt_config *cc, u8 *iv,
			    struct dm_crypt_request *dmreq)
{
	u8 *src;
	int r = 0;

	if (bio_data_dir(dmreq->ctx->bio_in) == WRITE) {
		src = kmap_atomic(sg_page(&dmreq->sg_in), KM_USER0);
		r = crypt_iv_lmk_one(cc, iv, dmreq, src + dmreq->sg_in.offset);
		kunmap_atomic(src, KM_USER0);
	} else
		memset(iv, 0, cc->iv_size);

	return r;
}

static int crypt_iv_lmk_post(struct crypt_config *cc, u8 *iv,
			     struct dm_crypt_request *dmreq)
{
	u8 *dst;
	int r;

	if (bio_data_dir(dmreq->ctx->bio_in) == WRITE)
		return 0;

	dst = kmap_atomic(sg_page(&dmreq->sg_out), KM_USER0);
	r = crypt_iv_lmk_one(cc, iv, dmreq, dst + dmreq->sg_out.offset);

	/* Tweak the first block of plaintext sector */
	if (!r)
		crypto_xor(dst + dmreq->sg_out.offset, iv, cc->iv_size);

	kunmap_atomic(dst, KM_USER0);
	return r;
}

static struct crypt_iv_operations crypt_iv_plain_ops = {
	.generator = crypt_iv_plain_gen
};

static struct crypt_iv_operations crypt_iv_plain64_ops = {
	.generator = crypt_iv_plain64_gen
};

static struct crypt_iv_operations crypt_iv_essiv_ops = {
	.ctr       = crypt_iv_essiv_ctr,
	.dtr       = crypt_iv_essiv_dtr,
	.init      = crypt_iv_essiv_init,
	.wipe      = crypt_iv_essiv_wipe,
	.generator = crypt_iv_essiv_gen
};

static struct crypt_iv_operations crypt_iv_benbi_ops = {
	.ctr	   = crypt_iv_benbi_ctr,
	.dtr	   = crypt_iv_benbi_dtr,
	.generator = crypt_iv_benbi_gen
};

static struct crypt_iv_operations crypt_iv_null_ops = {
	.generator = crypt_iv_null_gen
};

static struct crypt_iv_operations crypt_iv_lmk_ops = {
	.ctr	   = crypt_iv_lmk_ctr,
	.dtr	   = crypt_iv_lmk_dtr,
	.init	   = crypt_iv_lmk_init,
	.wipe	   = crypt_iv_lmk_wipe,
	.generator = crypt_iv_lmk_gen,
	.post	   = crypt_iv_lmk_post
};

static void crypt_convert_init(struct crypt_config *cc,
			       struct convert_context *ctx,
			       struct bio *bio_out, struct bio *bio_in,
			       sector_t sector)
{
	ctx->bio_in = bio_in;
	ctx->bio_out = bio_out;
	ctx->offset_in = 0;
	ctx->offset_out = 0;
	ctx->idx_in = bio_in ? bio_in->bi_idx : 0;
	ctx->idx_out = bio_out ? bio_out->bi_idx : 0;
	ctx->sector = sector + cc->iv_offset;
	init_completion(&ctx->restart);
}

static struct dm_crypt_request *dmreq_of_req(struct crypt_config *cc,
					     struct ablkcipher_request *req)
{
	return (struct dm_crypt_request *)((char *)req + cc->dmreq_start);
}

static struct ablkcipher_request *req_of_dmreq(struct crypt_config *cc,
					       struct dm_crypt_request *dmreq)
{
	return (struct ablkcipher_request *)((char *)dmreq - cc->dmreq_start);
}

static u8 *iv_of_dmreq(struct crypt_config *cc,
		       struct dm_crypt_request *dmreq)
{
	return (u8 *)ALIGN((unsigned long)(dmreq + 1),
		crypto_ablkcipher_alignmask(any_tfm(cc)) + 1);
}

static int crypt_convert_block(struct crypt_config *cc,
			       struct convert_context *ctx,
			       struct ablkcipher_request *req)
{
	struct bio_vec *bv_in = bio_iovec_idx(ctx->bio_in, ctx->idx_in);
	struct bio_vec *bv_out = bio_iovec_idx(ctx->bio_out, ctx->idx_out);
	struct dm_crypt_request *dmreq;
	u8 *iv;
	int r = 0;

	dmreq = dmreq_of_req(cc, req);
	iv = iv_of_dmreq(cc, dmreq);

	dmreq->iv_sector = ctx->sector;
	dmreq->ctx = ctx;
	sg_init_table(&dmreq->sg_in, 1);
	sg_set_page(&dmreq->sg_in, bv_in->bv_page, 1 << SECTOR_SHIFT,
		    bv_in->bv_offset + ctx->offset_in);

	sg_init_table(&dmreq->sg_out, 1);
	sg_set_page(&dmreq->sg_out, bv_out->bv_page, 1 << SECTOR_SHIFT,
		    bv_out->bv_offset + ctx->offset_out);

	ctx->offset_in += 1 << SECTOR_SHIFT;
	if (ctx->offset_in >= bv_in->bv_len) {
		ctx->offset_in = 0;
		ctx->idx_in++;
	}

	ctx->offset_out += 1 << SECTOR_SHIFT;
	if (ctx->offset_out >= bv_out->bv_len) {
		ctx->offset_out = 0;
		ctx->idx_out++;
	}

	if (cc->iv_gen_ops) {
		r = cc->iv_gen_ops->generator(cc, iv, dmreq);
		if (r < 0)
			return r;
	}

	ablkcipher_request_set_crypt(req, &dmreq->sg_in, &dmreq->sg_out,
				     1 << SECTOR_SHIFT, iv);

	if (bio_data_dir(ctx->bio_in) == WRITE)
		r = crypto_ablkcipher_encrypt(req);
	else
		r = crypto_ablkcipher_decrypt(req);

	if (!r && cc->iv_gen_ops && cc->iv_gen_ops->post)
		r = cc->iv_gen_ops->post(cc, iv, dmreq);

	return r;
}

static void kcryptd_async_done(struct crypto_async_request *async_req,
			       int error);

static void crypt_alloc_req(struct crypt_config *cc,
			    struct convert_context *ctx)
{
	unsigned key_index = ctx->sector & (cc->tfms_count - 1);

	if (!ctx->req)
		ctx->req = mempool_alloc(cc->req_pool, GFP_NOIO);

	ablkcipher_request_set_tfm(ctx->req, cc->tfms[key_index]);
	ablkcipher_request_set_callback(ctx->req,
	    CRYPTO_TFM_REQ_MAY_BACKLOG | CRYPTO_TFM_REQ_MAY_SLEEP,
	    kcryptd_async_done, dmreq_of_req(cc, ctx->req));
}

/*
 * Encrypt / decrypt data from one bio to another one (can be the same one)
 */
static int crypt_convert(struct crypt_config *cc,
			 struct convert_context *ctx)
{
	int r;

	atomic_set(&ctx->cc_pending, 1);

	while(ctx->idx_in < ctx->bio_in->bi_vcnt &&
	      ctx->idx_out < ctx->bio_out->bi_vcnt) {

		crypt_alloc_req(cc, ctx);

		atomic_inc(&ctx->cc_pending);

		r = crypt_convert_block(cc, ctx, ctx->req);

		switch (r) {
		/* async */
		case -EBUSY:
			wait_for_completion(&ctx->restart);
			INIT_COMPLETION(ctx->restart);
			/* fall through*/
		case -EINPROGRESS:
			ctx->req = NULL;
			ctx->sector++;
			continue;

		/* sync */
		case 0:
			atomic_dec(&ctx->cc_pending);
			ctx->sector++;
			cond_resched();
			continue;

		/* error */
		default:
			atomic_dec(&ctx->cc_pending);
			return r;
		}
	}

	return 0;
}

static void dm_crypt_bio_destructor(struct bio *bio)
{
	struct dm_crypt_io *io = bio->bi_private;
	struct crypt_config *cc = io->target->private;

	bio_free(bio, cc->bs);
}

/*
 * Generate a new unfragmented bio with the given size
 * This should never violate the device limitations
 * May return a smaller bio when running out of pages, indicated by
 * *out_of_pages set to 1.
 */
static struct bio *crypt_alloc_buffer(struct dm_crypt_io *io, unsigned size,
				      unsigned *out_of_pages)
{
	struct crypt_config *cc = io->target->private;
	struct bio *clone;
	unsigned int nr_iovecs = (size + PAGE_SIZE - 1) >> PAGE_SHIFT;
	gfp_t gfp_mask = GFP_NOIO | __GFP_HIGHMEM;
	unsigned i, len;
	struct page *page;

	clone = bio_alloc_bioset(GFP_NOIO, nr_iovecs, cc->bs);
	if (!clone)
		return NULL;

	clone_init(io, clone);
	*out_of_pages = 0;

	for (i = 0; i < nr_iovecs; i++) {
		page = mempool_alloc(cc->page_pool, gfp_mask);
		if (!page) {
			*out_of_pages = 1;
			break;
		}

		/*
		 * if additional pages cannot be allocated without waiting,
		 * return a partially allocated bio, the caller will then try
		 * to allocate additional bios while submitting this partial bio
		 */
		gfp_mask = (gfp_mask | __GFP_NOWARN) & ~__GFP_WAIT;

		len = (size > PAGE_SIZE) ? PAGE_SIZE : size;

		if (!bio_add_page(clone, page, len, 0)) {
			mempool_free(page, cc->page_pool);
			break;
		}

		size -= len;
	}

	if (!clone->bi_size) {
		bio_put(clone);
		return NULL;
	}

	return clone;
}

static void crypt_free_buffer_pages(struct crypt_config *cc, struct bio *clone)
{
	unsigned int i;
	struct bio_vec *bv;

	for (i = 0; i < clone->bi_vcnt; i++) {
		bv = bio_iovec_idx(clone, i);
		BUG_ON(!bv->bv_page);
		mempool_free(bv->bv_page, cc->page_pool);
		bv->bv_page = NULL;
	}
}

static struct dm_crypt_io *crypt_io_alloc(struct dm_target *ti,
					  struct bio *bio, sector_t sector)
{
	struct crypt_config *cc = ti->private;
	struct dm_crypt_io *io;

	io = mempool_alloc(cc->io_pool, GFP_NOIO);
	io->target = ti;
	io->base_bio = bio;
	io->sector = sector;
	io->error = 0;
	io->base_io = NULL;
	io->ctx.req = NULL;
	atomic_set(&io->io_pending, 0);

	return io;
}

static void crypt_inc_pending(struct dm_crypt_io *io)
{
	atomic_inc(&io->io_pending);
}

/*
 * One of the bios was finished. Check for completion of
 * the whole request and correctly clean up the buffer.
 * If base_io is set, wait for the last fragment to complete.
 */
static void crypt_dec_pending(struct dm_crypt_io *io)
{
	struct crypt_config *cc = io->target->private;
	struct bio *base_bio = io->base_bio;
	struct dm_crypt_io *base_io = io->base_io;
	int error = io->error;

	if (!atomic_dec_and_test(&io->io_pending))
		return;

	if (io->ctx.req)
		mempool_free(io->ctx.req, cc->req_pool);
	mempool_free(io, cc->io_pool);

	if (likely(!base_io))
		bio_endio(base_bio, error);
	else {
		if (error && !base_io->error)
			base_io->error = error;
		crypt_dec_pending(base_io);
	}
}

/*
 * kcryptd/kcryptd_io:
 *
 * Needed because it would be very unwise to do decryption in an
 * interrupt context.
 *
 * kcryptd performs the actual encryption or decryption.
 *
 * kcryptd_io performs the IO submission.
 *
 * They must be separated as otherwise the final stages could be
 * starved by new requests which can block in the first stages due
 * to memory allocation.
 *
 * The work is done per CPU global for all dm-crypt instances.
 * They should not depend on each other and do not block.
 */
static void crypt_endio(struct bio *clone, int error)
{
	struct dm_crypt_io *io = clone->bi_private;
	struct crypt_config *cc = io->target->private;
	unsigned rw = bio_data_dir(clone);

	if (unlikely(!bio_flagged(clone, BIO_UPTODATE) && !error))
		error = -EIO;

	/*
	 * free the processed pages
	 */
	if (rw == WRITE)
		crypt_free_buffer_pages(cc, clone);

	bio_put(clone);

	if (rw == READ && !error) {
		kcryptd_queue_crypt(io);
		return;
	}

	if (unlikely(error))
		io->error = error;

	crypt_dec_pending(io);
}

static void clone_init(struct dm_crypt_io *io, struct bio *clone)
{
	struct crypt_config *cc = io->target->private;

	clone->bi_private = io;
	clone->bi_end_io  = crypt_endio;
	clone->bi_bdev    = cc->dev->bdev;
	clone->bi_rw      = io->base_bio->bi_rw;
	clone->bi_destructor = dm_crypt_bio_destructor;
}

static int kcryptd_io_read(struct dm_crypt_io *io, gfp_t gfp)
{
	struct crypt_config *cc = io->target->private;
	struct bio *base_bio = io->base_bio;
	struct bio *clone;

	/*
	 * The block layer might modify the bvec array, so always
	 * copy the required bvecs because we need the original
	 * one in order to decrypt the whole bio data *afterwards*.
	 */
	clone = bio_alloc_bioset(gfp, bio_segments(base_bio), cc->bs);
	if (!clone)
		return 1;

	crypt_inc_pending(io);

	clone_init(io, clone);
	clone->bi_idx = 0;
	clone->bi_vcnt = bio_segments(base_bio);
	clone->bi_size = base_bio->bi_size;
	clone->bi_sector = cc->start + io->sector;
	memcpy(clone->bi_io_vec, bio_iovec(base_bio),
	       sizeof(struct bio_vec) * clone->bi_vcnt);

	generic_make_request(clone);
	return 0;
}

static void kcryptd_io_write(struct dm_crypt_io *io)
{
	struct bio *clone = io->ctx.bio_out;
	generic_make_request(clone);
}

static void kcryptd_io(struct work_struct *work)
{
	struct dm_crypt_io *io = container_of(work, struct dm_crypt_io, work);

	if (bio_data_dir(io->base_bio) == READ) {
		crypt_inc_pending(io);
		if (kcryptd_io_read(io, GFP_NOIO))
			io->error = -ENOMEM;
		crypt_dec_pending(io);
	} else
		kcryptd_io_write(io);
}

static void kcryptd_queue_io(struct dm_crypt_io *io)
{
	struct crypt_config *cc = io->target->private;

	INIT_WORK(&io->work, kcryptd_io);
	queue_work(cc->io_queue, &io->work);
}

static void kcryptd_crypt_write_io_submit(struct dm_crypt_io *io, int async)
{
	struct bio *clone = io->ctx.bio_out;
	struct crypt_config *cc = io->target->private;

	if (unlikely(io->error < 0)) {
		crypt_free_buffer_pages(cc, clone);
		bio_put(clone);
		crypt_dec_pending(io);
		return;
	}

	/* crypt_convert should have filled the clone bio */
	BUG_ON(io->ctx.idx_out < clone->bi_vcnt);

	clone->bi_sector = cc->start + io->sector;

	if (async)
		kcryptd_queue_io(io);
	else
		generic_make_request(clone);
}

static void kcryptd_crypt_write_convert(struct dm_crypt_io *io)
{
	struct crypt_config *cc = io->target->private;
	struct bio *clone;
	struct dm_crypt_io *new_io;
	int crypt_finished;
	unsigned out_of_pages = 0;
	unsigned remaining = io->base_bio->bi_size;
	sector_t sector = io->sector;
	int r;

	/*
	 * Prevent io from disappearing until this function completes.
	 */
	crypt_inc_pending(io);
	crypt_convert_init(cc, &io->ctx, NULL, io->base_bio, sector);

	/*
	 * The allocated buffers can be smaller than the whole bio,
	 * so repeat the whole process until all the data can be handled.
	 */
	while (remaining) {
		clone = crypt_alloc_buffer(io, remaining, &out_of_pages);
		if (unlikely(!clone)) {
			io->error = -ENOMEM;
			break;
		}

		io->ctx.bio_out = clone;
		io->ctx.idx_out = 0;

		remaining -= clone->bi_size;
		sector += bio_sectors(clone);

		crypt_inc_pending(io);
		r = crypt_convert(cc, &io->ctx);
		if (r < 0)
			io->error = -EIO;
		crypt_finished = atomic_dec_and_test(&io->ctx.cc_pending);

		/* Encryption was already finished, submit io now */
		if (crypt_finished) {
			kcryptd_crypt_write_io_submit(io, 0);

			/*
			 * If there was an error, do not try next fragments.
			 * For async, error is processed in async handler.
			 */
			if (unlikely(r < 0))
				break;

			io->sector = sector;
		}

		/*
		 * Out of memory -> run queues
		 * But don't wait if split was due to the io size restriction
		 */
		if (unlikely(out_of_pages))
			congestion_wait(BLK_RW_ASYNC, HZ/100);

		/*
		 * With async crypto it is unsafe to share the crypto context
		 * between fragments, so switch to a new dm_crypt_io structure.
		 */
		if (unlikely(!crypt_finished && remaining)) {
			new_io = crypt_io_alloc(io->target, io->base_bio,
						sector);
			crypt_inc_pending(new_io);
			crypt_convert_init(cc, &new_io->ctx, NULL,
					   io->base_bio, sector);
			new_io->ctx.idx_in = io->ctx.idx_in;
			new_io->ctx.offset_in = io->ctx.offset_in;

			/*
			 * Fragments after the first use the base_io
			 * pending count.
			 */
			if (!io->base_io)
				new_io->base_io = io;
			else {
				new_io->base_io = io->base_io;
				crypt_inc_pending(io->base_io);
				crypt_dec_pending(io);
			}

			io = new_io;
		}
	}

	crypt_dec_pending(io);
}

static void kcryptd_crypt_read_done(struct dm_crypt_io *io)
{
	crypt_dec_pending(io);
}

static void kcryptd_crypt_read_convert(struct dm_crypt_io *io)
{
	struct crypt_config *cc = io->target->private;
	int r = 0;

	crypt_inc_pending(io);

	crypt_convert_init(cc, &io->ctx, io->base_bio, io->base_bio,
			   io->sector);

	r = crypt_convert(cc, &io->ctx);

	if (r < 0)
		io->error = -EIO;

	if (atomic_dec_and_test(&io->ctx.cc_pending))
		kcryptd_crypt_read_done(io);

	crypt_dec_pending(io);
}

static void kcryptd_async_done(struct crypto_async_request *async_req,
			       int error)
{
	struct dm_crypt_request *dmreq = async_req->data;
	struct convert_context *ctx = dmreq->ctx;
	struct dm_crypt_io *io = container_of(ctx, struct dm_crypt_io, ctx);
	struct crypt_config *cc = io->target->private;

	if (error == -EINPROGRESS) {
		complete(&ctx->restart);
		return;
	}

	if (!error && cc->iv_gen_ops && cc->iv_gen_ops->post)
		error = cc->iv_gen_ops->post(cc, iv_of_dmreq(cc, dmreq), dmreq);

	if (error < 0)
		io->error = -EIO;

	mempool_free(req_of_dmreq(cc, dmreq), cc->req_pool);

	if (!atomic_dec_and_test(&ctx->cc_pending))
		return;

	if (bio_data_dir(io->base_bio) == READ)
		kcryptd_crypt_read_done(io);
	else
		kcryptd_crypt_write_io_submit(io, 1);
}

static void kcryptd_crypt(struct work_struct *work)
{
	struct dm_crypt_io *io = container_of(work, struct dm_crypt_io, work);

	if (bio_data_dir(io->base_bio) == READ)
		kcryptd_crypt_read_convert(io);
	else
		kcryptd_crypt_write_convert(io);
}

static void kcryptd_queue_crypt(struct dm_crypt_io *io)
{
	struct crypt_config *cc = io->target->private;

	INIT_WORK(&io->work, kcryptd_crypt);
	queue_work(cc->crypt_queue, &io->work);
}

/*
 * Decode key from its hex representation
 */
static int crypt_decode_key(u8 *key, char *hex, unsigned int size)
{
	char buffer[3];
	char *endp;
	unsigned int i;

	buffer[2] = '\0';

	for (i = 0; i < size; i++) {
		buffer[0] = *hex++;
		buffer[1] = *hex++;

		key[i] = (u8)simple_strtoul(buffer, &endp, 16);

		if (endp != &buffer[2])
			return -EINVAL;
	}

	if (*hex != '\0')
		return -EINVAL;

	return 0;
}

/*
 * Encode key into its hex representation
 */
static void crypt_encode_key(char *hex, u8 *key, unsigned int size)
{
	unsigned int i;

	for (i = 0; i < size; i++) {
		sprintf(hex, "%02x", *key);
		hex += 2;
		key++;
	}
}

static void crypt_free_tfms(struct crypt_config *cc)
{
	unsigned i;

	if (!cc->tfms)
		return;

	for (i = 0; i < cc->tfms_count; i++)
		if (cc->tfms[i] && !IS_ERR(cc->tfms[i])) {
			crypto_free_ablkcipher(cc->tfms[i]);
			cc->tfms[i] = NULL;
		}

	kfree(cc->tfms);
	cc->tfms = NULL;
}

static int crypt_alloc_tfms(struct crypt_config *cc, char *ciphermode)
{
	unsigned i;
	int err;

	cc->tfms = kmalloc(cc->tfms_count * sizeof(struct crypto_ablkcipher *),
			   GFP_KERNEL);
	if (!cc->tfms)
		return -ENOMEM;

	for (i = 0; i < cc->tfms_count; i++) {
		cc->tfms[i] = crypto_alloc_ablkcipher(ciphermode, 0, 0);
		if (IS_ERR(cc->tfms[i])) {
			err = PTR_ERR(cc->tfms[i]);
			crypt_free_tfms(cc);
			return err;
		}
	}

	return 0;
}

static int crypt_setkey_allcpus(struct crypt_config *cc)
{
	unsigned subkey_size = cc->key_size >> ilog2(cc->tfms_count);
	int err = 0, i, r;

	for (i = 0; i < cc->tfms_count; i++) {
		r = crypto_ablkcipher_setkey(cc->tfms[i],
					     cc->key + (i * subkey_size),
					     subkey_size);
		if (r)
			err = r;
	}

	return err;
}

static int crypt_set_key(struct crypt_config *cc, char *key)
{
	int r = -EINVAL;
	int key_string_len = strlen(key);

	/* The key size may not be changed. */
	if (cc->key_size != (key_string_len >> 1))
		goto out;

	/* Hyphen (which gives a key_size of zero) means there is no key. */
	if (!cc->key_size && strcmp(key, "-"))
		goto out;

	if (cc->key_size && crypt_decode_key(cc->key, key, cc->key_size) < 0)
		goto out;

	set_bit(DM_CRYPT_KEY_VALID, &cc->flags);

	r = crypt_setkey_allcpus(cc);

out:
	/* Hex key string not needed after here, so wipe it. */
	memset(key, '0', key_string_len);

	return r;
}

static int crypt_wipe_key(struct crypt_config *cc)
{
	clear_bit(DM_CRYPT_KEY_VALID, &cc->flags);
	memset(&cc->key, 0, cc->key_size * sizeof(u8));

	return crypt_setkey_allcpus(cc);
}

static void crypt_dtr(struct dm_target *ti)
{
	struct crypt_config *cc = ti->private;

	ti->private = NULL;

	if (!cc)
		return;

	if (cc->io_queue)
		destroy_workqueue(cc->io_queue);
	if (cc->crypt_queue)
		destroy_workqueue(cc->crypt_queue);

	crypt_free_tfms(cc);

	if (cc->bs)
		bioset_free(cc->bs);

	if (cc->page_pool)
		mempool_destroy(cc->page_pool);
	if (cc->req_pool)
		mempool_destroy(cc->req_pool);
	if (cc->io_pool)
		mempool_destroy(cc->io_pool);

	if (cc->iv_gen_ops && cc->iv_gen_ops->dtr)
		cc->iv_gen_ops->dtr(cc);

	if (cc->dev)
		dm_put_device(ti, cc->dev);

	kzfree(cc->cipher);
	kzfree(cc->cipher_string);

	/* Must zero key material before freeing */
	kzfree(cc);
}

static int crypt_ctr_cipher(struct dm_target *ti,
			    char *cipher_in, char *key)
{
	struct crypt_config *cc = ti->private;
	char *tmp, *cipher, *chainmode, *ivmode, *ivopts, *keycount;
	char *cipher_api = NULL;
	int ret = -EINVAL;

	/* Convert to crypto api definition? */
	if (strchr(cipher_in, '(')) {
		ti->error = "Bad cipher specification";
		return -EINVAL;
	}

	cc->cipher_string = kstrdup(cipher_in, GFP_KERNEL);
	if (!cc->cipher_string)
		goto bad_mem;

	/*
	 * Legacy dm-crypt cipher specification
	 * cipher[:keycount]-mode-iv:ivopts
	 */
	tmp = cipher_in;
	keycount = strsep(&tmp, "-");
	cipher = strsep(&keycount, ":");

	if (!keycount)
		cc->tfms_count = 1;
	else if (sscanf(keycount, "%u", &cc->tfms_count) != 1 ||
		 !is_power_of_2(cc->tfms_count)) {
		ti->error = "Bad cipher key count specification";
		return -EINVAL;
	}
	cc->key_parts = cc->tfms_count;

	cc->cipher = kstrdup(cipher, GFP_KERNEL);
	if (!cc->cipher)
		goto bad_mem;

	chainmode = strsep(&tmp, "-");
	ivopts = strsep(&tmp, "-");
	ivmode = strsep(&ivopts, ":");

	if (tmp)
		DMWARN("Ignoring unexpected additional cipher options");

	/*
	 * For compatibility with the original dm-crypt mapping format, if
	 * only the cipher name is supplied, use cbc-plain.
	 */
	if (!chainmode || (!strcmp(chainmode, "plain") && !ivmode)) {
		chainmode = "cbc";
		ivmode = "plain";
	}

	if (strcmp(chainmode, "ecb") && !ivmode) {
		ti->error = "IV mechanism required";
		return -EINVAL;
	}

	cipher_api = kmalloc(CRYPTO_MAX_ALG_NAME, GFP_KERNEL);
	if (!cipher_api)
		goto bad_mem;

	ret = snprintf(cipher_api, CRYPTO_MAX_ALG_NAME,
		       "%s(%s)", chainmode, cipher);
	if (ret < 0) {
		kfree(cipher_api);
		goto bad_mem;
	}

	/* Allocate cipher */
	ret = crypt_alloc_tfms(cc, cipher_api);
	if (ret < 0) {
		ti->error = "Error allocating crypto tfm";
		goto bad;
	}

	/* Initialize and set key */
	ret = crypt_set_key(cc, key);
	if (ret < 0) {
		ti->error = "Error decoding and setting key";
		goto bad;
	}

	/* Initialize IV */
	cc->iv_size = crypto_ablkcipher_ivsize(any_tfm(cc));
	if (cc->iv_size)
		/* at least a 64 bit sector number should fit in our buffer */
		cc->iv_size = max(cc->iv_size,
				  (unsigned int)(sizeof(u64) / sizeof(u8)));
	else if (ivmode) {
		DMWARN("Selected cipher does not support IVs");
		ivmode = NULL;
	}

	/* Choose ivmode, see comments at iv code. */
	if (ivmode == NULL)
		cc->iv_gen_ops = NULL;
	else if (strcmp(ivmode, "plain") == 0)
		cc->iv_gen_ops = &crypt_iv_plain_ops;
	else if (strcmp(ivmode, "plain64") == 0)
		cc->iv_gen_ops = &crypt_iv_plain64_ops;
	else if (strcmp(ivmode, "essiv") == 0)
		cc->iv_gen_ops = &crypt_iv_essiv_ops;
	else if (strcmp(ivmode, "benbi") == 0)
		cc->iv_gen_ops = &crypt_iv_benbi_ops;
	else if (strcmp(ivmode, "null") == 0)
		cc->iv_gen_ops = &crypt_iv_null_ops;
	else if (strcmp(ivmode, "lmk") == 0) {
		cc->iv_gen_ops = &crypt_iv_lmk_ops;
		/* Version 2 and 3 is recognised according
		 * to length of provided multi-key string.
		 * If present (version 3), last key is used as IV seed.
		 */
		if (cc->key_size % cc->key_parts)
			cc->key_parts++;
	} else {
		ret = -EINVAL;
		ti->error = "Invalid IV mode";
		goto bad;
	}

	/* Allocate IV */
	if (cc->iv_gen_ops && cc->iv_gen_ops->ctr) {
		ret = cc->iv_gen_ops->ctr(cc, ti, ivopts);
		if (ret < 0) {
			ti->error = "Error creating IV";
			goto bad;
		}
	}

	/* Initialize IV (set keys for ESSIV etc) */
	if (cc->iv_gen_ops && cc->iv_gen_ops->init) {
		ret = cc->iv_gen_ops->init(cc);
		if (ret < 0) {
			ti->error = "Error initialising IV";
			goto bad;
		}
	}

	ret = 0;
bad:
	kfree(cipher_api);
	return ret;

bad_mem:
	ti->error = "Cannot allocate cipher strings";
	return -ENOMEM;
}

/*
 * Construct an encryption mapping:
 * <cipher> <key> <iv_offset> <dev_path> <start>
 */
static int crypt_ctr(struct dm_target *ti, unsigned int argc, char **argv)
{
	struct crypt_config *cc;
	unsigned int key_size;
	unsigned long long tmpll;
	int ret;

	if (argc != 5) {
		ti->error = "Not enough arguments";
		return -EINVAL;
	}

	key_size = strlen(argv[1]) >> 1;

	cc = kzalloc(sizeof(*cc) + key_size * sizeof(u8), GFP_KERNEL);
	if (!cc) {
		ti->error = "Cannot allocate encryption context";
		return -ENOMEM;
	}
	cc->key_size = key_size;

	ti->private = cc;
	ret = crypt_ctr_cipher(ti, argv[0], argv[1]);
	if (ret < 0)
		goto bad;

	ret = -ENOMEM;
	cc->io_pool = mempool_create_slab_pool(MIN_IOS, _crypt_io_pool);
	if (!cc->io_pool) {
		ti->error = "Cannot allocate crypt io mempool";
		goto bad;
	}

	cc->dmreq_start = sizeof(struct ablkcipher_request);
	cc->dmreq_start += crypto_ablkcipher_reqsize(any_tfm(cc));
	cc->dmreq_start = ALIGN(cc->dmreq_start, crypto_tfm_ctx_alignment());
	cc->dmreq_start += crypto_ablkcipher_alignmask(any_tfm(cc)) &
			   ~(crypto_tfm_ctx_alignment() - 1);

	cc->req_pool = mempool_create_kmalloc_pool(MIN_IOS, cc->dmreq_start +
			sizeof(struct dm_crypt_request) + cc->iv_size);
	if (!cc->req_pool) {
		ti->error = "Cannot allocate crypt request mempool";
		goto bad;
	}

	cc->page_pool = mempool_create_page_pool(MIN_POOL_PAGES, 0);
	if (!cc->page_pool) {
		ti->error = "Cannot allocate page mempool";
		goto bad;
	}

	cc->bs = bioset_create(MIN_IOS, 0);
	if (!cc->bs) {
		ti->error = "Cannot allocate crypt bioset";
		goto bad;
	}

	ret = -EINVAL;
	if (sscanf(argv[2], "%llu", &tmpll) != 1) {
		ti->error = "Invalid iv_offset sector";
		goto bad;
	}
	cc->iv_offset = tmpll;

	if (dm_get_device(ti, argv[3], dm_table_get_mode(ti->table), &cc->dev)) {
		ti->error = "Device lookup failed";
		goto bad;
	}

	if (sscanf(argv[4], "%llu", &tmpll) != 1) {
		ti->error = "Invalid device sector";
		goto bad;
	}
	cc->start = tmpll;

	ret = -ENOMEM;
	cc->io_queue = alloc_workqueue("kcryptd_io",
				       WQ_NON_REENTRANT|
				       WQ_MEM_RECLAIM,
				       1);
	if (!cc->io_queue) {
		ti->error = "Couldn't create kcryptd io queue";
		goto bad;
	}

	cc->crypt_queue = alloc_workqueue("kcryptd",
					  WQ_NON_REENTRANT|
					  WQ_CPU_INTENSIVE|
					  WQ_MEM_RECLAIM,
					  1);
	if (!cc->crypt_queue) {
		ti->error = "Couldn't create kcryptd queue";
		goto bad;
	}

	ti->num_flush_requests = 1;
	return 0;

bad:
	crypt_dtr(ti);
	return ret;
}

static int crypt_map(struct dm_target *ti, struct bio *bio,
		     union map_info *map_context)
{
	struct dm_crypt_io *io;
	struct crypt_config *cc;

	if (bio->bi_rw & REQ_FLUSH) {
		cc = ti->private;
		bio->bi_bdev = cc->dev->bdev;
		return DM_MAPIO_REMAPPED;
	}

	io = crypt_io_alloc(ti, bio, dm_target_offset(ti, bio->bi_sector));

	if (bio_data_dir(io->base_bio) == READ) {
		if (kcryptd_io_read(io, GFP_NOWAIT))
			kcryptd_queue_io(io);
	} else
		kcryptd_queue_crypt(io);

	return DM_MAPIO_SUBMITTED;
}

static int crypt_status(struct dm_target *ti, status_type_t type,
			char *result, unsigned int maxlen)
{
	struct crypt_config *cc = ti->private;
	unsigned int sz = 0;

	switch (type) {
	case STATUSTYPE_INFO:
		result[0] = '\0';
		break;

	case STATUSTYPE_TABLE:
		DMEMIT("%s ", cc->cipher_string);

		if (cc->key_size > 0) {
			if ((maxlen - sz) < ((cc->key_size << 1) + 1))
				return -ENOMEM;

			crypt_encode_key(result + sz, cc->key, cc->key_size);
			sz += cc->key_size << 1;
		} else {
			if (sz >= maxlen)
				return -ENOMEM;
			result[sz++] = '-';
		}

		DMEMIT(" %llu %s %llu", (unsigned long long)cc->iv_offset,
				cc->dev->name, (unsigned long long)cc->start);
		break;
	}
	return 0;
}

static void crypt_postsuspend(struct dm_target *ti)
{
	struct crypt_config *cc = ti->private;

	set_bit(DM_CRYPT_SUSPENDED, &cc->flags);
}

static int crypt_preresume(struct dm_target *ti)
{
	struct crypt_config *cc = ti->private;

	if (!test_bit(DM_CRYPT_KEY_VALID, &cc->flags)) {
		DMERR("aborting resume - crypt key is not set.");
		return -EAGAIN;
	}

	return 0;
}

static void crypt_resume(struct dm_target *ti)
{
	struct crypt_config *cc = ti->private;

	clear_bit(DM_CRYPT_SUSPENDED, &cc->flags);
}

/* Message interface
 *	key set <key>
 *	key wipe
 */
static int crypt_message(struct dm_target *ti, unsigned argc, char **argv)
{
	struct crypt_config *cc = ti->private;
	int ret = -EINVAL;

	if (argc < 2)
		goto error;

	if (!strnicmp(argv[0], MESG_STR("key"))) {
		if (!test_bit(DM_CRYPT_SUSPENDED, &cc->flags)) {
			DMWARN("not suspended during key manipulation.");
			return -EINVAL;
		}
		if (argc == 3 && !strnicmp(argv[1], MESG_STR("set"))) {
			ret = crypt_set_key(cc, argv[2]);
			if (ret)
				return ret;
			if (cc->iv_gen_ops && cc->iv_gen_ops->init)
				ret = cc->iv_gen_ops->init(cc);
			return ret;
		}
		if (argc == 2 && !strnicmp(argv[1], MESG_STR("wipe"))) {
			if (cc->iv_gen_ops && cc->iv_gen_ops->wipe) {
				ret = cc->iv_gen_ops->wipe(cc);
				if (ret)
					return ret;
			}
			return crypt_wipe_key(cc);
		}
	}

error:
	DMWARN("unrecognised message received.");
	return -EINVAL;
}

static int crypt_merge(struct dm_target *ti, struct bvec_merge_data *bvm,
		       struct bio_vec *biovec, int max_size)
{
	struct crypt_config *cc = ti->private;
	struct request_queue *q = bdev_get_queue(cc->dev->bdev);

	if (!q->merge_bvec_fn)
		return max_size;

	bvm->bi_bdev = cc->dev->bdev;
	bvm->bi_sector = cc->start + dm_target_offset(ti, bvm->bi_sector);

	return min(max_size, q->merge_bvec_fn(q, bvm, biovec));
}

static int crypt_iterate_devices(struct dm_target *ti,
				 iterate_devices_callout_fn fn, void *data)
{
	struct crypt_config *cc = ti->private;

	return fn(ti, cc->dev, cc->start, ti->len, data);
}

static struct target_type crypt_target = {
	.name   = "crypt",
	.version = {1, 10, 0},
	.module = THIS_MODULE,
	.ctr    = crypt_ctr,
	.dtr    = crypt_dtr,
	.map    = crypt_map,
	.status = crypt_status,
	.postsuspend = crypt_postsuspend,
	.preresume = crypt_preresume,
	.resume = crypt_resume,
	.message = crypt_message,
	.merge  = crypt_merge,
	.iterate_devices = crypt_iterate_devices,
};

static int __init dm_crypt_init(void)
{
	int r;

	_crypt_io_pool = KMEM_CACHE(dm_crypt_io, 0);
	if (!_crypt_io_pool)
		return -ENOMEM;

	r = dm_register_target(&crypt_target);
	if (r < 0) {
		DMERR("register failed %d", r);
		kmem_cache_destroy(_crypt_io_pool);
	}

	return r;
}

static void __exit dm_crypt_exit(void)
{
	dm_unregister_target(&crypt_target);
	kmem_cache_destroy(_crypt_io_pool);
}

module_init(dm_crypt_init);
module_exit(dm_crypt_exit);

MODULE_AUTHOR("Christophe Saout <christophe@saout.de>");
MODULE_DESCRIPTION(DM_NAME " target for transparent encryption / decryption");
MODULE_LICENSE("GPL");<|MERGE_RESOLUTION|>--- conflicted
+++ resolved
@@ -106,11 +106,7 @@
 enum flags { DM_CRYPT_SUSPENDED, DM_CRYPT_KEY_VALID };
 
 /*
-<<<<<<< HEAD
- * The fields in here must be read only after initialization.
-=======
  * The fields in here must be read only after initialization,
->>>>>>> d46e4624
  */
 struct crypt_config {
 	struct dm_dev *dev;
@@ -329,20 +325,12 @@
 	essiv->salt = NULL;
 
 	essiv_tfm = cc->iv_private;
-<<<<<<< HEAD
 
 	if (essiv_tfm)
 		crypto_free_cipher(essiv_tfm);
 
 	cc->iv_private = NULL;
-=======
-
-	if (essiv_tfm)
-		crypto_free_cipher(essiv_tfm);
-
-	cc->iv_private = NULL;
-
->>>>>>> d46e4624
+
 }
 
 static int crypt_iv_essiv_ctr(struct crypt_config *cc, struct dm_target *ti,
@@ -396,10 +384,7 @@
 static int crypt_iv_essiv_gen(struct crypt_config *cc, u8 *iv,
 			      struct dm_crypt_request *dmreq)
 {
-<<<<<<< HEAD
-=======
-
->>>>>>> d46e4624
+
 	struct crypto_cipher *essiv_tfm = cc->iv_private;
 
 	memset(iv, 0, cc->iv_size);
