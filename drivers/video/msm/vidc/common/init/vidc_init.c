/* Copyright (c) 2010-2012, Code Aurora Forum. All rights reserved.
 *
 * This program is free software; you can redistribute it and/or modify
 * it under the terms of the GNU General Public License version 2 and
 * only version 2 as published by the Free Software Foundation.
 *
 * This program is distributed in the hope that it will be useful,
 * but WITHOUT ANY WARRANTY; without even the implied warranty of
 * MERCHANTABILITY or FITNESS FOR A PARTICULAR PURPOSE.  See the
 * GNU General Public License for more details.
 *
 */

#include <linux/cdev.h>
#include <linux/device.h>
#include <linux/fs.h>
#include <linux/init.h>
#include <linux/interrupt.h>
#include <linux/io.h>
#include <linux/list.h>
#include <linux/module.h>
#include <linux/platform_device.h>
#include <linux/sched.h>
#include <linux/uaccess.h>
#include <linux/wait.h>
#include <linux/workqueue.h>
#include <linux/android_pmem.h>
#include <linux/clk.h>
#include <linux/delay.h>
#include <linux/debugfs.h>
#include <mach/clk.h>
#include <linux/pm_runtime.h>
#include <mach/msm_subsystem_map.h>
#include <media/msm/vcd_api.h>
#include <media/msm/vidc_init.h>
#include "vidc_init_internal.h"
#include "vcd_res_tracker_api.h"

#if DEBUG
#define DBG(x...) printk(KERN_DEBUG x)
#else
#define DBG(x...)
#endif

#define VIDC_NAME "msm_vidc_reg"

#define ERR(x...) printk(KERN_ERR x)

static struct vidc_dev *vidc_device_p;
static dev_t vidc_dev_num;
static struct class *vidc_class;
static unsigned int vidc_mmu_subsystem[] = {MSM_SUBSYSTEM_VIDEO};

static const struct file_operations vidc_fops = {
	.owner = THIS_MODULE,
	.open = NULL,
	.release = NULL,
	.unlocked_ioctl = NULL,
};

struct workqueue_struct *vidc_wq;
struct workqueue_struct *vidc_timer_wq;
static irqreturn_t vidc_isr(int irq, void *dev);
static spinlock_t vidc_spin_lock;

u32 vidc_msg_timing, vidc_msg_pmem;

#ifdef VIDC_ENABLE_DBGFS
struct dentry *vidc_debugfs_root;

struct dentry *vidc_get_debugfs_root(void)
{
	if (vidc_debugfs_root == NULL)
		vidc_debugfs_root = debugfs_create_dir("vidc", NULL);
	return vidc_debugfs_root;
}

void vidc_debugfs_file_create(struct dentry *root, const char *name,
				u32 *var)
{
	struct dentry *vidc_debugfs_file =
		debugfs_create_u32(name, S_IRUGO | S_IWUSR, root, var);
	if (!vidc_debugfs_file)
		ERR("%s(): Error creating/opening file %s\n", __func__, name);
}
#endif

static void vidc_timer_fn(unsigned long data)
{
	unsigned long flag;
	struct vidc_timer *hw_timer = NULL;
	ERR("%s() Timer expired\n", __func__);
	spin_lock_irqsave(&vidc_spin_lock, flag);
	hw_timer = (struct vidc_timer *)data;
	list_add_tail(&hw_timer->list, &vidc_device_p->vidc_timer_queue);
	spin_unlock_irqrestore(&vidc_spin_lock, flag);
	DBG("Queue the work for timer\n");
	queue_work(vidc_timer_wq, &vidc_device_p->vidc_timer_worker);
}

static void vidc_timer_handler(struct work_struct *work)
{
	unsigned long flag = 0;
	u32 islist_empty = 0;
	struct vidc_timer *hw_timer = NULL;

	ERR("%s() Timer expired\n", __func__);
	do {
		spin_lock_irqsave(&vidc_spin_lock, flag);
		islist_empty = list_empty(&vidc_device_p->vidc_timer_queue);
		if (!islist_empty) {
			hw_timer = list_first_entry(
				&vidc_device_p->vidc_timer_queue,
				struct vidc_timer, list);
			list_del(&hw_timer->list);
		}
		spin_unlock_irqrestore(&vidc_spin_lock, flag);
		if (!islist_empty && hw_timer && hw_timer->cb_func)
			hw_timer->cb_func(hw_timer->userdata);
	} while (!islist_empty);
}

static void vidc_work_handler(struct work_struct *work)
{
	DBG("vidc_work_handler()");
	vcd_read_and_clear_interrupt();
	vcd_response_handler();
	enable_irq(vidc_device_p->irq);
	DBG("vidc_work_handler() done");
}

static DECLARE_WORK(vidc_work, vidc_work_handler);

static int __devinit vidc_720p_probe(struct platform_device *pdev)
{
	struct resource *resource;
	DBG("Enter %s()\n", __func__);

	if (pdev->id) {
		ERR("Invalid plaform device ID = %d\n", pdev->id);
		return -EINVAL;
	}
	vidc_device_p->irq = platform_get_irq(pdev, 0);
	if (unlikely(vidc_device_p->irq < 0)) {
		ERR("%s(): Invalid irq = %d\n", __func__,
					 vidc_device_p->irq);
		return -ENXIO;
	}

	resource = platform_get_resource(pdev, IORESOURCE_MEM, 0);
	if (unlikely(!resource)) {
		ERR("%s(): Invalid resource\n", __func__);
		return -ENXIO;
	}

	vidc_device_p->phys_base = resource->start;
	vidc_device_p->virt_base = ioremap(resource->start,
	resource->end - resource->start + 1);

	if (!vidc_device_p->virt_base) {
		ERR("%s() : ioremap failed\n", __func__);
		return -ENOMEM;
	}
	vidc_device_p->device = &pdev->dev;
	mutex_init(&vidc_device_p->lock);

	vidc_wq = create_singlethread_workqueue("vidc_worker_queue");
	if (!vidc_wq) {
		ERR("%s: create workque failed\n", __func__);
		return -ENOMEM;
	}
	pm_runtime_set_active(&pdev->dev);
	pm_runtime_enable(&pdev->dev);
	return 0;
}

static int __devexit vidc_720p_remove(struct platform_device *pdev)
{
	if (pdev->id) {
		ERR("Invalid plaform device ID = %d\n", pdev->id);
		return -EINVAL;
	}
	pm_runtime_disable(&pdev->dev);

	return 0;
}

static int vidc_runtime_suspend(struct device *dev)
{
	dev_dbg(dev, "pm_runtime: suspending...\n");
	return 0;
}

static int vidc_runtime_resume(struct device *dev)
{
	dev_dbg(dev, "pm_runtime: resuming...\n");
	return 0;
}

static const struct dev_pm_ops vidc_dev_pm_ops = {
	.runtime_suspend = vidc_runtime_suspend,
	.runtime_resume = vidc_runtime_resume,
};

static struct platform_driver msm_vidc_720p_platform_driver = {
	.probe = vidc_720p_probe,
	.remove = vidc_720p_remove,
	.driver = {
		.name = "msm_vidc",
		.pm   = &vidc_dev_pm_ops,
	},
};

static void __exit vidc_exit(void)
{
	platform_driver_unregister(&msm_vidc_720p_platform_driver);
}

static irqreturn_t vidc_isr(int irq, void *dev)
{
	DBG("\n vidc_isr() %d ", irq);
	disable_irq_nosync(irq);
	queue_work(vidc_wq, &vidc_work);
	return IRQ_HANDLED;
}

static int __init vidc_init(void)
{
	int rc = 0;
	struct device *class_devp;
#ifdef VIDC_ENABLE_DBGFS
	struct dentry *root = NULL;
#endif

	vidc_device_p = kzalloc(sizeof(struct vidc_dev), GFP_KERNEL);
	if (!vidc_device_p) {
		ERR("%s Unable to allocate memory for vidc_dev\n",
			__func__);
		return -ENOMEM;
	}

	rc = alloc_chrdev_region(&vidc_dev_num, 0, 1, VIDC_NAME);
	if (rc < 0) {
		ERR("%s: alloc_chrdev_region Failed rc = %d\n",
			__func__, rc);
		goto error_vidc_alloc_chrdev_region;
	}

	vidc_class = class_create(THIS_MODULE, VIDC_NAME);
	if (IS_ERR(vidc_class)) {
		rc = PTR_ERR(vidc_class);
		ERR("%s: couldn't create vidc_class rc = %d\n",
		__func__, rc);

		goto error_vidc_class_create;
	}

	class_devp = device_create(vidc_class, NULL, vidc_dev_num, NULL,
					VIDC_NAME);

	if (IS_ERR(class_devp)) {
		rc = PTR_ERR(class_devp);
		ERR("%s: class device_create failed %d\n",
			__func__, rc);
		goto error_vidc_class_device_create;
	}

	cdev_init(&vidc_device_p->cdev, &vidc_fops);
	vidc_device_p->cdev.owner = THIS_MODULE;
	rc = cdev_add(&(vidc_device_p->cdev), vidc_dev_num, 1);

	if (rc < 0) {
		ERR("%s: cdev_add failed %d\n", __func__, rc);
		goto error_vidc_cdev_add;
	}

	rc = platform_driver_register(&msm_vidc_720p_platform_driver);
	if (rc) {
		ERR("%s failed to load\n", __func__);
		goto error_vidc_platfom_register;
	}

	rc = request_irq(vidc_device_p->irq, vidc_isr, IRQF_TRIGGER_HIGH,
			 "vidc", vidc_device_p->device);

	if (unlikely(rc)) {
		ERR("%s() :request_irq failed\n", __func__);
		goto error_vidc_request_irq;
	}
	res_trk_init(vidc_device_p->device, vidc_device_p->irq);
	vidc_timer_wq = create_singlethread_workqueue("vidc_timer_wq");
	if (!vidc_timer_wq) {
		ERR("%s: create workque failed\n", __func__);
		rc = -ENOMEM;
		goto error_vidc_create_workqueue;
	}
	DBG("Disabling IRQ in %s()\n", __func__);
	disable_irq_nosync(vidc_device_p->irq);
	INIT_WORK(&vidc_device_p->vidc_timer_worker,
			  vidc_timer_handler);
	spin_lock_init(&vidc_spin_lock);
	INIT_LIST_HEAD(&vidc_device_p->vidc_timer_queue);

	vidc_device_p->ref_count = 0;
	vidc_device_p->firmware_refcount = 0;
	vidc_device_p->get_firmware = 0;
#ifdef VIDC_ENABLE_DBGFS
	root = vidc_get_debugfs_root();
	if (root) {
		vidc_debugfs_file_create(root, "vidc_msg_timing",
				(u32 *) &vidc_msg_timing);
		vidc_debugfs_file_create(root, "vidc_msg_pmem",
				(u32 *) &vidc_msg_pmem);
	}
#endif
	return 0;

error_vidc_create_workqueue:
	free_irq(vidc_device_p->irq, vidc_device_p->device);
error_vidc_request_irq:
	platform_driver_unregister(&msm_vidc_720p_platform_driver);
error_vidc_platfom_register:
	cdev_del(&(vidc_device_p->cdev));
error_vidc_cdev_add:
	device_destroy(vidc_class, vidc_dev_num);
error_vidc_class_device_create:
	class_destroy(vidc_class);
error_vidc_class_create:
	unregister_chrdev_region(vidc_dev_num, 1);
error_vidc_alloc_chrdev_region:
	kfree(vidc_device_p);

	return rc;
}

void __iomem *vidc_get_ioaddr(void)
{
	return (u8 *)vidc_device_p->virt_base;
}
EXPORT_SYMBOL(vidc_get_ioaddr);

int vidc_load_firmware(void)
{
	u32 status = true;

	mutex_lock(&vidc_device_p->lock);
	if (!vidc_device_p->get_firmware) {
		status = res_trk_download_firmware();
		if (!status)
			goto error;
		vidc_device_p->get_firmware = 1;
	}
	vidc_device_p->firmware_refcount++;
error:
	mutex_unlock(&vidc_device_p->lock);
	return status;
}
EXPORT_SYMBOL(vidc_load_firmware);

void vidc_release_firmware(void)
{
	mutex_lock(&vidc_device_p->lock);
	if (vidc_device_p->firmware_refcount > 0)
		vidc_device_p->firmware_refcount--;
	else
		vidc_device_p->firmware_refcount = 0;
	mutex_unlock(&vidc_device_p->lock);
}
EXPORT_SYMBOL(vidc_release_firmware);

void vidc_cleanup_addr_table(struct video_client_ctx *client_ctx,
				enum buffer_dir buffer)
{
	u32 *num_of_buffers = NULL;
	u32 i = 0;
	struct buf_addr_table *buf_addr_table;
	if (buffer == BUFFER_TYPE_INPUT) {
		buf_addr_table = client_ctx->input_buf_addr_table;
		num_of_buffers = &client_ctx->num_of_input_buffers;
		DBG("%s(): buffer = INPUT\n", __func__);

	} else {
		buf_addr_table = client_ctx->output_buf_addr_table;
		num_of_buffers = &client_ctx->num_of_output_buffers;
		DBG("%s(): buffer = OUTPUT\n", __func__);
	}

	if (!*num_of_buffers)
		goto bail_out_cleanup;
	if (!client_ctx->user_ion_client)
		goto bail_out_cleanup;
	for (i = 0; i < *num_of_buffers; ++i) {
		if (buf_addr_table[i].client_data) {
			msm_subsystem_unmap_buffer(
			(struct msm_mapped_buffer *)
			buf_addr_table[i].client_data);
			buf_addr_table[i].client_data = NULL;
		}
		if (!IS_ERR_OR_NULL(buf_addr_table[i].buff_ion_handle)) {
			if (!IS_ERR_OR_NULL(client_ctx->user_ion_client)) {
<<<<<<< HEAD
				ion_unmap_kernel(
					client_ctx->user_ion_client,
					buf_addr_table[i].buff_ion_handle);
				ion_free(
					client_ctx->user_ion_client,
					buf_addr_table[i].buff_ion_handle);
=======
				ion_unmap_kernel(client_ctx->user_ion_client,
						buf_addr_table[i].
						buff_ion_handle);
				ion_free(client_ctx->user_ion_client,
						buf_addr_table[i].
						buff_ion_handle);
>>>>>>> 1f2b12bb
				buf_addr_table[i].buff_ion_handle = NULL;
			}
		}
	}
	if (client_ctx->vcd_h264_mv_buffer.client_data) {
		msm_subsystem_unmap_buffer((struct msm_mapped_buffer *)
		client_ctx->vcd_h264_mv_buffer.client_data);
		client_ctx->vcd_h264_mv_buffer.client_data = NULL;
	}
	if (!IS_ERR_OR_NULL(client_ctx->h264_mv_ion_handle)) {
		if (!IS_ERR_OR_NULL(client_ctx->user_ion_client)) {
			ion_unmap_kernel(client_ctx->user_ion_client,
<<<<<<< HEAD
				client_ctx->h264_mv_ion_handle);
			ion_free(client_ctx->user_ion_client,
				client_ctx->h264_mv_ion_handle);
=======
					client_ctx->h264_mv_ion_handle);
			ion_free(client_ctx->user_ion_client,
					client_ctx->h264_mv_ion_handle);
>>>>>>> 1f2b12bb
			client_ctx->h264_mv_ion_handle = NULL;
		}
	}
bail_out_cleanup:
	return;
}
EXPORT_SYMBOL(vidc_cleanup_addr_table);

u32 vidc_lookup_addr_table(struct video_client_ctx *client_ctx,
	enum buffer_dir buffer,
	u32 search_with_user_vaddr,
	unsigned long *user_vaddr,
	unsigned long *kernel_vaddr,
	unsigned long *phy_addr, int *pmem_fd,
	struct file **file, s32 *buffer_index)
{
	u32 num_of_buffers;
	u32 i;
	struct buf_addr_table *buf_addr_table;
	u32 found = false;

	if (!client_ctx)
		return false;
	mutex_lock(&client_ctx->enrty_queue_lock);
	if (buffer == BUFFER_TYPE_INPUT) {
		buf_addr_table = client_ctx->input_buf_addr_table;
		num_of_buffers = client_ctx->num_of_input_buffers;
		DBG("%s(): buffer = INPUT\n", __func__);

	} else {
		buf_addr_table = client_ctx->output_buf_addr_table;
		num_of_buffers = client_ctx->num_of_output_buffers;
		DBG("%s(): buffer = OUTPUT\n", __func__);
	}

	for (i = 0; i < num_of_buffers; ++i) {
		if (search_with_user_vaddr) {
			if (*user_vaddr == buf_addr_table[i].user_vaddr) {
				*kernel_vaddr = buf_addr_table[i].kernel_vaddr;
				found = true;
				DBG("%s() : client_ctx = %p."
				" user_virt_addr = 0x%08lx is found",
				__func__, client_ctx, *user_vaddr);
				break;
			}
		} else {
			if (*kernel_vaddr == buf_addr_table[i].kernel_vaddr) {
				*user_vaddr = buf_addr_table[i].user_vaddr;
				found = true;
				DBG("%s() : client_ctx = %p."
				" kernel_virt_addr = 0x%08lx is found",
				__func__, client_ctx, *kernel_vaddr);
				break;
			}
		}
	}

	if (found) {
		*phy_addr = buf_addr_table[i].dev_addr;
		*pmem_fd = buf_addr_table[i].pmem_fd;
		*file = buf_addr_table[i].file;
		*buffer_index = i;

		if (search_with_user_vaddr)
			DBG("kernel_vaddr = 0x%08lx, phy_addr = 0x%08lx "
			" pmem_fd = %d, struct *file	= %p "
			"buffer_index = %d\n", *kernel_vaddr,
			*phy_addr, *pmem_fd, *file, *buffer_index);
		else
			DBG("user_vaddr = 0x%08lx, phy_addr = 0x%08lx "
			" pmem_fd = %d, struct *file	= %p "
			"buffer_index = %d\n", *user_vaddr, *phy_addr,
			*pmem_fd, *file, *buffer_index);
		mutex_unlock(&client_ctx->enrty_queue_lock);
		return true;
	} else {
		if (search_with_user_vaddr)
			DBG("%s() : client_ctx = %p user_virt_addr = 0x%08lx"
			" Not Found.\n", __func__, client_ctx, *user_vaddr);
		else
			DBG("%s() : client_ctx = %p kernel_virt_addr = 0x%08lx"
			" Not Found.\n", __func__, client_ctx,
			*kernel_vaddr);
		mutex_unlock(&client_ctx->enrty_queue_lock);
		return false;
	}
}
EXPORT_SYMBOL(vidc_lookup_addr_table);

u32 vidc_insert_addr_table(struct video_client_ctx *client_ctx,
	enum buffer_dir buffer, unsigned long user_vaddr,
	unsigned long *kernel_vaddr, int pmem_fd,
	unsigned long buffer_addr_offset, unsigned int max_num_buffers,
	unsigned long length)
{
	unsigned long len, phys_addr;
	struct file *file = NULL;
	u32 *num_of_buffers = NULL;
	u32 i, flags;
	struct buf_addr_table *buf_addr_table;
	struct msm_mapped_buffer *mapped_buffer = NULL;
	size_t ion_len;
	struct ion_handle *buff_ion_handle = NULL;
	unsigned long ionflag;

	if (!client_ctx || !length)
		return false;
	mutex_lock(&client_ctx->enrty_queue_lock);
	if (buffer == BUFFER_TYPE_INPUT) {
		buf_addr_table = client_ctx->input_buf_addr_table;
		num_of_buffers = &client_ctx->num_of_input_buffers;
		DBG("%s(): buffer = INPUT #Buf = %d\n",
			__func__, *num_of_buffers);

	} else {
		buf_addr_table = client_ctx->output_buf_addr_table;
		num_of_buffers = &client_ctx->num_of_output_buffers;
		DBG("%s(): buffer = OUTPUT #Buf = %d\n",
			__func__, *num_of_buffers);
	}

	if (*num_of_buffers == max_num_buffers) {
		ERR("%s(): Num of buffers reached max value : %d",
			__func__, max_num_buffers);
		goto bail_out_add;
	}

	i = 0;
	while (i < *num_of_buffers &&
		user_vaddr != buf_addr_table[i].user_vaddr)
		i++;
	if (i < *num_of_buffers) {
		DBG("%s() : client_ctx = %p."
			" user_virt_addr = 0x%08lx already set",
			__func__, client_ctx, user_vaddr);
		goto bail_out_add;
	} else {
		if (!vcd_get_ion_status()) {
			if (get_pmem_file(pmem_fd, &phys_addr,
					kernel_vaddr, &len, &file)) {
				ERR("%s(): get_pmem_file failed\n", __func__);
				goto bail_out_add;
			}
			put_pmem_file(file);
		} else {
			buff_ion_handle = ion_import_fd(
				client_ctx->user_ion_client, pmem_fd);
			if (IS_ERR_OR_NULL(buff_ion_handle)) {
				ERR("%s(): get_ION_handle failed\n",
				 __func__);
				goto bail_out_add;
			}
			if (ion_handle_get_flags(client_ctx->user_ion_client,
						buff_ion_handle,
						&ionflag)) {
				ERR("%s():ION flags fail\n",
				 __func__);
				goto ion_error;
			}
			*kernel_vaddr = (unsigned long)
				ion_map_kernel(
				client_ctx->user_ion_client,
				buff_ion_handle,
				ionflag);
			if (!(*kernel_vaddr)) {
				ERR("%s():ION virtual addr fail\n",
				 __func__);
				goto ion_error;
			}
			if (ion_phys(client_ctx->user_ion_client,
					buff_ion_handle,
					&phys_addr, &ion_len)) {
				ERR("%s():ION physical addr fail\n",
				 __func__);
				goto ion_error;
			}
			len = (unsigned long) ion_len;
		}
		phys_addr += buffer_addr_offset;
		(*kernel_vaddr) += buffer_addr_offset;
		flags = (buffer == BUFFER_TYPE_INPUT) ? MSM_SUBSYSTEM_MAP_IOVA :
		MSM_SUBSYSTEM_MAP_IOVA|MSM_SUBSYSTEM_ALIGN_IOVA_8K;
		mapped_buffer = msm_subsystem_map_buffer(phys_addr, length,
		flags, vidc_mmu_subsystem,
		sizeof(vidc_mmu_subsystem)/sizeof(unsigned int));
		if (IS_ERR(mapped_buffer)) {
			pr_err("buffer map failed");
			goto ion_error;
		}
		buf_addr_table[*num_of_buffers].client_data = (void *)
			mapped_buffer;
		buf_addr_table[*num_of_buffers].dev_addr =
			mapped_buffer->iova[0];
		buf_addr_table[*num_of_buffers].user_vaddr = user_vaddr;
		buf_addr_table[*num_of_buffers].kernel_vaddr = *kernel_vaddr;
		buf_addr_table[*num_of_buffers].pmem_fd = pmem_fd;
		buf_addr_table[*num_of_buffers].file = file;
		buf_addr_table[*num_of_buffers].phy_addr = phys_addr;
		buf_addr_table[*num_of_buffers].buff_ion_handle =
						buff_ion_handle;
		*num_of_buffers = *num_of_buffers + 1;
		DBG("%s() : client_ctx = %p, user_virt_addr = 0x%08lx, "
			"kernel_vaddr = 0x%08lx inserted!", __func__,
			client_ctx, user_vaddr, *kernel_vaddr);
	}
	mutex_unlock(&client_ctx->enrty_queue_lock);
	return true;
ion_error:
	if (*kernel_vaddr)
		ion_unmap_kernel(client_ctx->user_ion_client, buff_ion_handle);
	if (!IS_ERR_OR_NULL(buff_ion_handle))
		ion_free(client_ctx->user_ion_client, buff_ion_handle);
bail_out_add:
	mutex_unlock(&client_ctx->enrty_queue_lock);
	return false;
}
EXPORT_SYMBOL(vidc_insert_addr_table);

u32 vidc_delete_addr_table(struct video_client_ctx *client_ctx,
	enum buffer_dir buffer,
	unsigned long user_vaddr,
	unsigned long *kernel_vaddr)
{
	u32 *num_of_buffers = NULL;
	u32 i;
	struct buf_addr_table *buf_addr_table;

	if (!client_ctx)
		return false;
	mutex_lock(&client_ctx->enrty_queue_lock);
	if (buffer == BUFFER_TYPE_INPUT) {
		buf_addr_table = client_ctx->input_buf_addr_table;
		num_of_buffers = &client_ctx->num_of_input_buffers;

	} else {
		buf_addr_table = client_ctx->output_buf_addr_table;
		num_of_buffers = &client_ctx->num_of_output_buffers;
	}

	if (!*num_of_buffers)
		goto bail_out_del;

	i = 0;
	while (i < *num_of_buffers &&
		user_vaddr != buf_addr_table[i].user_vaddr)
		i++;
	if (i == *num_of_buffers) {
		pr_err("%s() : client_ctx = %p."
			" user_virt_addr = 0x%08lx NOT found",
			__func__, client_ctx, user_vaddr);
		goto bail_out_del;
	}
	msm_subsystem_unmap_buffer(
	(struct msm_mapped_buffer *)buf_addr_table[i].client_data);
	*kernel_vaddr = buf_addr_table[i].kernel_vaddr;
	if (buf_addr_table[i].buff_ion_handle) {
		ion_unmap_kernel(client_ctx->user_ion_client,
				buf_addr_table[i].buff_ion_handle);
		ion_free(client_ctx->user_ion_client,
				buf_addr_table[i].buff_ion_handle);
		buf_addr_table[i].buff_ion_handle = NULL;
	}
	if (i < (*num_of_buffers - 1)) {
		buf_addr_table[i].client_data =
			buf_addr_table[*num_of_buffers - 1].client_data;
		buf_addr_table[i].dev_addr =
			buf_addr_table[*num_of_buffers - 1].dev_addr;
		buf_addr_table[i].user_vaddr =
			buf_addr_table[*num_of_buffers - 1].user_vaddr;
		buf_addr_table[i].kernel_vaddr =
			buf_addr_table[*num_of_buffers - 1].kernel_vaddr;
		buf_addr_table[i].phy_addr =
			buf_addr_table[*num_of_buffers - 1].phy_addr;
		buf_addr_table[i].pmem_fd =
			buf_addr_table[*num_of_buffers - 1].pmem_fd;
		buf_addr_table[i].file =
			buf_addr_table[*num_of_buffers - 1].file;
		buf_addr_table[i].buff_ion_handle =
			buf_addr_table[*num_of_buffers - 1].buff_ion_handle;
	}
	*num_of_buffers = *num_of_buffers - 1;
	DBG("%s() : client_ctx = %p."
		" user_virt_addr = 0x%08lx is found and deleted",
		__func__, client_ctx, user_vaddr);
	mutex_unlock(&client_ctx->enrty_queue_lock);
	return true;
bail_out_del:
	mutex_unlock(&client_ctx->enrty_queue_lock);
	return false;
}
EXPORT_SYMBOL(vidc_delete_addr_table);

u32 vidc_timer_create(void (*timer_handler)(void *),
	void *user_data, void **timer_handle)
{
	struct vidc_timer *hw_timer = NULL;
	if (!timer_handler || !timer_handle) {
		DBG("%s(): timer creation failed\n ", __func__);
		return false;
	}
	hw_timer = kzalloc(sizeof(struct vidc_timer), GFP_KERNEL);
	if (!hw_timer) {
		DBG("%s(): timer creation failed in allocation\n ", __func__);
		return false;
	}
	init_timer(&hw_timer->hw_timeout);
	hw_timer->hw_timeout.data = (unsigned long)hw_timer;
	hw_timer->hw_timeout.function = vidc_timer_fn;
	hw_timer->cb_func = timer_handler;
	hw_timer->userdata = user_data;
	*timer_handle = hw_timer;
	return true;
}
EXPORT_SYMBOL(vidc_timer_create);

void  vidc_timer_release(void *timer_handle)
{
	kfree(timer_handle);
}
EXPORT_SYMBOL(vidc_timer_release);

void  vidc_timer_start(void *timer_handle, u32 time_out)
{
	struct vidc_timer *hw_timer = (struct vidc_timer *)timer_handle;
	DBG("%s(): start timer\n ", __func__);
	if (hw_timer) {
		hw_timer->hw_timeout.expires = jiffies + 1*HZ;
		add_timer(&hw_timer->hw_timeout);
	}
}
EXPORT_SYMBOL(vidc_timer_start);

void  vidc_timer_stop(void *timer_handle)
{
	struct vidc_timer *hw_timer = (struct vidc_timer *)timer_handle;
	DBG("%s(): stop timer\n ", __func__);
	if (hw_timer)
		del_timer(&hw_timer->hw_timeout);
}
EXPORT_SYMBOL(vidc_timer_stop);

MODULE_LICENSE("GPL v2");
MODULE_DESCRIPTION("Video decoder/encoder driver Init Module");
MODULE_VERSION("1.0");
module_init(vidc_init);
module_exit(vidc_exit);<|MERGE_RESOLUTION|>--- conflicted
+++ resolved
@@ -398,21 +398,12 @@
 		}
 		if (!IS_ERR_OR_NULL(buf_addr_table[i].buff_ion_handle)) {
 			if (!IS_ERR_OR_NULL(client_ctx->user_ion_client)) {
-<<<<<<< HEAD
-				ion_unmap_kernel(
-					client_ctx->user_ion_client,
-					buf_addr_table[i].buff_ion_handle);
-				ion_free(
-					client_ctx->user_ion_client,
-					buf_addr_table[i].buff_ion_handle);
-=======
 				ion_unmap_kernel(client_ctx->user_ion_client,
 						buf_addr_table[i].
 						buff_ion_handle);
 				ion_free(client_ctx->user_ion_client,
 						buf_addr_table[i].
 						buff_ion_handle);
->>>>>>> 1f2b12bb
 				buf_addr_table[i].buff_ion_handle = NULL;
 			}
 		}
@@ -425,15 +416,9 @@
 	if (!IS_ERR_OR_NULL(client_ctx->h264_mv_ion_handle)) {
 		if (!IS_ERR_OR_NULL(client_ctx->user_ion_client)) {
 			ion_unmap_kernel(client_ctx->user_ion_client,
-<<<<<<< HEAD
-				client_ctx->h264_mv_ion_handle);
-			ion_free(client_ctx->user_ion_client,
-				client_ctx->h264_mv_ion_handle);
-=======
 					client_ctx->h264_mv_ion_handle);
 			ion_free(client_ctx->user_ion_client,
 					client_ctx->h264_mv_ion_handle);
->>>>>>> 1f2b12bb
 			client_ctx->h264_mv_ion_handle = NULL;
 		}
 	}
