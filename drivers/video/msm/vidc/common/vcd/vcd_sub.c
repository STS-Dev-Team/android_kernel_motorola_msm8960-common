--- conflicted
+++ resolved
@@ -743,11 +743,7 @@
 		return VCD_ERR_ILLEGAL_PARM;
 	}
 	if (buf_entry->in_use) {
-<<<<<<< HEAD
-		VCD_MSG_ERROR("\n Buffer is in use and is not flushed: %p, %d\n",
-=======
 		VCD_MSG_ERROR("Buffer is in use and is not flushed: %p, %d\n",
->>>>>>> 9dc08513
 			buf_entry, buf_entry->in_use);
 		return VCD_ERR_ILLEGAL_OP;
 	}
@@ -1071,18 +1067,13 @@
 							 vcd_frame_data),
 						cctxt,
 						cctxt->client_data);
-<<<<<<< HEAD
-				orig_frame = vcd_find_buffer_pool_entry(&cctxt->in_buf_pool,
-=======
 				orig_frame = vcd_find_buffer_pool_entry(
 						&cctxt->in_buf_pool,
->>>>>>> 9dc08513
 						buf_entry->virtual);
 				}
 
 			if (orig_frame) {
 				orig_frame->in_use--;
-<<<<<<< HEAD
 				if (orig_frame != buf_entry) {
 					kfree(buf_entry);
 					pr_err("REPRODUCED: flush duplicate frame = %d, %p\n",
@@ -1091,10 +1082,6 @@
 					pr_err("NOT_REPRODUCED: flush original frame = %d, %p\n",
 						orig_frame->in_use, orig_frame);
 				}
-=======
-				if (orig_frame != buf_entry)
-					kfree(buf_entry);
->>>>>>> 9dc08513
 			} else {
 				buf_entry->in_use = false;
 				VCD_MSG_ERROR("Original frame not found in buffer pool\n");
