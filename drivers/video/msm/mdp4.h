/* Copyright (c) 2009-2012, Code Aurora Forum. All rights reserved.
 *
 * This program is free software; you can redistribute it and/or modify
 * it under the terms of the GNU General Public License version 2 and
 * only version 2 as published by the Free Software Foundation.
 *
 * This program is distributed in the hope that it will be useful,
 * but WITHOUT ANY WARRANTY; without even the implied warranty of
 * MERCHANTABILITY or FITNESS FOR A PARTICULAR PURPOSE.  See the
 * GNU General Public License for more details.
 *
 */

#ifndef MDP4_H
#define MDP4_H

extern struct mdp_dma_data dma2_data;
extern struct mdp_dma_data dma_s_data;
extern struct mdp_dma_data dma_e_data;
extern struct mdp_dma_data dma_wb_data;
extern unsigned int mdp_hist_frame_cnt;
extern struct completion mdp_hist_comp;
extern boolean mdp_is_in_isr;
extern uint32 mdp_intr_mask;
extern spinlock_t mdp_spin_lock;
extern struct mdp4_statistic mdp4_stat;
extern uint32 mdp4_extn_disp;

#define MDP4_OVERLAYPROC0_BASE	0x10000
#define MDP4_OVERLAYPROC1_BASE	0x18000
#define MDP4_OVERLAYPROC2_BASE	0x88000

#define MDP4_VIDEO_BASE 0x20000
#define MDP4_VIDEO_OFF 0x10000

#define MDP4_RGB_BASE 0x40000
#define MDP4_RGB_OFF 0x10000

/* chip select controller */
#define CS_CONTROLLER_0 0x0707ffff
#define CS_CONTROLLER_1 0x03073f3f

enum {
	OVERLAY_PERF_LEVEL1 = 1,
	OVERLAY_PERF_LEVEL2,
	OVERLAY_PERF_LEVEL3,
	OVERLAY_PERF_LEVEL4
};

enum mdp4_overlay_status {
	MDP4_OVERLAY_TYPE_UNSET,
	MDP4_OVERLAY_TYPE_SET,
	MDP4_OVERLAY_TYPE_MAX
};

typedef int (*cmd_fxn_t)(struct platform_device *pdev);

enum {		/* display */
	PRIMARY_INTF_SEL,
	SECONDARY_INTF_SEL,
	EXTERNAL_INTF_SEL
};

enum {
	LCDC_RGB_INTF,			/* 0 */
	DTV_INTF = LCDC_RGB_INTF,	/* 0 */
	MDDI_LCDC_INTF,			/* 1 */
	MDDI_INTF,			/* 2 */
	EBI2_INTF,			/* 3 */
	TV_INTF = EBI2_INTF,		/* 3 */
	DSI_VIDEO_INTF,
	DSI_CMD_INTF
};

enum {
	MDDI_PRIMARY_SET,
	MDDI_SECONDARY_SET,
	MDDI_EXTERNAL_SET
};

enum {
	EBI2_LCD0,
	EBI2_LCD1
};

#define MDP4_3D_NONE		0
#define MDP4_3D_SIDE_BY_SIDE	1
#define MDP4_3D_TOP_DOWN	2

#define MDP4_PANEL_MDDI		BIT(0)
#define MDP4_PANEL_LCDC		BIT(1)
#define MDP4_PANEL_DTV		BIT(2)
#define MDP4_PANEL_ATV		BIT(3)
#define MDP4_PANEL_DSI_VIDEO	BIT(4)
#define MDP4_PANEL_DSI_CMD	BIT(5)
#define MDP4_PANEL_WRITEBACK		BIT(6)

enum {
	OVERLAY_MODE_NONE,
	OVERLAY_MODE_BLT
};

enum {
	OVERLAY_REFRESH_ON_DEMAND,
	OVERLAY_REFRESH_VSYNC,
	OVERLAY_REFRESH_VSYNC_HALF,
	OVERLAY_REFRESH_VSYNC_QUARTER
};

enum {
	OVERLAY_FRAMEBUF,
	OVERLAY_DIRECTOUT
};

/* system interrupts */
#define INTR_OVERLAY0_DONE		BIT(0)
#define INTR_OVERLAY1_DONE		BIT(1)
#define INTR_DMA_S_DONE			BIT(2)
#define INTR_DMA_E_DONE			BIT(3)
#define INTR_DMA_P_DONE			BIT(4)
#define INTR_VG1_HISTOGRAM		BIT(5)
#define INTR_VG2_HISTOGRAM		BIT(6)
#define INTR_PRIMARY_VSYNC		BIT(7)
#define INTR_PRIMARY_INTF_UDERRUN	BIT(8)
#define INTR_EXTERNAL_VSYNC		BIT(9)
#define INTR_EXTERNAL_INTF_UDERRUN	BIT(10)
#define INTR_PRIMARY_READ_PTR		BIT(11)
#define INTR_DMA_P_HISTOGRAM		BIT(17)
#define INTR_OVERLAY2_DONE		BIT(30)

#ifdef CONFIG_FB_MSM_OVERLAY
#define MDP4_ANY_INTR_MASK	(INTR_OVERLAY0_DONE|INTR_DMA_S_DONE | \
					INTR_DMA_P_HISTOGRAM)
#else
#define MDP4_ANY_INTR_MASK	(INTR_DMA_P_DONE| \
				INTR_DMA_P_HISTOGRAM)
#endif

enum {
	OVERLAY_PIPE_VG1,	/* video/graphic */
	OVERLAY_PIPE_VG2,
	OVERLAY_PIPE_RGB1,
	OVERLAY_PIPE_RGB2,
	OVERLAY_PIPE_RGB3,
	OVERLAY_PIPE_VG3,
	OVERLAY_PIPE_VG4,
	OVERLAY_PIPE_MAX
};

enum {
	OVERLAY_TYPE_RGB,
	OVERLAY_TYPE_VIDEO,
	OVERLAY_TYPE_BF
};

enum {
	MDP4_MIXER0,
	MDP4_MIXER1,
	MDP4_MIXER2,
	MDP4_MIXER_MAX
};

enum {
	OVERLAY_PLANE_INTERLEAVED,
	OVERLAY_PLANE_PLANAR,
	OVERLAY_PLANE_PSEUDO_PLANAR
};

enum {
	MDP4_MIXER_STAGE_UNUNSED,	/* pipe not used */
	MDP4_MIXER_STAGE_BASE,
	MDP4_MIXER_STAGE0,	/* zorder 0 */
	MDP4_MIXER_STAGE1,	/* zorder 1 */
	MDP4_MIXER_STAGE2,	/* zorder 2 */
	MDP4_MIXER_STAGE_MAX
};

enum {
	MDP4_FRAME_FORMAT_LINEAR,
	MDP4_FRAME_FORMAT_ARGB_TILE,
	MDP4_FRAME_FORMAT_VIDEO_SUPERTILE
};

enum {
	MDP4_CHROMA_RGB,
	MDP4_CHROMA_H2V1,
	MDP4_CHROMA_H1V2,
	MDP4_CHROMA_420
};

#define MDP4_BLEND_BG_TRANSP_EN		BIT(9)
#define MDP4_BLEND_FG_TRANSP_EN		BIT(8)
#define MDP4_BLEND_BG_MOD_ALPHA		BIT(7)
#define MDP4_BLEND_BG_INV_ALPHA		BIT(6)
#define MDP4_BLEND_BG_ALPHA_FG_CONST	(0 << 4)
#define MDP4_BLEND_BG_ALPHA_BG_CONST	(1 << 4)
#define MDP4_BLEND_BG_ALPHA_FG_PIXEL	(2 << 4)
#define MDP4_BLEND_BG_ALPHA_BG_PIXEL	(3 << 4)
#define MDP4_BLEND_FG_MOD_ALPHA		BIT(3)
#define MDP4_BLEND_FG_INV_ALPHA		BIT(2)
#define MDP4_BLEND_FG_ALPHA_FG_CONST	(0 << 0)
#define MDP4_BLEND_FG_ALPHA_BG_CONST	(1 << 0)
#define MDP4_BLEND_FG_ALPHA_FG_PIXEL	(2 << 0)
#define MDP4_BLEND_FG_ALPHA_BG_PIXEL	(3 << 0)

#define MDP4_FORMAT_SOLID_FILL		BIT(22)
#define MDP4_FORMAT_UNPACK_ALIGN_MSB	BIT(18)
#define MDP4_FORMAT_UNPACK_TIGHT	BIT(17)
#define MDP4_FORMAT_90_ROTATED		BIT(12)
#define MDP4_FORMAT_ALPHA_ENABLE	BIT(8)

#define MDP4_OP_DEINT_ODD_REF  	BIT(19)
#define MDP4_OP_DEINT_EN	BIT(18)
#define MDP4_OP_IGC_LUT_EN	BIT(16)
#define MDP4_OP_DITHER_EN     	BIT(15)
#define MDP4_OP_FLIP_UD		BIT(14)
#define MDP4_OP_FLIP_LR		BIT(13)
#define MDP4_OP_CSC_EN		BIT(11)
#define MDP4_OP_SRC_DATA_YCBCR	BIT(9)
#define MDP4_OP_SCALEY_FIR 		(0 << 4)
#define MDP4_OP_SCALEY_MN_PHASE 	(1 << 4)
#define MDP4_OP_SCALEY_PIXEL_RPT	(2 << 4)
#define MDP4_OP_SCALEX_FIR 		(0 << 2)
#define MDP4_OP_SCALEX_MN_PHASE 	(1 << 2)
#define MDP4_OP_SCALEX_PIXEL_RPT 	(2 << 2)
#define MDP4_OP_SCALE_RGB_ENHANCED	(1 << 4)
#define MDP4_OP_SCALE_RGB_PIXEL_RPT	(0 << 3)
#define MDP4_OP_SCALE_RGB_BILINEAR	(1 << 3)
#define MDP4_OP_SCALE_ALPHA_PIXEL_RPT	(0 << 2)
#define MDP4_OP_SCALE_ALPHA_BILINEAR	(1 << 2)
#define MDP4_OP_SCALEY_EN	BIT(1)
#define MDP4_OP_SCALEX_EN	BIT(0)

#define MDP4_PIPE_PER_MIXER	2

#define MDP4_MAX_PLANE		4
#define VSYNC_PERIOD		16

struct mdp4_hsic_regs {
	int32_t params[NUM_HSIC_PARAM];
	int32_t conv_matrix[3][3];
	int32_t	pre_limit[6];
	int32_t post_limit[6];
	int32_t pre_bias[3];
	int32_t post_bias[3];
	int32_t dirty;
};

struct mdp4_overlay_pipe {
	uint32 pipe_used;
	uint32 pipe_type;		/* rgb, video/graphic */
	uint32 pipe_num;
	uint32 pipe_ndx;
	uint32 pipe_share;
	uint32 mixer_num;		/* which mixer used */
	uint32 mixer_stage;		/* which stage of mixer used */
	uint32 src_format;
	uint32 src_width;	/* source img width */
	uint32 src_height;	/* source img height */
	uint32 is_3d;
	uint32 src_width_3d;	/* source img width */
	uint32 src_height_3d;	/* source img height */
	uint32 src_w;		/* roi */
	uint32 src_h;		/* roi */
	uint32 src_x;		/* roi */
	uint32 src_y;		/* roi */
	uint32 dst_w;		/* roi */
	uint32 dst_h;		/* roi */
	uint32 dst_x;		/* roi */
	uint32 dst_y;		/* roi */
	uint32 flags;
	uint32 op_mode;
	uint32 transp;
	uint32 blend_op;
	uint32 phasex_step;
	uint32 phasey_step;
	uint32 alpha;
	uint32 is_fg;		/* control alpha & color key */
	uint32 srcp0_addr;	/* interleave, luma */
	uint32 srcp0_ystride;
	uint32 srcp1_addr;	/* pseudoplanar, chroma plane */
	uint32 srcp1_ystride;
	uint32 srcp2_addr;	/* planar color 2*/
	uint32 srcp2_ystride;
	uint32 srcp3_addr;	/* alpha/color 3 */
	uint32 srcp3_ystride;
	uint32 fetch_plane;
	uint32 frame_format;		/* video */
	uint32 chroma_site;		/* video */
	uint32 chroma_sample;		/* video */
	uint32 solid_fill;
	uint32 vc1_reduce;		/* video */
	uint32 unpack_align_msb;/* 0 to LSB, 1 to MSB */
	uint32 unpack_tight;/* 0 for loose, 1 for tight */
	uint32 unpack_count;/* 0 = 1 component, 1 = 2 component ... */
	uint32 rotated_90; /* has been rotated 90 degree */
	uint32 bpp;	/* byte per pixel */
	uint32 alpha_enable;/*  source has alpha */
	/*
	 * number of bits for source component,
	 * 0 = 1 bit, 1 = 2 bits, 2 = 6 bits, 3 = 8 bits
	 */
	uint32 a_bit;	/* component 3, alpha */
	uint32 r_bit;	/* component 2, R_Cr */
	uint32 b_bit;	/* component 1, B_Cb */
	uint32 g_bit;	/* component 0, G_lumz */
	/*
	 * unpack pattern
	 * A = C3, R = C2, B = C1, G = C0
	 */
	uint32 element3; /* 0 = C0, 1 = C1, 2 = C2, 3 = C3 */
	uint32 element2; /* 0 = C0, 1 = C1, 2 = C2, 3 = C3 */
	uint32 element1; /* 0 = C0, 1 = C1, 2 = C2, 3 = C3 */
	uint32 element0; /* 0 = C0, 1 = C1, 2 = C2, 3 = C3 */
	struct completion comp;
	ulong blt_addr; /* blt mode addr */
	ulong blt_base;
	ulong blt_offset;
	uint32 blt_cnt;
	uint32 ov_cnt;
	uint32 dmap_cnt;
	uint32 dmae_cnt;
	uint32 blt_end;
	uint32 luma_align_size;
	struct mdp4_hsic_regs hsic_regs;
	struct completion dmas_comp;
	struct mdp_overlay req_data;
};

struct mdp4_statistic {
	ulong intr_tot;
	ulong intr_dma_p;
	ulong intr_dma_s;
	ulong intr_dma_e;
	ulong intr_overlay0;
	ulong intr_overlay1;
	ulong intr_overlay2;
	ulong intr_vsync_p;	/* Primary interface */
	ulong intr_underrun_p;	/* Primary interface */
	ulong intr_vsync_e;	/* external interface */
	ulong intr_underrun_e;	/* external interface */
	ulong intr_histogram;
	ulong intr_rd_ptr;
	ulong dsi_mdp_start;
	ulong dsi_clk_on;
	ulong dsi_clk_off;
	ulong intr_dsi;
	ulong intr_dsi_mdp;
	ulong intr_dsi_cmd;
	ulong intr_dsi_err;
	ulong kickoff_ov0;
	ulong kickoff_ov1;
	ulong kickoff_dmap;
	ulong kickoff_dmae;
	ulong kickoff_dmas;
	ulong blt_dsi_cmd;	/* blt */
	ulong blt_dsi_video;	/* blt */
	ulong blt_lcdc;	/* blt */
	ulong blt_dtv;	/* blt */
	ulong blt_mddi;	/* blt */
	ulong overlay_set[MDP4_MIXER_MAX];
	ulong overlay_unset[MDP4_MIXER_MAX];
	ulong overlay_play[MDP4_MIXER_MAX];
	ulong pipe[OVERLAY_PIPE_MAX];
	ulong dsi_clkoff;
	ulong err_mixer;
	ulong err_zorder;
	ulong err_size;
	ulong err_scale;
	ulong err_format;
	ulong err_stage;
	ulong err_play;
	ulong err_underflow;
};

struct mdp4_overlay_pipe *mdp4_overlay_ndx2pipe(int ndx);
void mdp4_sw_reset(unsigned long bits);
void mdp4_display_intf_sel(int output, unsigned long intf);
void mdp4_overlay_cfg(int layer, int blt_mode, int refresh, int direct_out);
void mdp4_ebi2_lcd_setup(int lcd, unsigned long base, int ystride);
void mdp4_mddi_setup(int which, unsigned long id);
unsigned long mdp4_display_status(void);
void mdp4_enable_clk_irq(void);
void mdp4_disable_clk_irq(void);
void mdp4_dma_p_update(struct msm_fb_data_type *mfd);
void mdp4_dma_s_update(struct msm_fb_data_type *mfd);
void mdp_pipe_ctrl(MDP_BLOCK_TYPE block, MDP_BLOCK_POWER_STATE state,
		   boolean isr);
void mdp4_pipe_kickoff(uint32 pipe, struct msm_fb_data_type *mfd);
int mdp4_lcdc_on(struct platform_device *pdev);
int mdp4_lcdc_off(struct platform_device *pdev);
void mdp4_lcdc_update(struct msm_fb_data_type *mfd);
void mdp4_intr_clear_set(ulong clear, ulong set);
void mdp4_dma_p_cfg(void);
unsigned is_mdp4_hw_reset(void);
void mdp4_hw_init(void);
void mdp4_isr_read(int);
void mdp4_clear_lcdc(void);
void mdp4_mixer_blend_init(int mixer_num);
void mdp4_vg_qseed_init(int vg_num);
void mdp4_vg_csc_setup(int vp_num);
void mdp4_mixer_csc_setup(uint32 mixer);
void mdp4_dmap_csc_setup(void);
void mdp4_vg_csc_update(struct mdp_csc *p);
irqreturn_t mdp4_isr(int irq, void *ptr);
void mdp4_overlay_format_to_pipe(uint32 format, struct mdp4_overlay_pipe *pipe);
uint32 mdp4_overlay_format(struct mdp4_overlay_pipe *pipe);
uint32 mdp4_overlay_unpack_pattern(struct mdp4_overlay_pipe *pipe);
uint32 mdp4_overlay_op_mode(struct mdp4_overlay_pipe *pipe);
void mdp4_lcdc_overlay(struct msm_fb_data_type *mfd);
#ifdef CONFIG_FB_MSM_DTV
void mdp4_overlay_dtv_ov_done_push(struct msm_fb_data_type *mfd,
			struct mdp4_overlay_pipe *pipe);
void mdp4_overlay_dtv_wait_for_ov(struct msm_fb_data_type *mfd,
	struct mdp4_overlay_pipe *pipe);
int mdp4_overlay_dtv_set(struct msm_fb_data_type *mfd,
			struct mdp4_overlay_pipe *pipe);
int mdp4_overlay_dtv_unset(struct msm_fb_data_type *mfd,
			struct mdp4_overlay_pipe *pipe);
#else
static inline void  mdp4_overlay_dtv_ov_done_push(struct msm_fb_data_type *mfd,
			struct mdp4_overlay_pipe *pipe)
{
	/* empty */
}
static inline void  mdp4_overlay_dtv_wait_for_ov(struct msm_fb_data_type *mfd,
	struct mdp4_overlay_pipe *pipe)
{
	/* empty */
}
static inline int mdp4_overlay_dtv_set(struct msm_fb_data_type *mfd,
			struct mdp4_overlay_pipe *pipe)
{
	return 0;
}
static inline int mdp4_overlay_dtv_unset(struct msm_fb_data_type *mfd,
			struct mdp4_overlay_pipe *pipe)
{
	return 0;
}
#endif

#ifdef CONFIG_FB_MSM_HDMI_AS_PRIMARY
void mdp4_dtv_set_black_screen(void);
#else
static inline void mdp4_dtv_set_black_screen(void)
{
    /* empty */
}
#endif

static inline int mdp4_overlay_borderfill_supported(void)
{
	unsigned int mdp_hw_version;
	mdp_pipe_ctrl(MDP_CMD_BLOCK, MDP_BLOCK_POWER_ON, FALSE);
	mdp_hw_version = inpdw(MDP_BASE + 0x0); /* MDP_HW_VERSION */
	mdp_pipe_ctrl(MDP_CMD_BLOCK, MDP_BLOCK_POWER_OFF, FALSE);
	return (mdp_hw_version >= 0x0402030b);
}

int mdp4_overlay_dtv_set(struct msm_fb_data_type *mfd,
			struct mdp4_overlay_pipe *pipe);
int mdp4_overlay_dtv_unset(struct msm_fb_data_type *mfd,
			struct mdp4_overlay_pipe *pipe);
void mdp4_dtv_overlay(struct msm_fb_data_type *mfd);
int mdp4_dtv_on(struct platform_device *pdev);
int mdp4_dtv_off(struct platform_device *pdev);
void mdp4_atv_overlay(struct msm_fb_data_type *mfd);
int mdp4_atv_on(struct platform_device *pdev);
int mdp4_atv_off(struct platform_device *pdev);
void mdp4_dsi_video_fxn_register(cmd_fxn_t fxn);
void mdp4_dsi_video_overlay(struct msm_fb_data_type *mfd);
int mdp4_dsi_video_on(struct platform_device *pdev);
int mdp4_dsi_video_off(struct platform_device *pdev);
void mdp4_overlay0_done_dsi_video(struct mdp_dma_data *dma);
void mdp4_overlay0_done_dsi_cmd(struct mdp_dma_data *dma);
void mdp4_dsi_cmd_overlay(struct msm_fb_data_type *mfd);
void mdp4_overlay_dsi_state_set(int state);
int mdp4_overlay_dsi_state_get(void);
void mdp4_overlay_rgb_setup(struct mdp4_overlay_pipe *pipe);
void mdp4_overlay_reg_flush(struct mdp4_overlay_pipe *pipe, int all);
void mdp4_mixer_blend_setup(struct mdp4_overlay_pipe *pipe);
struct mdp4_overlay_pipe *mdp4_overlay_stage_pipe(int mixer, int stage);
void mdp4_mixer_stage_up(struct mdp4_overlay_pipe *pipe);
void mdp4_mixer_stage_down(struct mdp4_overlay_pipe *pipe);
int mdp4_mixer_stage_can_run(struct mdp4_overlay_pipe *pipe);
void mdp4_overlayproc_cfg(struct mdp4_overlay_pipe *pipe);
void mdp4_mddi_overlay(struct msm_fb_data_type *mfd);
int mdp4_overlay_format2type(uint32 format);
int mdp4_overlay_format2pipe(struct mdp4_overlay_pipe *pipe);
int mdp4_overlay_get(struct fb_info *info, struct mdp_overlay *req);
int mdp4_overlay_set(struct fb_info *info, struct mdp_overlay *req);
int mdp4_overlay_unset(struct fb_info *info, int ndx);
int mdp4_overlay_play_wait(struct fb_info *info,
	struct msmfb_overlay_data *req);
int mdp4_overlay_play(struct fb_info *info, struct msmfb_overlay_data *req);
struct mdp4_overlay_pipe *mdp4_overlay_pipe_alloc(int ptype, int mixer);
void mdp4_overlay_pipe_free(struct mdp4_overlay_pipe *pipe);
void mdp4_overlay_dmap_cfg(struct msm_fb_data_type *mfd, int lcdc);
void mdp4_overlay_dmap_xy(struct mdp4_overlay_pipe *pipe);
void mdp4_overlay_dmae_cfg(struct msm_fb_data_type *mfd, int atv);
void mdp4_overlay_dmae_xy(struct mdp4_overlay_pipe *pipe);
int mdp4_overlay_pipe_staged(int mixer);
void mdp4_lcdc_primary_vsyn(void);
void mdp4_overlay0_done_lcdc(struct mdp_dma_data *dma);
void mdp4_overlay0_done_mddi(struct mdp_dma_data *dma);
void mdp4_dma_s_done_mddi(void);
void mdp4_dma_p_done_mddi(void);
void mdp4_dma_p_done_dsi(struct mdp_dma_data *dma);
void mdp4_dma_p_done_dsi_video(void);
void mdp4_dma_p_done_lcdc(void);
void mdp4_overlay1_done_dtv(void);
void mdp4_overlay1_done_atv(void);
void mdp4_primary_vsync_lcdc(void);
void mdp4_external_vsync_dtv(void);
void mdp4_overlay_lcdc_wait4vsync(struct msm_fb_data_type *mfd);
void mdp4_overlay_lcdc_vsync_push(struct msm_fb_data_type *mfd,
				struct mdp4_overlay_pipe *pipe);
void mdp4_update_perf_level(u32 perf_level);
void mdp4_set_perf_level(void);
void mdp4_mddi_overlay_dmas_restore(void);
void mdp4_dsi_panel_on(struct msm_fb_data_type *mfd);

#ifndef CONFIG_FB_MSM_MIPI_DSI
void mdp4_mddi_dma_busy_wait(struct msm_fb_data_type *mfd);
void mdp4_mddi_overlay_restore(void);
#else
static inline void mdp4_mddi_dma_busy_wait(struct msm_fb_data_type *mfd)
{
	/* empty */
}
static inline void mdp4_mddi_overlay_restore(void)
{
	/* empty */
}
#endif

void mdp4_mddi_overlay_kickoff(struct msm_fb_data_type *mfd,
				struct mdp4_overlay_pipe *pipe);
void mdp4_rgb_igc_lut_setup(int num);
void mdp4_vg_igc_lut_setup(int num);
void mdp4_mixer_gc_lut_setup(int mixer_num);
void mdp4_fetch_cfg(uint32 clk);
uint32 mdp4_rgb_igc_lut_cvt(uint32 ndx);
void mdp4_vg_qseed_init(int);
int mdp4_overlay_blt(struct fb_info *info, struct msmfb_overlay_blt *req);
int mdp4_overlay_blt_offset(struct fb_info *info,
					struct msmfb_overlay_blt *req);


#ifdef CONFIG_FB_MSM_MIPI_DSI
int mdp4_dsi_overlay_blt_start(struct msm_fb_data_type *mfd);
int mdp4_dsi_overlay_blt_stop(struct msm_fb_data_type *mfd);
void mdp4_dsi_video_blt_start(struct msm_fb_data_type *mfd);
void mdp4_dsi_video_blt_stop(struct msm_fb_data_type *mfd);
void mdp4_dsi_overlay_blt(struct msm_fb_data_type *mfd,
					struct msmfb_overlay_blt *req);
int mdp4_dsi_overlay_blt_offset(struct msm_fb_data_type *mfd,
					struct msmfb_overlay_blt *req);

void mdp4_dsi_video_overlay_blt(struct msm_fb_data_type *mfd,
					struct msmfb_overlay_blt *req);
int mdp4_dsi_video_overlay_blt_offset(struct msm_fb_data_type *mfd,
					struct msmfb_overlay_blt *req);

#ifdef CONFIG_FB_MSM_MDP40
static inline void mdp3_dsi_cmd_dma_busy_wait(struct msm_fb_data_type *mfd)
{
	/* empty */
}
#endif
#else
static inline int mdp4_dsi_overlay_blt_start(struct msm_fb_data_type *mfd)
{
	return -ENODEV;
}
static inline int mdp4_dsi_overlay_blt_stop(struct msm_fb_data_type *mfd)
{
	return -ENODEV;
}
static inline void mdp4_dsi_video_blt_start(struct msm_fb_data_type *mfd)
{
}
static inline void mdp4_dsi_video_blt_stop(struct msm_fb_data_type *mfd)
{
}
static inline void mdp4_dsi_overlay_blt(
	struct msm_fb_data_type *mfd, struct msmfb_overlay_blt *req)
{
}
static inline int mdp4_dsi_overlay_blt_offset(
	struct msm_fb_data_type *mfd, struct msmfb_overlay_blt *req)
{
	return -ENODEV;
}
static inline void mdp4_dsi_video_overlay_blt(
	struct msm_fb_data_type *mfd, struct msmfb_overlay_blt *req)
{
}
static inline int mdp4_dsi_video_overlay_blt_offset(
	struct msm_fb_data_type *mfd, struct msmfb_overlay_blt *req)
{
	return -ENODEV;
}
#endif

void mdp4_lcdc_overlay_blt(struct msm_fb_data_type *mfd,
					struct msmfb_overlay_blt *req);
int mdp4_lcdc_overlay_blt_offset(struct msm_fb_data_type *mfd,
					struct msmfb_overlay_blt *req);
void mdp4_lcdc_overlay_blt_start(struct msm_fb_data_type *mfd);
void mdp4_lcdc_overlay_blt_stop(struct msm_fb_data_type *mfd);
void mdp4_dtv_overlay_blt_start(struct msm_fb_data_type *mfd);
void mdp4_dtv_overlay_blt_stop(struct msm_fb_data_type *mfd);

int mdp4_mddi_overlay_blt_offset(int *off);
void mdp4_mddi_overlay_blt(ulong addr);
void mdp4_overlay_panel_mode(int mixer_num, uint32 mode);
void mdp4_overlay_panel_mode_unset(int mixer_num, uint32 mode);
int mdp4_overlay_mixer_play(int mixer_num);
uint32 mdp4_overlay_panel_list(void);
void mdp4_lcdc_overlay_kickoff(struct msm_fb_data_type *mfd,
			struct mdp4_overlay_pipe *pipe);

void mdp4_mddi_kickoff_video(struct msm_fb_data_type *mfd,
				struct mdp4_overlay_pipe *pipe);

void mdp4_mddi_read_ptr_intr(void);

void mdp4_dsi_cmd_dma_busy_check(void);

#ifdef CONFIG_FB_MSM_MIPI_DSI
void mdp4_dsi_cmd_dma_busy_wait(struct msm_fb_data_type *mfd);
void mdp4_dsi_blt_dmap_busy_wait(struct msm_fb_data_type *mfd);
void mdp4_overlay_dsi_video_vsync_push(struct msm_fb_data_type *mfd,
				struct mdp4_overlay_pipe *pipe);
<<<<<<< HEAD
void mdp4_overlay_dsi_video_wait4event(struct msm_fb_data_type *mfd,
					int intr_done);
=======
void mdp4_dsi_cmd_overlay_restore(void);
>>>>>>> b55ba792
#else
static inline void mdp4_dsi_cmd_dma_busy_wait(struct msm_fb_data_type *mfd)
{
	/* empty */
}
static inline void mdp4_dsi_blt_dmap_busy_wait(struct msm_fb_data_type *mfd)
{
	/* empty */
}
static inline void mdp4_overlay_dsi_video_vsync_push(
	struct msm_fb_data_type *mfd, struct mdp4_overlay_pipe *pipe)
{
	/* empty */
}
<<<<<<< HEAD
static inline void mdp4_overlay_dsi_video_wait4event(
	struct msm_fb_data_type *mfd, int intr_done)
=======
static inline void mdp4_dsi_cmd_overlay_restore(void)
>>>>>>> b55ba792
{
	/* empty */
}
#endif /* MIPI_DSI */

void mdp4_dsi_cmd_kickoff_ui(struct msm_fb_data_type *mfd,
				struct mdp4_overlay_pipe *pipe);
void mdp4_dsi_cmd_kickoff_video(struct msm_fb_data_type *mfd,
				struct mdp4_overlay_pipe *pipe);
void mdp4_dsi_cmd_overlay_kickoff(struct msm_fb_data_type *mfd,
				struct mdp4_overlay_pipe *pipe);

void mdp4_overlay_panel_3d(int mixer_num, uint32 panel_3d);
int mdp4_overlay_3d_sbys(struct fb_info *info, struct msmfb_overlay_3d *req);
void mdp4_dsi_cmd_3d_sbys(struct msm_fb_data_type *mfd,
			 struct msmfb_overlay_3d *r3d);
void mdp4_dsi_video_3d_sbys(struct msm_fb_data_type *mfd,
			 struct msmfb_overlay_3d *r3d);

int mdp4_mixer_info(int mixer_num, struct mdp_mixer_info *info);

void mdp_dmap_vsync_set(int enable);
int mdp_dmap_vsync_get(void);
void mdp_hw_cursor_done(void);
void mdp_hw_cursor_init(void);
int mdp4_mddi_overlay_cursor(struct fb_info *info, struct fb_cursor *cursor);
int mdp_ppp_blit(struct fb_info *info, struct mdp_blit_req *req);
void mdp4_overlay_resource_release(void);
void mdp4_overlay_dsi_video_wait4vsync(struct msm_fb_data_type *mfd);
void mdp4_primary_vsync_dsi_video(void);
uint32_t mdp4_ss_table_value(int8_t param, int8_t index);
void mdp4_overlay_status_write(enum mdp4_overlay_status type, bool val);
bool mdp4_overlay_status_read(enum mdp4_overlay_status type);
void mdp4_overlay_ctrl_db_reset(void);

int mdp4_overlay_writeback_on(struct platform_device *pdev);
int mdp4_overlay_writeback_off(struct platform_device *pdev);
void mdp4_writeback_overlay(struct msm_fb_data_type *mfd);
void mdp4_writeback_kickoff_video(struct msm_fb_data_type *mfd,
		struct mdp4_overlay_pipe *pipe);
void mdp4_writeback_dma_busy_wait(struct msm_fb_data_type *mfd);
void mdp4_overlay1_done_writeback(struct mdp_dma_data *dma);
void mdp4_dma_e_done_dtv(void);

int mdp4_writeback_start(struct fb_info *info);
int mdp4_writeback_stop(struct fb_info *info);
int mdp4_writeback_dequeue_buffer(struct fb_info *info,
		struct msmfb_data *data);
int mdp4_writeback_queue_buffer(struct fb_info *info,
		struct msmfb_data *data);
void mdp4_writeback_dma_stop(struct msm_fb_data_type *mfd);
int mdp4_writeback_init(struct fb_info *info);
int mdp4_writeback_terminate(struct fb_info *info);

uint32_t mdp_block2base(uint32_t block);
int mdp_hist_lut_config(struct mdp_hist_lut_data *data);

void mdp4_hsic_set(struct mdp4_overlay_pipe *pipe, struct dpp_ctrl *ctrl);
void mdp4_hsic_update(struct mdp4_overlay_pipe *pipe);
int mdp4_csc_config(struct mdp_csc_cfg_data *config);
void mdp4_csc_write(struct mdp_csc_cfg *data, uint32_t base);
int mdp4_csc_enable(struct mdp_csc_cfg_data *config);
int mdp4_pcc_cfg(struct mdp_pcc_cfg_data *cfg_ptr);
int mdp4_pgc_cfg(struct mdp_pgc_lut_data *pgc_ptr);

u32  mdp4_allocate_writeback_buf(struct msm_fb_data_type *mfd, u32 mix_num);
void mdp4_init_writeback_buf(struct msm_fb_data_type *mfd, u32 mix_num);
void mdp4_free_writeback_buf(struct msm_fb_data_type *mfd, u32 mix_num);

int mdp4_igc_lut_config(struct mdp_igc_lut_data *cfg);
#endif /* MDP_H */<|MERGE_RESOLUTION|>--- conflicted
+++ resolved
@@ -634,12 +634,9 @@
 void mdp4_dsi_blt_dmap_busy_wait(struct msm_fb_data_type *mfd);
 void mdp4_overlay_dsi_video_vsync_push(struct msm_fb_data_type *mfd,
 				struct mdp4_overlay_pipe *pipe);
-<<<<<<< HEAD
 void mdp4_overlay_dsi_video_wait4event(struct msm_fb_data_type *mfd,
 					int intr_done);
-=======
 void mdp4_dsi_cmd_overlay_restore(void);
->>>>>>> b55ba792
 #else
 static inline void mdp4_dsi_cmd_dma_busy_wait(struct msm_fb_data_type *mfd)
 {
@@ -654,12 +651,12 @@
 {
 	/* empty */
 }
-<<<<<<< HEAD
 static inline void mdp4_overlay_dsi_video_wait4event(
 	struct msm_fb_data_type *mfd, int intr_done)
-=======
+{
+	/* empty */
+}
 static inline void mdp4_dsi_cmd_overlay_restore(void)
->>>>>>> b55ba792
 {
 	/* empty */
 }
