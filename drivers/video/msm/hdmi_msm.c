/* Copyright (c) 2010-2011, Code Aurora Forum. All rights reserved.
 *
 * This program is free software; you can redistribute it and/or modify
 * it under the terms of the GNU General Public License version 2 and
 * only version 2 as published by the Free Software Foundation.
 *
 * This program is distributed in the hope that it will be useful,
 * but WITHOUT ANY WARRANTY; without even the implied warranty of
 * MERCHANTABILITY or FITNESS FOR A PARTICULAR PURPOSE.  See the
 * GNU General Public License for more details.
 *
 */

/* #define DEBUG */
#define DEV_DBG_PREFIX "HDMI: "
/* #define REG_DUMP */

#define CEC_MSG_PRINT
#define TOGGLE_CEC_HARDWARE_FSM

#include <linux/types.h>
#include <linux/bitops.h>
#include <linux/clk.h>
#include <linux/mutex.h>
#include <mach/msm_hdmi_audio.h>
#include <mach/clk.h>
#include <mach/msm_iomap.h>
#include <mach/socinfo.h>

#include "msm_fb.h"
#include "hdmi_msm.h"

/* Supported HDMI Audio channels */
#define MSM_HDMI_AUDIO_CHANNEL_2		0
#define MSM_HDMI_AUDIO_CHANNEL_4		1
#define MSM_HDMI_AUDIO_CHANNEL_6		2
#define MSM_HDMI_AUDIO_CHANNEL_8		3
#define MSM_HDMI_AUDIO_CHANNEL_MAX		4
#define MSM_HDMI_AUDIO_CHANNEL_FORCE_32BIT	0x7FFFFFFF

/* Supported HDMI Audio sample rates */
#define MSM_HDMI_SAMPLE_RATE_32KHZ		0
#define MSM_HDMI_SAMPLE_RATE_44_1KHZ		1
#define MSM_HDMI_SAMPLE_RATE_48KHZ		2
#define MSM_HDMI_SAMPLE_RATE_88_2KHZ		3
#define MSM_HDMI_SAMPLE_RATE_96KHZ		4
#define MSM_HDMI_SAMPLE_RATE_176_4KHZ		5
#define MSM_HDMI_SAMPLE_RATE_192KHZ		6
#define MSM_HDMI_SAMPLE_RATE_MAX		7
#define MSM_HDMI_SAMPLE_RATE_FORCE_32BIT	0x7FFFFFFF

/* HDMI/HDCP Registers */
#define HDCP_DDC_STATUS		0x0128
#define HDCP_DDC_CTRL_0		0x0120
#define HDCP_DDC_CTRL_1		0x0124
#define HDMI_DDC_CTRL		0x020C


#ifdef CONFIG_FB_MSM_HDMI_MSM_PANEL_HDCP_SUPPORT

/* Define to allow the output onto non-HDCP devices */
#define SUPPORT_NON_HDCP_DEVICES

#ifdef SUPPORT_NON_HDCP_DEVICES
static int bksv_error;
#endif
#endif

static int msm_hdmi_sample_rate = MSM_HDMI_SAMPLE_RATE_48KHZ;

/* HDMI/HDCP Registers */
#define HDCP_DDC_STATUS		0x0128
#define HDCP_DDC_CTRL_0		0x0120
#define HDCP_DDC_CTRL_1		0x0124
#define HDMI_DDC_CTRL		0x020C

struct workqueue_struct *hdmi_work_queue;
struct hdmi_msm_state_type *hdmi_msm_state;

DEFINE_MUTEX(hdmi_msm_state_mutex);
EXPORT_SYMBOL(hdmi_msm_state_mutex);
static DEFINE_MUTEX(hdcp_auth_state_mutex);

#ifdef CONFIG_FB_MSM_HDMI_MSM_PANEL_HDCP_SUPPORT
static void hdmi_msm_hdcp_enable(void);
#else
static inline void hdmi_msm_hdcp_enable(void) {}
#endif

static void hdmi_msm_turn_on(void);
static int hdmi_msm_audio_off(void);
static int hdmi_msm_read_edid(void);
static void hdmi_msm_hpd_off(void);

#ifdef CONFIG_FB_MSM_HDMI_MSM_PANEL_CEC_SUPPORT

#ifdef TOGGLE_CEC_HARDWARE_FSM
static boolean msg_send_complete = TRUE;
static boolean msg_recv_complete = TRUE;
#endif

#define HDMI_MSM_CEC_REFTIMER_REFTIMER_ENABLE	BIT(16)
#define HDMI_MSM_CEC_REFTIMER_REFTIMER(___t)	(((___t)&0xFFFF) << 0)

#define HDMI_MSM_CEC_TIME_SIGNAL_FREE_TIME(___t)	(((___t)&0x1FF) << 7)
#define HDMI_MSM_CEC_TIME_ENABLE			BIT(0)

#define HDMI_MSM_CEC_ADDR_LOGICAL_ADDR(___la)	(((___la)&0xFF) << 0)

#define HDMI_MSM_CEC_CTRL_LINE_OE			BIT(9)
#define HDMI_MSM_CEC_CTRL_FRAME_SIZE(___sz)		(((___sz)&0x1F) << 4)
#define HDMI_MSM_CEC_CTRL_SOFT_RESET		BIT(2)
#define HDMI_MSM_CEC_CTRL_SEND_TRIG			BIT(1)
#define HDMI_MSM_CEC_CTRL_ENABLE			BIT(0)

#define HDMI_MSM_CEC_INT_FRAME_RD_DONE_MASK		BIT(7)
#define HDMI_MSM_CEC_INT_FRAME_RD_DONE_ACK		BIT(6)
#define HDMI_MSM_CEC_INT_FRAME_RD_DONE_INT		BIT(6)
#define HDMI_MSM_CEC_INT_MONITOR_MASK		BIT(5)
#define HDMI_MSM_CEC_INT_MONITOR_ACK		BIT(4)
#define HDMI_MSM_CEC_INT_MONITOR_INT		BIT(4)
#define HDMI_MSM_CEC_INT_FRAME_ERROR_MASK		BIT(3)
#define HDMI_MSM_CEC_INT_FRAME_ERROR_ACK		BIT(2)
#define HDMI_MSM_CEC_INT_FRAME_ERROR_INT		BIT(2)
#define HDMI_MSM_CEC_INT_FRAME_WR_DONE_MASK		BIT(1)
#define HDMI_MSM_CEC_INT_FRAME_WR_DONE_ACK		BIT(0)
#define HDMI_MSM_CEC_INT_FRAME_WR_DONE_INT		BIT(0)

#define HDMI_MSM_CEC_FRAME_WR_SUCCESS(___st)         (((___st)&0xF) ==\
		(HDMI_MSM_CEC_INT_FRAME_WR_DONE_INT |\
			HDMI_MSM_CEC_INT_FRAME_WR_DONE_MASK |\
			HDMI_MSM_CEC_INT_FRAME_ERROR_MASK))

#define HDMI_MSM_CEC_RETRANSMIT_NUM(___num)		(((___num)&0xF) << 4)
#define HDMI_MSM_CEC_RETRANSMIT_ENABLE		BIT(0)

#define HDMI_MSM_CEC_WR_DATA_DATA(___d)		(((___d)&0xFF) << 8)


void hdmi_msm_cec_init(void)
{
	/* 0x02A8 CEC_REFTIMER */
	HDMI_OUTP(0x02A8,
		HDMI_MSM_CEC_REFTIMER_REFTIMER_ENABLE
		| HDMI_MSM_CEC_REFTIMER_REFTIMER(27 * 50)
		);

	/* 0x02A4 CEC_TIME */
	HDMI_OUTP(0x02A4,
		HDMI_MSM_CEC_TIME_SIGNAL_FREE_TIME(350)
		| HDMI_MSM_CEC_TIME_ENABLE
		);

	/*
	 * 0x02A0 CEC_ADDR
	 * Starting with a default address of 4
	 */
	HDMI_OUTP(0x02A0, HDMI_MSM_CEC_ADDR_LOGICAL_ADDR(4));

	/* 0x028C CEC_CTRL */
	HDMI_OUTP(0x028C, HDMI_MSM_CEC_CTRL_ENABLE);

	/* 0x029C CEC_INT */
	/* Enable CEC interrupts */
	HDMI_OUTP(0x029C,					\
		  HDMI_MSM_CEC_INT_FRAME_WR_DONE_MASK		\
		  | HDMI_MSM_CEC_INT_FRAME_ERROR_MASK		\
		  | HDMI_MSM_CEC_INT_MONITOR_MASK		\
		  | HDMI_MSM_CEC_INT_FRAME_RD_DONE_MASK);

	HDMI_OUTP(0x02B0, 0x7FF << 4 | 1);

	/*
	 * Slight adjustment to logic 1 low periods on read,
	 * CEC Test 8.2-3 was failing, 8 for the
	 * BIT_1_ERR_RANGE_HI = 8 => 750us, the test used 775us,
	 * so increased this to 9 which => 800us.
	 */
	HDMI_OUTP(0x02E0, 0x889788);

	/*
	 * Slight adjustment to logic 0 low period on write
	 */
	HDMI_OUTP(0x02DC, 0x8888A888);

	/*
	 * Enable Signal Free Time counter and set to 7 bit periods
	 */
	HDMI_OUTP(0x02A4, 0x1 | (7 * 0x30) << 7);

}

void hdmi_msm_cec_write_logical_addr(int addr)
{
	/* 0x02A0 CEC_ADDR
	 *   LOGICAL_ADDR       7:0  NUM
	 */
	HDMI_OUTP(0x02A0, addr & 0xFF);
}

void hdmi_msm_dump_cec_msg(struct hdmi_msm_cec_msg *msg)
{
#ifdef CEC_MSG_PRINT
	int i;
	DEV_DBG("sender_id     : %d", msg->sender_id);
	DEV_DBG("recvr_id     : %d", msg->recvr_id);
	if (msg->frame_size < 2) {
		DEV_DBG("polling message");
		return;
	}
	DEV_DBG("opcode      : %02x", msg->opcode);
	for (i = 0; i < msg->frame_size - 2; i++)
		DEV_DBG("operand(%2d) : %02x", i + 1, msg->operand[i]);
#endif /* CEC_MSG_PRINT */
}

void hdmi_msm_cec_msg_send(struct hdmi_msm_cec_msg *msg)
{
	int i;
	uint32 timeout_count = 1;
	int retry = 10;

	boolean frameType = (msg->recvr_id == 15 ? BIT(0) : 0);

#ifdef TOGGLE_CEC_HARDWARE_FSM
	msg_send_complete = FALSE;
#endif

	INIT_COMPLETION(hdmi_msm_state->cec_frame_wr_done);
	hdmi_msm_state->cec_frame_wr_status = 0;

	/* 0x0294 HDMI_MSM_CEC_RETRANSMIT */
	HDMI_OUTP(0x0294,
		HDMI_MSM_CEC_RETRANSMIT_NUM(msg->retransmit)
		| (msg->retransmit > 0) ? HDMI_MSM_CEC_RETRANSMIT_ENABLE : 0);

	/* 0x028C CEC_CTRL */
	HDMI_OUTP(0x028C, 0x1 | msg->frame_size << 4);

	/* 0x0290 CEC_WR_DATA */

	/* header block */
	HDMI_OUTP(0x0290,
		HDMI_MSM_CEC_WR_DATA_DATA(msg->sender_id << 4 | msg->recvr_id)
		| frameType);

	/* data block 0 : opcode */
	HDMI_OUTP(0x0290,
		HDMI_MSM_CEC_WR_DATA_DATA(msg->frame_size < 2 ? 0 : msg->opcode)
		| frameType);

	/* data block 1-14 : operand 0-13 */
	for (i = 0; i < msg->frame_size - 1; i++)
		HDMI_OUTP(0x0290,
			HDMI_MSM_CEC_WR_DATA_DATA(msg->operand[i])
			| (msg->recvr_id == 15 ? BIT(0) : 0));

	for (; i < 14; i++)
		HDMI_OUTP(0x0290,
			HDMI_MSM_CEC_WR_DATA_DATA(0)
			| (msg->recvr_id == 15 ? BIT(0) : 0));

	while ((HDMI_INP(0x0298) & 1) && retry--) {
		DEV_DBG("CEC line is busy(%d)\n", retry);
		schedule();
	}

	/* 0x028C CEC_CTRL */
	HDMI_OUTP(0x028C,
		  HDMI_MSM_CEC_CTRL_LINE_OE
		  | HDMI_MSM_CEC_CTRL_FRAME_SIZE(msg->frame_size)
		  | HDMI_MSM_CEC_CTRL_SEND_TRIG
		  | HDMI_MSM_CEC_CTRL_ENABLE);

	timeout_count = wait_for_completion_interruptible_timeout(
		&hdmi_msm_state->cec_frame_wr_done, HZ);

	if (!timeout_count) {
		hdmi_msm_state->cec_frame_wr_status |= CEC_STATUS_WR_TMOUT;
		DEV_ERR("%s: timedout", __func__);
		hdmi_msm_dump_cec_msg(msg);
	} else {
		DEV_DBG("CEC write frame done (frame len=%d)",
			msg->frame_size);
		hdmi_msm_dump_cec_msg(msg);
	}

#ifdef TOGGLE_CEC_HARDWARE_FSM
	if (!msg_recv_complete) {
		/* Toggle CEC hardware FSM */
		HDMI_OUTP(0x028C, 0x0);
		HDMI_OUTP(0x028C, HDMI_MSM_CEC_CTRL_ENABLE);
		msg_recv_complete = TRUE;
	}
	msg_send_complete = TRUE;
#endif
}

void hdmi_msm_cec_msg_recv(void)
{
	uint32 data;
	int i;
#ifdef DRVR_ONLY_CECT_NO_DAEMON
	struct hdmi_msm_cec_msg temp_msg;
#endif
	mutex_lock(&hdmi_msm_state_mutex);
	if (hdmi_msm_state->cec_queue_wr == hdmi_msm_state->cec_queue_rd
		&& hdmi_msm_state->cec_queue_full) {
		mutex_unlock(&hdmi_msm_state_mutex);
		DEV_ERR("CEC message queue is overflowing\n");
#ifdef DRVR_ONLY_CECT_NO_DAEMON
		/*
		 * Without CEC daemon:
		 * Compliance tests fail once the queue gets filled up.
		 * so reset the pointers to the start of the queue.
		 */
		hdmi_msm_state->cec_queue_wr = hdmi_msm_state->cec_queue_start;
		hdmi_msm_state->cec_queue_rd = hdmi_msm_state->cec_queue_start;
		hdmi_msm_state->cec_queue_full = false;
#else
		return;
#endif
	}
	if (hdmi_msm_state->cec_queue_wr == NULL) {
		DEV_ERR("%s: wp is NULL\n", __func__);
		return;
	}
	mutex_unlock(&hdmi_msm_state_mutex);

	/* 0x02AC CEC_RD_DATA */
	data = HDMI_INP(0x02AC);

	hdmi_msm_state->cec_queue_wr->sender_id = (data & 0xF0) >> 4;
	hdmi_msm_state->cec_queue_wr->recvr_id = (data & 0x0F);
	hdmi_msm_state->cec_queue_wr->frame_size = (data & 0x1F00) >> 8;
	DEV_DBG("Recvd init=[%u] dest=[%u] size=[%u]\n",
		hdmi_msm_state->cec_queue_wr->sender_id,
		hdmi_msm_state->cec_queue_wr->recvr_id,
		hdmi_msm_state->cec_queue_wr->frame_size);

	if (hdmi_msm_state->cec_queue_wr->frame_size < 1) {
		DEV_ERR("%s: invalid message (frame length = %d)",
			__func__, hdmi_msm_state->cec_queue_wr->frame_size);
		return;
	} else if (hdmi_msm_state->cec_queue_wr->frame_size == 1) {
		DEV_DBG("%s: polling message (dest[%x] <- init[%x])",
			__func__,
			hdmi_msm_state->cec_queue_wr->recvr_id,
			hdmi_msm_state->cec_queue_wr->sender_id);
		return;
	}

	/* data block 0 : opcode */
	data = HDMI_INP(0x02AC);
	hdmi_msm_state->cec_queue_wr->opcode = data & 0xFF;

	/* data block 1-14 : operand 0-13 */
	for (i = 0; i < hdmi_msm_state->cec_queue_wr->frame_size - 2; i++) {
		data = HDMI_INP(0x02AC);
		hdmi_msm_state->cec_queue_wr->operand[i] = data & 0xFF;
	}

	for (; i < 14; i++)
		hdmi_msm_state->cec_queue_wr->operand[i] = 0;

	DEV_DBG("CEC read frame done\n");
	DEV_DBG("=======================================\n");
	hdmi_msm_dump_cec_msg(hdmi_msm_state->cec_queue_wr);
	DEV_DBG("=======================================\n");

#ifdef DRVR_ONLY_CECT_NO_DAEMON
	switch (hdmi_msm_state->cec_queue_wr->opcode) {
	case 0x64:
		/* Set OSD String */
		DEV_INFO("Recvd OSD Str=[%x]\n",\
			hdmi_msm_state->cec_queue_wr->operand[3]);
		break;
	case 0x83:
		/* Give Phy Addr */
		DEV_INFO("Recvd a Give Phy Addr cmd\n");
		memset(&temp_msg, 0x00, sizeof(struct hdmi_msm_cec_msg));
		/* Setup a frame for sending out phy addr */
		temp_msg.sender_id = 0x4;

		/* Broadcast */
		temp_msg.recvr_id = 0xf;
		temp_msg.opcode = 0x84;
		i = 0;
		temp_msg.operand[i++] = 0x10;
		temp_msg.operand[i++] = 0x00;
		temp_msg.operand[i++] = 0x04;
		temp_msg.frame_size = i + 2;
		hdmi_msm_cec_msg_send(&temp_msg);
		break;
	case 0xFF:
		/* Abort */
		DEV_INFO("Recvd an abort cmd 0xFF\n");
		memset(&temp_msg, 0x00, sizeof(struct hdmi_msm_cec_msg));
		temp_msg.sender_id = 0x4;
		temp_msg.recvr_id = hdmi_msm_state->cec_queue_wr->sender_id;
		i = 0;

		/*feature abort */
		temp_msg.opcode = 0x00;
		temp_msg.operand[i++] =
			hdmi_msm_state->cec_queue_wr->opcode;

		/*reason for abort = "Refused" */
		temp_msg.operand[i++] = 0x04;
		temp_msg.frame_size = i + 2;
		hdmi_msm_dump_cec_msg(&temp_msg);
		hdmi_msm_cec_msg_send(&temp_msg);
		break;
	case 0x046:
		/* Give OSD name */
		DEV_INFO("Recvd cmd 0x046\n");
		memset(&temp_msg, 0x00, sizeof(struct hdmi_msm_cec_msg));
		temp_msg.sender_id = 0x4;
		temp_msg.recvr_id = hdmi_msm_state->cec_queue_wr->sender_id;
		i = 0;

		/* OSD Name */
		temp_msg.opcode = 0x47;

		/* Display control byte */
		temp_msg.operand[i++] = 0x00;
		temp_msg.operand[i++] = 'H';
		temp_msg.operand[i++] = 'e';
		temp_msg.operand[i++] = 'l';
		temp_msg.operand[i++] = 'l';
		temp_msg.operand[i++] = 'o';
		temp_msg.operand[i++] = ' ';
		temp_msg.operand[i++] = 'W';
		temp_msg.operand[i++] = 'o';
		temp_msg.operand[i++] = 'r';
		temp_msg.operand[i++] = 'l';
		temp_msg.operand[i++] = 'd';
		temp_msg.frame_size = i + 2;
		hdmi_msm_cec_msg_send(&temp_msg);
		break;
	case 0x08F:
		/* Give Device Power status */
		DEV_INFO("Recvd a Power status message\n");
		memset(&temp_msg, 0x00, sizeof(struct hdmi_msm_cec_msg));
		temp_msg.sender_id = 0x4;
		temp_msg.recvr_id = hdmi_msm_state->cec_queue_wr->sender_id;
		i = 0;

		/* OSD String */
		temp_msg.opcode = 0x90;
		temp_msg.operand[i++] = 'H';
		temp_msg.operand[i++] = 'e';
		temp_msg.operand[i++] = 'l';
		temp_msg.operand[i++] = 'l';
		temp_msg.operand[i++] = 'o';
		temp_msg.operand[i++] = ' ';
		temp_msg.operand[i++] = 'W';
		temp_msg.operand[i++] = 'o';
		temp_msg.operand[i++] = 'r';
		temp_msg.operand[i++] = 'l';
		temp_msg.operand[i++] = 'd';
		temp_msg.frame_size = i + 2;
		hdmi_msm_cec_msg_send(&temp_msg);
		break;
	case 0x080:
		/* Routing Change cmd */
	case 0x086:
		/* Set Stream Path */
		DEV_INFO("Recvd Set Stream\n");
		memset(&temp_msg, 0x00, sizeof(struct hdmi_msm_cec_msg));
		temp_msg.sender_id = 0x4;

		/*Broadcast this message*/
		temp_msg.recvr_id = 0xf;
		i = 0;
		temp_msg.opcode = 0x82; /* Active Source */
		temp_msg.operand[i++] = 0x10;
		temp_msg.operand[i++] = 0x00;
		temp_msg.frame_size = i + 2;
		hdmi_msm_cec_msg_send(&temp_msg);

		/*
		 * sending <Image View On> message
		 */
		memset(&temp_msg, 0x00, sizeof(struct hdmi_msm_cec_msg));
		temp_msg.sender_id = 0x4;
		temp_msg.recvr_id = hdmi_msm_state->cec_queue_wr->sender_id;
		i = 0;
		/* opcode for Image View On */
		temp_msg.opcode = 0x04;
		temp_msg.frame_size = i + 2;
		hdmi_msm_cec_msg_send(&temp_msg);
		break;
	default:
		DEV_INFO("Recvd an unknown cmd = [%u]\n",
			hdmi_msm_state->cec_queue_wr->opcode);
#ifdef __SEND_ABORT__
		memset(&temp_msg, 0x00, sizeof(struct hdmi_msm_cec_msg));
		temp_msg.sender_id = 0x4;
		temp_msg.recvr_id = hdmi_msm_state->cec_queue_wr->sender_id;
		i = 0;
		/* opcode for feature abort */
		temp_msg.opcode = 0x00;
		temp_msg.operand[i++] =
			hdmi_msm_state->cec_queue_wr->opcode;
		/*reason for abort = "Unrecognized opcode" */
		temp_msg.operand[i++] = 0x00;
		temp_msg.frame_size = i + 2;
		hdmi_msm_cec_msg_send(&temp_msg);
		break;
#else
		memset(&temp_msg, 0x00, sizeof(struct hdmi_msm_cec_msg));
		temp_msg.sender_id = 0x4;
		temp_msg.recvr_id = hdmi_msm_state->cec_queue_wr->sender_id;
		i = 0;
		/* OSD String */
		temp_msg.opcode = 0x64;
		temp_msg.operand[i++] = 0x0;
		temp_msg.operand[i++] = 'H';
		temp_msg.operand[i++] = 'e';
		temp_msg.operand[i++] = 'l';
		temp_msg.operand[i++] = 'l';
		temp_msg.operand[i++] = 'o';
		temp_msg.operand[i++] = ' ';
		temp_msg.operand[i++] = 'W';
		temp_msg.operand[i++] = 'o';
		temp_msg.operand[i++] = 'r';
		temp_msg.operand[i++] = 'l';
		temp_msg.operand[i++] = 'd';
		temp_msg.frame_size = i + 2;
		hdmi_msm_cec_msg_send(&temp_msg);
		break;
#endif /* __SEND_ABORT__ */
	}

#endif /* DRVR_ONLY_CECT_NO_DAEMON */
	mutex_lock(&hdmi_msm_state_mutex);
	hdmi_msm_state->cec_queue_wr++;
	if (hdmi_msm_state->cec_queue_wr == CEC_QUEUE_END)
		hdmi_msm_state->cec_queue_wr = hdmi_msm_state->cec_queue_start;
	if (hdmi_msm_state->cec_queue_wr == hdmi_msm_state->cec_queue_rd)
		hdmi_msm_state->cec_queue_full = true;
	mutex_unlock(&hdmi_msm_state_mutex);
	DEV_DBG("Exiting %s()\n", __func__);
}

void hdmi_msm_cec_one_touch_play(void)
{
	struct hdmi_msm_cec_msg temp_msg;
	uint32 i = 0;
	memset(&temp_msg, 0x00, sizeof(struct hdmi_msm_cec_msg));
	temp_msg.sender_id = 0x4;
	/*
	 * Broadcast this message
	 */
	temp_msg.recvr_id = 0xf;
	i = 0;
	/* Active Source */
	temp_msg.opcode = 0x82;
	temp_msg.operand[i++] = 0x10;
	temp_msg.operand[i++] = 0x00;
	/*temp_msg.operand[i++] = 0x04;*/
	temp_msg.frame_size = i + 2;
	hdmi_msm_cec_msg_send(&temp_msg);
	/*
	 * sending <Image View On> message
	 */
	memset(&temp_msg, 0x00, sizeof(struct hdmi_msm_cec_msg));
	temp_msg.sender_id = 0x4;
	temp_msg.recvr_id = hdmi_msm_state->cec_queue_wr->sender_id;
	i = 0;
	/* Image View On */
	temp_msg.opcode = 0x04;
	temp_msg.frame_size = i + 2;
	hdmi_msm_cec_msg_send(&temp_msg);

}
#endif /* CONFIG_FB_MSM_HDMI_MSM_PANEL_CEC_SUPPORT */

uint32 hdmi_msm_get_io_base(void)
{
	return (uint32)MSM_HDMI_BASE;
}
EXPORT_SYMBOL(hdmi_msm_get_io_base);

/* Table indicating the video format supported by the HDMI TX Core v1.0 */
/* Valid Pixel-Clock rates: 25.2MHz, 27MHz, 27.03MHz, 74.25MHz, 148.5MHz */
static void hdmi_msm_setup_video_mode_lut(void)
{
	HDMI_SETUP_LUT(640x480p60_4_3);
	HDMI_SETUP_LUT(720x480p60_4_3);
	HDMI_SETUP_LUT(720x480p60_16_9);
	HDMI_SETUP_LUT(1280x720p60_16_9);
	HDMI_SETUP_LUT(1920x1080i60_16_9);
	HDMI_SETUP_LUT(1440x480i60_4_3);
	HDMI_SETUP_LUT(1440x480i60_16_9);
	HDMI_SETUP_LUT(1920x1080p60_16_9);
	HDMI_SETUP_LUT(720x576p50_4_3);
	HDMI_SETUP_LUT(720x576p50_16_9);
	HDMI_SETUP_LUT(1280x720p50_16_9);
	HDMI_SETUP_LUT(1440x576i50_4_3);
	HDMI_SETUP_LUT(1440x576i50_16_9);
	HDMI_SETUP_LUT(1920x1080p50_16_9);
	HDMI_SETUP_LUT(1920x1080p24_16_9);
	HDMI_SETUP_LUT(1920x1080p25_16_9);
	HDMI_SETUP_LUT(1920x1080p30_16_9);
}

#ifdef PORT_DEBUG
const char *hdmi_msm_name(uint32 offset)
{
	switch (offset) {
	case 0x0000: return "CTRL";
	case 0x0020: return "AUDIO_PKT_CTRL1";
	case 0x0024: return "ACR_PKT_CTRL";
	case 0x0028: return "VBI_PKT_CTRL";
	case 0x002C: return "INFOFRAME_CTRL0";
#ifdef CONFIG_FB_MSM_HDMI_3D
	case 0x0034: return "GEN_PKT_CTRL";
#endif
	case 0x003C: return "ACP";
	case 0x0040: return "GC";
	case 0x0044: return "AUDIO_PKT_CTRL2";
	case 0x0048: return "ISRC1_0";
	case 0x004C: return "ISRC1_1";
	case 0x0050: return "ISRC1_2";
	case 0x0054: return "ISRC1_3";
	case 0x0058: return "ISRC1_4";
	case 0x005C: return "ISRC2_0";
	case 0x0060: return "ISRC2_1";
	case 0x0064: return "ISRC2_2";
	case 0x0068: return "ISRC2_3";
	case 0x006C: return "AVI_INFO0";
	case 0x0070: return "AVI_INFO1";
	case 0x0074: return "AVI_INFO2";
	case 0x0078: return "AVI_INFO3";
#ifdef CONFIG_FB_MSM_HDMI_3D
	case 0x0084: return "GENERIC0_HDR";
	case 0x0088: return "GENERIC0_0";
	case 0x008C: return "GENERIC0_1";
#endif
	case 0x00C4: return "ACR_32_0";
	case 0x00C8: return "ACR_32_1";
	case 0x00CC: return "ACR_44_0";
	case 0x00D0: return "ACR_44_1";
	case 0x00D4: return "ACR_48_0";
	case 0x00D8: return "ACR_48_1";
	case 0x00E4: return "AUDIO_INFO0";
	case 0x00E8: return "AUDIO_INFO1";
#ifdef CONFIG_FB_MSM_HDMI_MSM_PANEL_HDCP_SUPPORT
	case 0x0110: return "HDCP_CTRL";
	case 0x0114: return "HDCP_DEBUG_CTRL";
	case 0x0118: return "HDCP_INT_CTRL";
	case 0x011C: return "HDCP_LINK0_STATUS";
	case 0x012C: return "HDCP_ENTROPY_CTRL0";
	case 0x0130: return "HDCP_RESET";
	case 0x0134: return "HDCP_RCVPORT_DATA0";
	case 0x0138: return "HDCP_RCVPORT_DATA1";
	case 0x013C: return "HDCP_RCVPORT_DATA2";
	case 0x0144: return "HDCP_RCVPORT_DATA3";
	case 0x0148: return "HDCP_RCVPORT_DATA4";
	case 0x014C: return "HDCP_RCVPORT_DATA5";
	case 0x0150: return "HDCP_RCVPORT_DATA6";
	case 0x0168: return "HDCP_RCVPORT_DATA12";
#endif /* CONFIG_FB_MSM_HDMI_MSM_PANEL_HDCP_SUPPORT */
	case 0x01D0: return "AUDIO_CFG";
	case 0x0208: return "USEC_REFTIMER";
	case 0x020C: return "DDC_CTRL";
	case 0x0214: return "DDC_INT_CTRL";
	case 0x0218: return "DDC_SW_STATUS";
	case 0x021C: return "DDC_HW_STATUS";
	case 0x0220: return "DDC_SPEED";
	case 0x0224: return "DDC_SETUP";
	case 0x0228: return "DDC_TRANS0";
	case 0x022C: return "DDC_TRANS1";
	case 0x0238: return "DDC_DATA";
	case 0x0250: return "HPD_INT_STATUS";
	case 0x0254: return "HPD_INT_CTRL";
	case 0x0258: return "HPD_CTRL";
#ifdef CONFIG_FB_MSM_HDMI_MSM_PANEL_HDCP_SUPPORT
	case 0x025C: return "HDCP_ENTROPY_CTRL1";
#endif /* CONFIG_FB_MSM_HDMI_MSM_PANEL_HDCP_SUPPORT */
	case 0x027C: return "DDC_REF";
#ifdef CONFIG_FB_MSM_HDMI_MSM_PANEL_HDCP_SUPPORT
	case 0x0284: return "HDCP_SW_UPPER_AKSV";
	case 0x0288: return "HDCP_SW_LOWER_AKSV";
#endif /* CONFIG_FB_MSM_HDMI_MSM_PANEL_HDCP_SUPPORT */
	case 0x02B4: return "ACTIVE_H";
	case 0x02B8: return "ACTIVE_V";
	case 0x02BC: return "ACTIVE_V_F2";
	case 0x02C0: return "TOTAL";
	case 0x02C4: return "V_TOTAL_F2";
	case 0x02C8: return "FRAME_CTRL";
	case 0x02CC: return "AUD_INT";
	case 0x0300: return "PHY_REG0";
	case 0x0304: return "PHY_REG1";
	case 0x0308: return "PHY_REG2";
	case 0x030C: return "PHY_REG3";
	case 0x0310: return "PHY_REG4";
	case 0x0314: return "PHY_REG5";
	case 0x0318: return "PHY_REG6";
	case 0x031C: return "PHY_REG7";
	case 0x0320: return "PHY_REG8";
	case 0x0324: return "PHY_REG9";
	case 0x0328: return "PHY_REG10";
	case 0x032C: return "PHY_REG11";
	case 0x0330: return "PHY_REG12";
	default: return "???";
	}
}

void hdmi_outp(uint32 offset, uint32 value)
{
	uint32 in_val;

	outpdw(MSM_HDMI_BASE+offset, value);
	in_val = inpdw(MSM_HDMI_BASE+offset);
	DEV_DBG("HDMI[%04x] => %08x [%08x] %s\n",
		offset, value, in_val, hdmi_msm_name(offset));
}

uint32 hdmi_inp(uint32 offset)
{
	uint32 value = inpdw(MSM_HDMI_BASE+offset);
	DEV_DBG("HDMI[%04x] <= %08x %s\n",
		offset, value, hdmi_msm_name(offset));
	return value;
}
#endif /* DEBUG */

static void hdmi_msm_turn_on(void);
static int hdmi_msm_audio_off(void);
static int hdmi_msm_read_edid(void);
static void hdmi_msm_hpd_off(void);

static void hdmi_msm_hpd_state_work(struct work_struct *work)
{
	boolean hpd_state;
	char *envp[2];

	if (!hdmi_msm_state || !hdmi_msm_state->hpd_initialized ||
		!MSM_HDMI_BASE) {
		DEV_DBG("%s: ignored, probe failed\n", __func__);
		return;
	}
#ifdef CONFIG_SUSPEND
	mutex_lock(&hdmi_msm_state_mutex);
	if (hdmi_msm_state->pm_suspended) {
		mutex_unlock(&hdmi_msm_state_mutex);
		DEV_WARN("%s: ignored, pm_suspended\n", __func__);
		return;
	}
	mutex_unlock(&hdmi_msm_state_mutex);
#endif

	DEV_DBG("%s:Got interrupt\n", __func__);
	/* HPD_INT_STATUS[0x0250] */
	hpd_state = (HDMI_INP(0x0250) & 0x2) >> 1;
	mutex_lock(&external_common_state_hpd_mutex);
	mutex_lock(&hdmi_msm_state_mutex);
	if ((external_common_state->hpd_state != hpd_state) || (hdmi_msm_state->
			hpd_prev_state != external_common_state->hpd_state)) {
		external_common_state->hpd_state = hpd_state;
		hdmi_msm_state->hpd_prev_state =
				external_common_state->hpd_state;
		DEV_DBG("%s: state not stable yet, wait again (%d|%d|%d)\n",
			__func__, hdmi_msm_state->hpd_prev_state,
			external_common_state->hpd_state, hpd_state);
		mutex_unlock(&external_common_state_hpd_mutex);
		hdmi_msm_state->hpd_stable = 0;
		mutex_unlock(&hdmi_msm_state_mutex);
		mod_timer(&hdmi_msm_state->hpd_state_timer, jiffies + HZ/2);
		return;
	}
	mutex_unlock(&external_common_state_hpd_mutex);

	if (hdmi_msm_state->hpd_stable++) {
		mutex_unlock(&hdmi_msm_state_mutex);
		DEV_DBG("%s: no more timer, depending for IRQ now\n",
			__func__);
		return;
	}

	hdmi_msm_state->hpd_stable = 1;
	DEV_INFO("HDMI HPD: event detected\n");

	if (!hdmi_msm_state->hpd_cable_chg_detected) {
		mutex_unlock(&hdmi_msm_state_mutex);
		if (hpd_state) {
			if (!external_common_state->
					disp_mode_list.num_of_elements)
				hdmi_msm_read_edid();
			hdmi_msm_turn_on();
		}
	} else {
		hdmi_msm_state->hpd_cable_chg_detected = FALSE;
		mutex_unlock(&hdmi_msm_state_mutex);
		/* QDSP OFF preceding the HPD event notification */
		envp[0] = "HDCP_STATE=FAIL";
		envp[1] = NULL;
		DEV_INFO("HDMI HPD: QDSP OFF\n");
		kobject_uevent_env(external_common_state->uevent_kobj,
				   KOBJ_CHANGE, envp);
		if (hpd_state) {
			hdmi_msm_read_edid();
#ifdef CONFIG_FB_MSM_HDMI_MSM_PANEL_HDCP_SUPPORT
			hdmi_msm_state->reauth = FALSE ;
#endif
			/* Build EDID table */
			hdmi_msm_turn_on();
			DEV_INFO("HDMI HPD: sense CONNECTED: send ONLINE\n");
			kobject_uevent(external_common_state->uevent_kobj,
				KOBJ_ONLINE);
			hdmi_msm_hdcp_enable();
#ifndef CONFIG_FB_MSM_HDMI_MSM_PANEL_HDCP_SUPPORT
			/* Send Audio for HDMI Compliance Cases*/
			envp[0] = "HDCP_STATE=PASS";
			envp[1] = NULL;
			DEV_INFO("HDMI HPD: sense : send HDCP_PASS\n");
			kobject_uevent_env(external_common_state->uevent_kobj,
				KOBJ_CHANGE, envp);
#endif
		} else {
			DEV_INFO("HDMI HPD: sense DISCONNECTED: send OFFLINE\n"
				);
			kobject_uevent(external_common_state->uevent_kobj,
				KOBJ_OFFLINE);
		}
	}

	/* HPD_INT_CTRL[0x0254]
	 *   31:10 Reserved
	 *   9     RCV_PLUGIN_DET_MASK	receiver plug in interrupt mask.
	 *                              When programmed to 1,
	 *                              RCV_PLUGIN_DET_INT will toggle
	 *                              the interrupt line
	 *   8:6   Reserved
	 *   5     RX_INT_EN		Panel RX interrupt enable
	 *         0: Disable
	 *         1: Enable
	 *   4     RX_INT_ACK		WRITE ONLY. Panel RX interrupt
	 *                              ack
	 *   3     Reserved
	 *   2     INT_EN		Panel interrupt control
	 *         0: Disable
	 *         1: Enable
	 *   1     INT_POLARITY		Panel interrupt polarity
	 *         0: generate interrupt on disconnect
	 *         1: generate interrupt on connect
	 *   0     INT_ACK		WRITE ONLY. Panel interrupt ack */
	/* Set IRQ for HPD */
	HDMI_OUTP(0x0254, 4 | (hpd_state ? 0 : 2));
}

#ifdef CONFIG_FB_MSM_HDMI_MSM_PANEL_HDCP_SUPPORT
static void hdcp_deauthenticate(void);
static void hdmi_msm_hdcp_reauth_work(struct work_struct *work)
{
#ifdef CONFIG_SUSPEND
	mutex_lock(&hdmi_msm_state_mutex);
	if (hdmi_msm_state->pm_suspended) {
		mutex_unlock(&hdmi_msm_state_mutex);
		DEV_WARN("HDCP: deauthenticating skipped, pm_suspended\n");
		return;
	}
	mutex_unlock(&hdmi_msm_state_mutex);
#endif

	/* Don't process recursive actions */
	mutex_lock(&hdmi_msm_state_mutex);
	if (hdmi_msm_state->hdcp_activating) {
		mutex_unlock(&hdmi_msm_state_mutex);
		return;
	}
	mutex_unlock(&hdmi_msm_state_mutex);

	/*
	 * Reauth=>deauth, hdcp_auth
	 * hdcp_auth=>turn_on() which calls
	 * HDMI Core reset without informing the Audio QDSP
	 * this can do bad things to video playback on the HDTV
	 * Therefore, as surprising as it may sound do reauth
	 * only if the device is HDCP-capable
	 */
	if (external_common_state->present_hdcp) {
		hdcp_deauthenticate();
#ifdef SUPPORT_NON_HDCP_DEVICES
		if (bksv_error)
			mod_timer(&hdmi_msm_state->hdcp_timer,
						jiffies + HZ + HZ/2);
		else
			mod_timer(&hdmi_msm_state->hdcp_timer,
						jiffies + HZ/2);
#else
		mod_timer(&hdmi_msm_state->hdcp_timer, jiffies + HZ/2);
#endif
	}
}

static void hdmi_msm_hdcp_work(struct work_struct *work)
{
#ifdef SUPPORT_NON_HDCP_DEVICES
	int had_bksv_error = 0;
#endif

#ifdef CONFIG_SUSPEND
	mutex_lock(&hdmi_msm_state_mutex);
	if (hdmi_msm_state->pm_suspended) {
		mutex_unlock(&hdmi_msm_state_mutex);
		DEV_WARN("HDCP: Re-enable skipped, pm_suspended\n");
		return;
	}
	mutex_unlock(&hdmi_msm_state_mutex);
#endif

	/* Only re-enable if cable still connected */
	mutex_lock(&external_common_state_hpd_mutex);
	if (external_common_state->hpd_state &&
	    !(hdmi_msm_state->full_auth_done)) {
		mutex_unlock(&external_common_state_hpd_mutex);
		hdmi_msm_state->reauth = TRUE;

#ifdef SUPPORT_NON_HDCP_DEVICES
		/* Code to remove blinking effect.
		 *
		 * Save off any BKSV error and zero out the error now
		 * since the below calls may change the value again.
		 */
		had_bksv_error = bksv_error;
		bksv_error = 0;

		if (had_bksv_error) {
			DEV_DBG("Calling HDCP ENABLE\n");
			hdmi_msm_hdcp_enable();
		} else {
			DEV_DBG("Calling HDCP TURN ON\n");
			hdmi_msm_turn_on();
		}
#else
		hdmi_msm_turn_on();
#endif
	} else
		mutex_unlock(&external_common_state_hpd_mutex);
}
#endif /* CONFIG_FB_MSM_HDMI_MSM_PANEL_HDCP_SUPPORT */

static irqreturn_t hdmi_msm_isr(int irq, void *dev_id)
{
	uint32 hpd_int_status;
	uint32 hpd_int_ctrl;
#ifdef CONFIG_FB_MSM_HDMI_MSM_PANEL_CEC_SUPPORT
	uint32 cec_intr_status;
#endif
	uint32 ddc_int_ctrl;
	uint32 audio_int_val;
#ifdef CONFIG_FB_MSM_HDMI_MSM_PANEL_HDCP_SUPPORT
	uint32 hdcp_int_val;
	char *envp[2];
#endif /* CONFIG_FB_MSM_HDMI_MSM_PANEL_HDCP_SUPPORT */
	static uint32 fifo_urun_int_occurred;
	static uint32 sample_drop_int_occurred;
	const uint32 occurrence_limit = 5;

	if (!hdmi_msm_state || !hdmi_msm_state->hpd_initialized ||
		!MSM_HDMI_BASE) {
		DEV_DBG("ISR ignored, probe failed\n");
		return IRQ_HANDLED;
	}
#ifdef CONFIG_SUSPEND
	mutex_lock(&hdmi_msm_state_mutex);
	if (hdmi_msm_state->pm_suspended) {
		mutex_unlock(&hdmi_msm_state_mutex);
		DEV_WARN("ISR ignored, pm_suspended\n");
		return IRQ_HANDLED;
	}
	mutex_unlock(&hdmi_msm_state_mutex);
#endif

	/* Process HPD Interrupt */
	/* HDMI_HPD_INT_STATUS[0x0250] */
	hpd_int_status = HDMI_INP_ND(0x0250);
	/* HDMI_HPD_INT_CTRL[0x0254] */
	hpd_int_ctrl = HDMI_INP_ND(0x0254);
	if ((hpd_int_ctrl & (1 << 2)) && (hpd_int_status & (1 << 0))) {
		boolean cable_detected = (hpd_int_status & 2) >> 1;

		/* HDMI_HPD_INT_CTRL[0x0254] */
		/* Clear all interrupts, timer will turn IRQ back on
		 * Leaving the bit[2] on, else core goes off
		 * on getting HPD during power off
		 */
		HDMI_OUTP(0x0254, (1 << 2) | (1 << 0));

		DEV_DBG("%s: HPD IRQ, Ctrl=%04x, State=%04x\n", __func__,
			hpd_int_ctrl, hpd_int_status);
		mutex_lock(&hdmi_msm_state_mutex);
		hdmi_msm_state->hpd_cable_chg_detected = TRUE;

		/* ensure 2 readouts */
		hdmi_msm_state->hpd_prev_state = cable_detected ? 0 : 1;
		external_common_state->hpd_state = cable_detected ? 1 : 0;
		hdmi_msm_state->hpd_stable = 0;
		mod_timer(&hdmi_msm_state->hpd_state_timer, jiffies + HZ/2);
		mutex_unlock(&hdmi_msm_state_mutex);
		/*
		 * HDCP Compliance 1A-01:
		 * The Quantum Data Box 882 triggers two consecutive
		 * HPD events very close to each other as a part of this
		 * test which can trigger two parallel HDCP auth threads
		 * if HDCP authentication is going on and we get ISR
		 * then stop the authentication , rather than
		 * reauthenticating it again
		 */
		if (!(hdmi_msm_state->full_auth_done)) {
			DEV_DBG("%s getting hpd while authenticating\n",\
			    __func__);
			mutex_lock(&hdcp_auth_state_mutex);
			hdmi_msm_state->hpd_during_auth = TRUE;
			mutex_unlock(&hdcp_auth_state_mutex);
		}
		return IRQ_HANDLED;
	}

	/* Process DDC Interrupts */
	/* HDMI_DDC_INT_CTRL[0x0214] */
	ddc_int_ctrl = HDMI_INP_ND(0x0214);
	if ((ddc_int_ctrl & (1 << 2)) && (ddc_int_ctrl & (1 << 0))) {
		/* SW_DONE INT occured, clr it */
		HDMI_OUTP_ND(0x0214, ddc_int_ctrl | (1 << 1));
		complete(&hdmi_msm_state->ddc_sw_done);
		return IRQ_HANDLED;
	}

	/* FIFO Underrun Int is enabled */
	/* HDMI_AUD_INT[0x02CC]
	 *   [3] AUD_SAM_DROP_MASK [R/W]
	 *   [2] AUD_SAM_DROP_ACK [W], AUD_SAM_DROP_INT [R]
	 *   [1] AUD_FIFO_URUN_MASK [R/W]
	 *   [0] AUD_FIFO_URUN_ACK [W], AUD_FIFO_URUN_INT [R] */
	audio_int_val = HDMI_INP_ND(0x02CC);
	if ((audio_int_val & (1 << 1)) && (audio_int_val & (1 << 0))) {
		/* FIFO Underrun occured, clr it */
		HDMI_OUTP(0x02CC, audio_int_val | (1 << 0));

		++fifo_urun_int_occurred;
		DEV_INFO("HDMI AUD_FIFO_URUN: %d\n", fifo_urun_int_occurred);

		if (fifo_urun_int_occurred >= occurrence_limit) {
			HDMI_OUTP(0x02CC, HDMI_INP(0x02CC) & ~(1 << 1));
			DEV_INFO("HDMI AUD_FIFO_URUN: INT has been disabled "
				"by the ISR after %d occurences...\n",
				fifo_urun_int_occurred);
		}
		return IRQ_HANDLED;
	}

	/* Audio Sample Drop int is enabled */
	if ((audio_int_val & (1 << 3)) && (audio_int_val & (1 << 2))) {
		/* Audio Sample Drop occured, clr it */
		HDMI_OUTP(0x02CC, audio_int_val | (1 << 2));
		DEV_DBG("%s: AUD_SAM_DROP", __func__);

		++sample_drop_int_occurred;
		if (sample_drop_int_occurred >= occurrence_limit) {
			HDMI_OUTP(0x02CC, HDMI_INP(0x02CC) & ~(1 << 3));
			DEV_INFO("HDMI AUD_SAM_DROP: INT has been disabled "
				"by the ISR after %d occurences...\n",
				sample_drop_int_occurred);
		}
		return IRQ_HANDLED;
	}

#ifdef CONFIG_FB_MSM_HDMI_MSM_PANEL_HDCP_SUPPORT
	/* HDCP_INT_CTRL[0x0118]
	 *    [0] AUTH_SUCCESS_INT	[R]	HDCP Authentication Success
	 *		interrupt status
	 *    [1] AUTH_SUCCESS_ACK	[W]	Acknowledge bit for HDCP
	 *		Authentication Success bit - write 1 to clear
	 *    [2] AUTH_SUCCESS_MASK	[R/W]	Mask bit for HDCP Authentication
	 *		Success interrupt - set to 1 to enable interrupt */
	hdcp_int_val = HDMI_INP_ND(0x0118);
	if ((hdcp_int_val & (1 << 2)) && (hdcp_int_val & (1 << 0))) {
		/* AUTH_SUCCESS_INT */
		HDMI_OUTP(0x0118, (hdcp_int_val | (1 << 1)) & ~(1 << 0));
		DEV_INFO("HDCP: AUTH_SUCCESS_INT received\n");
		complete_all(&hdmi_msm_state->hdcp_success_done);
		return IRQ_HANDLED;
	}
	/*    [4] AUTH_FAIL_INT		[R]	HDCP Authentication Lost
	 *		interrupt Status
	 *    [5] AUTH_FAIL_ACK		[W]	Acknowledge bit for HDCP
	 *		Authentication Lost bit - write 1 to clear
	 *    [6] AUTH_FAIL_MASK	[R/W]	Mask bit fo HDCP Authentication
	 *		Lost interrupt set to 1 to enable interrupt
	 *    [7] AUTH_FAIL_INFO_ACK	[W]	Acknowledge bit for HDCP
	 *		Authentication Failure Info field - write 1 to clear */
	if ((hdcp_int_val & (1 << 6)) && (hdcp_int_val & (1 << 4))) {
		/* AUTH_FAIL_INT */
		/* Clear and Disable */
		HDMI_OUTP(0x0118, (hdcp_int_val | (1 << 5))
			& ~((1 << 6) | (1 << 4)));
		DEV_INFO("HDCP: AUTH_FAIL_INT received, LINK0_STATUS=0x%08x\n",
			HDMI_INP_ND(0x011C));
		if (hdmi_msm_state->full_auth_done) {
			envp[0] = "HDCP_STATE=FAIL";
			envp[1] = NULL;
			DEV_INFO("HDMI HPD:QDSP OFF\n");
			kobject_uevent_env(external_common_state->uevent_kobj,
			KOBJ_CHANGE, envp);
			mutex_lock(&hdcp_auth_state_mutex);
			hdmi_msm_state->full_auth_done = FALSE;
			mutex_unlock(&hdcp_auth_state_mutex);
			/* Calling reauth only when authentication
			 * is sucessful or else we always go into
			 * the reauth loop
			 */
			queue_work(hdmi_work_queue,
			    &hdmi_msm_state->hdcp_reauth_work);
		}
		mutex_lock(&hdcp_auth_state_mutex);
		/* This flag prevents other threads from re-authenticating
		 * after we've just authenticated (i.e., finished part3)
		 */
		hdmi_msm_state->full_auth_done = FALSE;

		mutex_unlock(&hdcp_auth_state_mutex);
		DEV_DBG("calling reauthenticate from %s HDCP FAIL INT ",
		    __func__);

<<<<<<< HEAD
#ifdef SUPPORT_NON_HDCP_DEVICES
		/* Clear AUTH_FAIL_INFO as well */
		HDMI_OUTP(0x0118, (hdcp_int_val | (1 << 7)));
#endif

=======
		/* Clear AUTH_FAIL_INFO as well */
		HDMI_OUTP(0x0118, (hdcp_int_val | (1 << 7)));
>>>>>>> 645e15d2
		return IRQ_HANDLED;
	}
	/*    [8] DDC_XFER_REQ_INT	[R]	HDCP DDC Transfer Request
	 *		interrupt status
	 *    [9] DDC_XFER_REQ_ACK	[W]	Acknowledge bit for HDCP DDC
	 *		Transfer Request bit - write 1 to clear
	 *   [10] DDC_XFER_REQ_MASK	[R/W]	Mask bit for HDCP DDC Transfer
	 *		Request interrupt - set to 1 to enable interrupt */
	if ((hdcp_int_val & (1 << 10)) && (hdcp_int_val & (1 << 8))) {
		/* DDC_XFER_REQ_INT */
		HDMI_OUTP_ND(0x0118, (hdcp_int_val | (1 << 9)) & ~(1 << 8));
		if (!(hdcp_int_val & (1 << 12)))
			return IRQ_HANDLED;
	}
	/*   [12] DDC_XFER_DONE_INT	[R]	HDCP DDC Transfer done interrupt
	 *		status
	 *   [13] DDC_XFER_DONE_ACK	[W]	Acknowledge bit for HDCP DDC
	 *		Transfer done bit - write 1 to clear
	 *   [14] DDC_XFER_DONE_MASK	[R/W]	Mask bit for HDCP DDC Transfer
	 *		done interrupt - set to 1 to enable interrupt */
	if ((hdcp_int_val & (1 << 14)) && (hdcp_int_val & (1 << 12))) {
		/* DDC_XFER_DONE_INT */
		HDMI_OUTP_ND(0x0118, (hdcp_int_val | (1 << 13)) & ~(1 << 12));
		DEV_INFO("HDCP: DDC_XFER_DONE received\n");
		return IRQ_HANDLED;
	}
#endif /* CONFIG_FB_MSM_HDMI_MSM_PANEL_HDCP_SUPPORT */

#ifdef CONFIG_FB_MSM_HDMI_MSM_PANEL_CEC_SUPPORT
	/* Process CEC Interrupt */
	/* HDMI_MSM_CEC_INT[0x029C] */
	cec_intr_status = HDMI_INP_ND(0x029C);

	DEV_DBG("cec interrupt status is [%u]\n", cec_intr_status);

	if (HDMI_MSM_CEC_FRAME_WR_SUCCESS(cec_intr_status)) {
		DEV_DBG("CEC_IRQ_FRAME_WR_DONE\n");
		HDMI_OUTP(0x029C, cec_intr_status |
			HDMI_MSM_CEC_INT_FRAME_WR_DONE_ACK);
		mutex_lock(&hdmi_msm_state_mutex);
		hdmi_msm_state->cec_frame_wr_status |= CEC_STATUS_WR_DONE;
		mutex_unlock(&hdmi_msm_state_mutex);
		complete(&hdmi_msm_state->cec_frame_wr_done);
		return IRQ_HANDLED;
	}
	if ((cec_intr_status & (1 << 2)) && (cec_intr_status & (1 << 3))) {
		DEV_DBG("CEC_IRQ_FRAME_ERROR\n");
#ifdef TOGGLE_CEC_HARDWARE_FSM
		/* Toggle CEC hardware FSM */
		HDMI_OUTP(0x028C, 0x0);
		HDMI_OUTP(0x028C, HDMI_MSM_CEC_CTRL_ENABLE);
#endif
		HDMI_OUTP(0x029C, cec_intr_status);
		mutex_lock(&hdmi_msm_state_mutex);
		hdmi_msm_state->cec_frame_wr_status |= CEC_STATUS_WR_ERROR;
		mutex_unlock(&hdmi_msm_state_mutex);
		complete(&hdmi_msm_state->cec_frame_wr_done);
		return IRQ_HANDLED;
	}

	if ((cec_intr_status & (1 << 4)) && (cec_intr_status & (1 << 5)))
		DEV_DBG("CEC_IRQ_MONITOR\n");

	if ((cec_intr_status & (1 << 6)) && (cec_intr_status & (1 << 7))) {
		DEV_DBG("CEC_IRQ_FRAME_RD_DONE\n");
		HDMI_OUTP(0x029C, cec_intr_status |
			HDMI_MSM_CEC_INT_FRAME_RD_DONE_ACK);
		hdmi_msm_cec_msg_recv();

#ifdef TOGGLE_CEC_HARDWARE_FSM
		if (!msg_send_complete)
			msg_recv_complete = FALSE;
		else {
			/* Toggle CEC hardware FSM */
			HDMI_OUTP(0x028C, 0x0);
			HDMI_OUTP(0x028C, HDMI_MSM_CEC_CTRL_ENABLE);
		}
#endif

		return IRQ_HANDLED;
	}
#endif /* CONFIG_FB_MSM_HDMI_MSM_PANEL_CEC_SUPPORT */

	DEV_DBG("%s: HPD<Ctrl=%04x, State=%04x>, ddc_int_ctrl=%04x, "
		"aud_int=%04x, cec_intr_status=%04x\n", __func__, hpd_int_ctrl,
		hpd_int_status, ddc_int_ctrl, audio_int_val,
		HDMI_INP_ND(0x029C));

	return IRQ_HANDLED;
}

static int check_hdmi_features(void)
{
	/* RAW_FEAT_CONFIG_ROW0_LSB */
	uint32 val = inpdw(QFPROM_BASE + 0x0238);
	/* HDMI_DISABLE */
	boolean hdmi_disabled = (val & 0x00200000) >> 21;
	/* HDCP_DISABLE */
	boolean hdcp_disabled = (val & 0x00400000) >> 22;

	DEV_DBG("Features <val:0x%08x, HDMI:%s, HDCP:%s>\n", val,
		hdmi_disabled ? "OFF" : "ON", hdcp_disabled ? "OFF" : "ON");
	if (hdmi_disabled) {
		DEV_ERR("ERROR: HDMI disabled\n");
		return -ENODEV;
	}

	if (hdcp_disabled)
		DEV_WARN("WARNING: HDCP disabled\n");

	return 0;
}

static boolean hdmi_msm_has_hdcp(void)
{
	/* RAW_FEAT_CONFIG_ROW0_LSB, HDCP_DISABLE */
	return (inpdw(QFPROM_BASE + 0x0238) & 0x00400000) ? FALSE : TRUE;
}

static boolean hdmi_msm_is_power_on(void)
{
	/* HDMI_CTRL, ENABLE */
	return (HDMI_INP_ND(0x0000) & 0x00000001) ? TRUE : FALSE;
}

/* 1.2.1.2.1 DVI Operation
 * HDMI compliance requires the HDMI core to support DVI as well. The
 * HDMI core also supports DVI. In DVI operation there are no preambles
 * and guardbands transmitted. THe TMDS encoding of video data remains
 * the same as HDMI. There are no VBI or audio packets transmitted. In
 * order to enable DVI mode in HDMI core, HDMI_DVI_SEL field of
 * HDMI_CTRL register needs to be programmed to 0. */
static boolean hdmi_msm_is_dvi_mode(void)
{
	/* HDMI_CTRL, HDMI_DVI_SEL */
	return (HDMI_INP_ND(0x0000) & 0x00000002) ? FALSE : TRUE;
}

void hdmi_msm_set_mode(boolean power_on)
{
	uint32 reg_val = 0;
	if (power_on) {
		/* ENABLE */
		reg_val |= 0x00000001; /* Enable the block */
		if (external_common_state->hdmi_sink == 0) {
			/* HDMI_DVI_SEL */
			reg_val |= 0x00000002;
			if (external_common_state->present_hdcp)
#ifdef SUPPORT_NON_HDCP_DEVICES
				/* Disable Encryption */
				reg_val |= 0x00000002;
#else
				/* HDMI Encryption */
				reg_val |= 0x00000004;
#endif
			/* HDMI_CTRL */
			HDMI_OUTP(0x0000, reg_val);
			/* HDMI_DVI_SEL */
			reg_val &= ~0x00000002;
		} else {
#ifdef SUPPORT_NON_HDCP_DEVICES
			/* HDMI_Encryption_OFF */
			reg_val |= 0x00000002;
#else
			if (external_common_state->present_hdcp)
				/* HDMI_Encryption_ON */
				reg_val |= 0x00000006;
			else
				reg_val |= 0x00000002;
#endif
		}
	} else
		reg_val = 0x00000002;

	/* HDMI_CTRL */
	HDMI_OUTP(0x0000, reg_val);
	DEV_DBG("HDMI Core: %s\n", power_on ? "Enable" : "Disable");
}

static void msm_hdmi_init_ddc(void)
{
	/* 0x0220 HDMI_DDC_SPEED
	   [31:16] PRESCALE prescale = (m * xtal_frequency) /
		(desired_i2c_speed), where m is multiply
		factor, default: m = 1
	   [1:0]   THRESHOLD Select threshold to use to determine whether value
		sampled on SDA is a 1 or 0. Specified in terms of the ratio
		between the number of sampled ones and the total number of times
		SDA is sampled.
		* 0x0: >0
		* 0x1: 1/4 of total samples
		* 0x2: 1/2 of total samples
		* 0x3: 3/4 of total samples */
	/* Configure the Pre-Scale multiplier
	 * Configure the Threshold */
	HDMI_OUTP_ND(0x0220, (10 << 16) | (2 << 0));

	/*
	 * 0x0224 HDMI_DDC_SETUP
	 * Setting 31:24 bits : Time units to wait before timeout
	 * when clock is being stalled by external sink device
	 */
	HDMI_OUTP_ND(0x0224, 0xff000000);

	/* 0x027C HDMI_DDC_REF
	   [6] REFTIMER_ENABLE	Enable the timer
		* 0: Disable
		* 1: Enable
	   [15:0] REFTIMER	Value to set the register in order to generate
		DDC strobe. This register counts on HDCP application clock */
	/* Enable reference timer
	 * 27 micro-seconds */
	HDMI_OUTP_ND(0x027C, (1 << 16) | (27 << 0));
}

static int hdmi_msm_ddc_clear_irq(const char *what)
{
	const uint32 time_out = 0xFFFF;
	uint32 time_out_count, reg_val;

	/* clear pending and enable interrupt */
	time_out_count = time_out;
	do {
		--time_out_count;
		/* HDMI_DDC_INT_CTRL[0x0214]
		   [2] SW_DONE_MK Mask bit for SW_DONE_INT. Set to 1 to enable
		       interrupt.
		   [1] SW_DONE_ACK WRITE ONLY. Acknowledge bit for SW_DONE_INT.
		       Write 1 to clear interrupt.
		   [0] SW_DONE_INT READ ONLY. SW_DONE interrupt status */
		/* Clear and Enable DDC interrupt */
		/* Write */
		HDMI_OUTP_ND(0x0214, (1 << 2) | (1 << 1));
		/* Read back */
		reg_val = HDMI_INP_ND(0x0214);
	} while ((reg_val & 0x1) && time_out_count);
	if (!time_out_count) {
		DEV_ERR("%s[%s]: timedout\n", __func__, what);
		return -ETIMEDOUT;
	}

	return 0;
}

#ifdef CONFIG_FB_MSM_HDMI_MSM_PANEL_HDCP_SUPPORT
static int hdmi_msm_ddc_write(uint32 dev_addr, uint32 offset,
	const uint8 *data_buf, uint32 data_len, const char *what)
{
	uint32 reg_val, ndx;
	int status = 0, retry = 10;
	uint32 time_out_count;

	if (NULL == data_buf) {
		status = -EINVAL;
		DEV_ERR("%s[%s]: invalid input paramter\n", __func__, what);
		goto error;
	}

again:
	status = hdmi_msm_ddc_clear_irq(what);
	if (status)
		goto error;

	/* Ensure Device Address has LSB set to 0 to indicate Slave addr read */
	dev_addr &= 0xFE;

	/* 0x0238 HDMI_DDC_DATA
	   [31] INDEX_WRITE WRITE ONLY. To write index field, set this bit to
		1 while writing HDMI_DDC_DATA.
	   [23:16] INDEX Use to set index into DDC buffer for next read or
		current write, or to read index of current read or next write.
		Writable only when INDEX_WRITE=1.
	   [15:8] DATA Use to fill or read the DDC buffer
	   [0] DATA_RW Select whether buffer access will be a read or write.
		For writes, address auto-increments on write to HDMI_DDC_DATA.
		For reads, address autoincrements on reads to HDMI_DDC_DATA.
		* 0: Write
		* 1: Read */

	/* 1. Write to HDMI_I2C_DATA with the following fields set in order to
	 *    handle portion #1
	 *    DATA_RW = 0x1 (write)
	 *    DATA = linkAddress (primary link address and writing)
	 *    INDEX = 0x0 (initial offset into buffer)
	 *    INDEX_WRITE = 0x1 (setting initial offset) */
	HDMI_OUTP_ND(0x0238, (0x1UL << 31) | (dev_addr << 8));

	/* 2. Write to HDMI_I2C_DATA with the following fields set in order to
	 *    handle portion #2
	 *    DATA_RW = 0x0 (write)
	 *    DATA = offsetAddress
	 *    INDEX = 0x0
	 *    INDEX_WRITE = 0x0 (auto-increment by hardware) */
	HDMI_OUTP_ND(0x0238, offset << 8);

	/* 3. Write to HDMI_I2C_DATA with the following fields set in order to
	 *    handle portion #3
	 *    DATA_RW = 0x0 (write)
	 *    DATA = data_buf[ndx]
	 *    INDEX = 0x0
	 *    INDEX_WRITE = 0x0 (auto-increment by hardware) */
	for (ndx = 0; ndx < data_len; ++ndx)
		HDMI_OUTP_ND(0x0238, ((uint32)data_buf[ndx]) << 8);

	/* Data setup is complete, now setup the transaction characteristics */

	/* 0x0228 HDMI_DDC_TRANS0
	   [23:16] CNT0 Byte count for first transaction (excluding the first
		byte, which is usually the address).
	   [13] STOP0 Determines whether a stop bit will be sent after the first
		transaction
		* 0: NO STOP
		* 1: STOP
	   [12] START0 Determines whether a start bit will be sent before the
		first transaction
		* 0: NO START
		* 1: START
	   [8] STOP_ON_NACK0 Determines whether the current transfer will stop
		if a NACK is received during the first transaction (current
		transaction always stops).
		* 0: STOP CURRENT TRANSACTION, GO TO NEXT TRANSACTION
		* 1: STOP ALL TRANSACTIONS, SEND STOP BIT
	   [0] RW0 Read/write indicator for first transaction - set to 0 for
		write, 1 for read. This bit only controls HDMI_DDC behaviour -
		the R/W bit in the transaction is programmed into the DDC buffer
		as the LSB of the address byte.
		* 0: WRITE
		* 1: READ */

	/* 4. Write to HDMI_I2C_TRANSACTION0 with the following fields set in
	      order to handle characteristics of portion #1 and portion #2
	 *    RW0 = 0x0 (write)
	 *    START0 = 0x1 (insert START bit)
	 *    STOP0 = 0x0 (do NOT insert STOP bit)
	 *    CNT0 = 0x1 (single byte transaction excluding address) */
	HDMI_OUTP_ND(0x0228, (1 << 12) | (1 << 16));

	/* 0x022C HDMI_DDC_TRANS1
	  [23:16] CNT1 Byte count for second transaction (excluding the first
		byte, which is usually the address).
	  [13] STOP1 Determines whether a stop bit will be sent after the second
		transaction
		* 0: NO STOP
		* 1: STOP
	  [12] START1 Determines whether a start bit will be sent before the
		second transaction
		* 0: NO START
		* 1: START
	  [8] STOP_ON_NACK1 Determines whether the current transfer will stop if
		a NACK is received during the second transaction (current
		transaction always stops).
		* 0: STOP CURRENT TRANSACTION, GO TO NEXT TRANSACTION
		* 1: STOP ALL TRANSACTIONS, SEND STOP BIT
	  [0] RW1 Read/write indicator for second transaction - set to 0 for
		write, 1 for read. This bit only controls HDMI_DDC behaviour -
		the R/W bit in the transaction is programmed into the DDC buffer
		as the LSB of the address byte.
		* 0: WRITE
		* 1: READ */

	/* 5. Write to HDMI_I2C_TRANSACTION1 with the following fields set in
	      order to handle characteristics of portion #3
	 *    RW1 = 0x1 (read)
	 *    START1 = 0x1 (insert START bit)
	 *    STOP1 = 0x1 (insert STOP bit)
	 *    CNT1 = data_len   (0xN (write N bytes of data))
	 *    Byte count for second transition (excluding the first
	 *    Byte which is usually the address) */
	HDMI_OUTP_ND(0x022C, (1 << 13) | ((data_len-1) << 16));

	/* Trigger the I2C transfer */
	/* 0x020C HDMI_DDC_CTRL
	   [21:20] TRANSACTION_CNT
		Number of transactions to be done in current transfer.
		* 0x0: transaction0 only
		* 0x1: transaction0, transaction1
		* 0x2: transaction0, transaction1, transaction2
		* 0x3: transaction0, transaction1, transaction2, transaction3
	   [3] SW_STATUS_RESET
		Write 1 to reset HDMI_DDC_SW_STATUS flags, will reset SW_DONE,
		ABORTED, TIMEOUT, SW_INTERRUPTED, BUFFER_OVERFLOW,
		STOPPED_ON_NACK, NACK0, NACK1, NACK2, NACK3
	   [2] SEND_RESET Set to 1 to send reset sequence (9 clocks with no
		data) at start of transfer.  This sequence is sent after GO is
		written to 1, before the first transaction only.
	   [1] SOFT_RESET Write 1 to reset DDC controller
	   [0] GO WRITE ONLY. Write 1 to start DDC transfer. */

	/* 6. Write to HDMI_I2C_CONTROL to kick off the hardware.
	 *    Note that NOTHING has been transmitted on the DDC lines up to this
	 *    point.
	 *    TRANSACTION_CNT = 0x1 (execute transaction0 followed by
	 *    transaction1)
	 *    GO = 0x1 (kicks off hardware) */
	INIT_COMPLETION(hdmi_msm_state->ddc_sw_done);
	HDMI_OUTP_ND(0x020C, (1 << 0) | (1 << 20));

	time_out_count = wait_for_completion_interruptible_timeout(
		&hdmi_msm_state->ddc_sw_done, HZ/2);
	HDMI_OUTP_ND(0x0214, 0x2);
	if (!time_out_count) {
		if (retry-- > 0) {
			DEV_INFO("%s[%s]: failed timout, retry=%d\n", __func__,
				what, retry);
			goto again;
		}
		status = -ETIMEDOUT;
		DEV_ERR("%s[%s]: timedout, DDC SW Status=%08x, HW "
			"Status=%08x, Int Ctrl=%08x\n", __func__, what,
			HDMI_INP_ND(0x0218), HDMI_INP_ND(0x021C),
			HDMI_INP_ND(0x0214));
		goto error;
	}

	/* Read DDC status */
	reg_val = HDMI_INP_ND(0x0218);
	reg_val &= 0x00001000 | 0x00002000 | 0x00004000 | 0x00008000;

	/* Check if any NACK occurred */
	if (reg_val) {
		if (retry > 1)
			HDMI_OUTP_ND(0x020C, BIT(3)); /* SW_STATUS_RESET */
		else
			HDMI_OUTP_ND(0x020C, BIT(1)); /* SOFT_RESET */
		if (retry-- > 0) {
			DEV_DBG("%s[%s]: failed NACK=%08x, retry=%d\n",
				__func__, what, reg_val, retry);
			msleep(100);
			goto again;
		}
		status = -EIO;
		DEV_ERR("%s[%s]: failed NACK: %08x\n", __func__, what, reg_val);
		goto error;
	}

	DEV_DBG("%s[%s] success\n", __func__, what);

error:
	return status;
}
#endif /* CONFIG_FB_MSM_HDMI_MSM_PANEL_HDCP_SUPPORT */

static int hdmi_msm_ddc_read_retry(uint32 dev_addr, uint32 offset,
	uint8 *data_buf, uint32 data_len, uint32 request_len, int retry,
	const char *what)
{
	uint32 reg_val, ndx;
	int status = 0;
	uint32 time_out_count;
	int log_retry_fail = retry != 1;

	if (NULL == data_buf) {
		status = -EINVAL;
		DEV_ERR("%s: invalid input paramter\n", __func__);
		goto error;
	}

again:
	status = hdmi_msm_ddc_clear_irq(what);
	if (status)
		goto error;

	/* Ensure Device Address has LSB set to 0 to indicate Slave addr read */
	dev_addr &= 0xFE;

	/* 0x0238 HDMI_DDC_DATA
	   [31] INDEX_WRITE WRITE ONLY. To write index field, set this bit to
		1 while writing HDMI_DDC_DATA.
	   [23:16] INDEX Use to set index into DDC buffer for next read or
		current write, or to read index of current read or next write.
		Writable only when INDEX_WRITE=1.
	   [15:8] DATA Use to fill or read the DDC buffer
	   [0] DATA_RW Select whether buffer access will be a read or write.
		For writes, address auto-increments on write to HDMI_DDC_DATA.
		For reads, address autoincrements on reads to HDMI_DDC_DATA.
		* 0: Write
		* 1: Read */

	/* 1. Write to HDMI_I2C_DATA with the following fields set in order to
	 *    handle portion #1
	 *    DATA_RW = 0x0 (write)
	 *    DATA = linkAddress (primary link address and writing)
	 *    INDEX = 0x0 (initial offset into buffer)
	 *    INDEX_WRITE = 0x1 (setting initial offset) */
	HDMI_OUTP_ND(0x0238, (0x1UL << 31) | (dev_addr << 8));

	/* 2. Write to HDMI_I2C_DATA with the following fields set in order to
	 *    handle portion #2
	 *    DATA_RW = 0x0 (write)
	 *    DATA = offsetAddress
	 *    INDEX = 0x0
	 *    INDEX_WRITE = 0x0 (auto-increment by hardware) */
	HDMI_OUTP_ND(0x0238, offset << 8);

	/* 3. Write to HDMI_I2C_DATA with the following fields set in order to
	 *    handle portion #3
	 *    DATA_RW = 0x0 (write)
	 *    DATA = linkAddress + 1 (primary link address 0x74 and reading)
	 *    INDEX = 0x0
	 *    INDEX_WRITE = 0x0 (auto-increment by hardware) */
	HDMI_OUTP_ND(0x0238, (dev_addr | 1) << 8);

	/* Data setup is complete, now setup the transaction characteristics */

	/* 0x0228 HDMI_DDC_TRANS0
	   [23:16] CNT0 Byte count for first transaction (excluding the first
		byte, which is usually the address).
	   [13] STOP0 Determines whether a stop bit will be sent after the first
		transaction
		* 0: NO STOP
		* 1: STOP
	   [12] START0 Determines whether a start bit will be sent before the
		first transaction
		* 0: NO START
		* 1: START
	   [8] STOP_ON_NACK0 Determines whether the current transfer will stop
		if a NACK is received during the first transaction (current
		transaction always stops).
		* 0: STOP CURRENT TRANSACTION, GO TO NEXT TRANSACTION
		* 1: STOP ALL TRANSACTIONS, SEND STOP BIT
	   [0] RW0 Read/write indicator for first transaction - set to 0 for
		write, 1 for read. This bit only controls HDMI_DDC behaviour -
		the R/W bit in the transaction is programmed into the DDC buffer
		as the LSB of the address byte.
		* 0: WRITE
		* 1: READ */

	/* 4. Write to HDMI_I2C_TRANSACTION0 with the following fields set in
	      order to handle characteristics of portion #1 and portion #2
	 *    RW0 = 0x0 (write)
	 *    START0 = 0x1 (insert START bit)
	 *    STOP0 = 0x0 (do NOT insert STOP bit)
	 *    CNT0 = 0x1 (single byte transaction excluding address) */
	HDMI_OUTP_ND(0x0228, (1 << 12) | (1 << 16));

	/* 0x022C HDMI_DDC_TRANS1
	  [23:16] CNT1 Byte count for second transaction (excluding the first
		byte, which is usually the address).
	  [13] STOP1 Determines whether a stop bit will be sent after the second
		transaction
		* 0: NO STOP
		* 1: STOP
	  [12] START1 Determines whether a start bit will be sent before the
		second transaction
		* 0: NO START
		* 1: START
	  [8] STOP_ON_NACK1 Determines whether the current transfer will stop if
		a NACK is received during the second transaction (current
		transaction always stops).
		* 0: STOP CURRENT TRANSACTION, GO TO NEXT TRANSACTION
		* 1: STOP ALL TRANSACTIONS, SEND STOP BIT
	  [0] RW1 Read/write indicator for second transaction - set to 0 for
		write, 1 for read. This bit only controls HDMI_DDC behaviour -
		the R/W bit in the transaction is programmed into the DDC buffer
		as the LSB of the address byte.
		* 0: WRITE
		* 1: READ */

	/* 5. Write to HDMI_I2C_TRANSACTION1 with the following fields set in
	      order to handle characteristics of portion #3
	 *    RW1 = 0x1 (read)
	 *    START1 = 0x1 (insert START bit)
	 *    STOP1 = 0x1 (insert STOP bit)
	 *    CNT1 = data_len   (it's 128 (0x80) for a blk read) */
	HDMI_OUTP_ND(0x022C, 1 | (1 << 12) | (1 << 13) | (request_len << 16));

	/* Trigger the I2C transfer */
	/* 0x020C HDMI_DDC_CTRL
	   [21:20] TRANSACTION_CNT
		Number of transactions to be done in current transfer.
		* 0x0: transaction0 only
		* 0x1: transaction0, transaction1
		* 0x2: transaction0, transaction1, transaction2
		* 0x3: transaction0, transaction1, transaction2, transaction3
	   [3] SW_STATUS_RESET
		Write 1 to reset HDMI_DDC_SW_STATUS flags, will reset SW_DONE,
		ABORTED, TIMEOUT, SW_INTERRUPTED, BUFFER_OVERFLOW,
		STOPPED_ON_NACK, NACK0, NACK1, NACK2, NACK3
	   [2] SEND_RESET Set to 1 to send reset sequence (9 clocks with no
		data) at start of transfer.  This sequence is sent after GO is
		written to 1, before the first transaction only.
	   [1] SOFT_RESET Write 1 to reset DDC controller
	   [0] GO WRITE ONLY. Write 1 to start DDC transfer. */

	/* 6. Write to HDMI_I2C_CONTROL to kick off the hardware.
	 *    Note that NOTHING has been transmitted on the DDC lines up to this
	 *    point.
	 *    TRANSACTION_CNT = 0x1 (execute transaction0 followed by
	 *    transaction1)
	 *    SEND_RESET = Set to 1 to send reset sequence
	 *    GO = 0x1 (kicks off hardware) */
	INIT_COMPLETION(hdmi_msm_state->ddc_sw_done);
	HDMI_OUTP_ND(0x020C, (1 << 0) | (1 << 20));

	time_out_count = wait_for_completion_interruptible_timeout(
		&hdmi_msm_state->ddc_sw_done, HZ/2);
	HDMI_OUTP_ND(0x0214, 0x2);
	if (!time_out_count) {
		if (retry-- > 0) {
			DEV_INFO("%s: failed timout, retry=%d\n", __func__,
				retry);
			goto again;
		}
		status = -ETIMEDOUT;
		DEV_ERR("%s: timedout(7), DDC SW Status=%08x, HW "
			"Status=%08x, Int Ctrl=%08x\n", __func__,
			HDMI_INP(0x0218), HDMI_INP(0x021C), HDMI_INP(0x0214));
		goto error;
	}

	/* Read DDC status */
	reg_val = HDMI_INP_ND(0x0218);
	reg_val &= 0x00001000 | 0x00002000 | 0x00004000 | 0x00008000;

	/* Check if any NACK occurred */
	if (reg_val) {
		HDMI_OUTP_ND(0x020C, BIT(3)); /* SW_STATUS_RESET */
		if (retry == 1)
			HDMI_OUTP_ND(0x020C, BIT(1)); /* SOFT_RESET */
		if (retry-- > 0) {
			DEV_DBG("%s(%s): failed NACK=0x%08x, retry=%d, "
				"dev-addr=0x%02x, offset=0x%02x, "
				"length=%d\n", __func__, what,
				reg_val, retry, dev_addr,
				offset, data_len);
			goto again;
		}
		status = -EIO;
		if (log_retry_fail)
			DEV_ERR("%s(%s): failed NACK=0x%08x, dev-addr=0x%02x, "
				"offset=0x%02x, length=%d\n", __func__, what,
				reg_val, dev_addr, offset, data_len);
		goto error;
	}

	/* 0x0238 HDMI_DDC_DATA
	   [31] INDEX_WRITE WRITE ONLY. To write index field, set this bit to 1
		while writing HDMI_DDC_DATA.
	   [23:16] INDEX Use to set index into DDC buffer for next read or
		current write, or to read index of current read or next write.
		Writable only when INDEX_WRITE=1.
	   [15:8] DATA Use to fill or read the DDC buffer
	   [0] DATA_RW Select whether buffer access will be a read or write.
		For writes, address auto-increments on write to HDMI_DDC_DATA.
		For reads, address autoincrements on reads to HDMI_DDC_DATA.
		* 0: Write
		* 1: Read */

	/* 8. ALL data is now available and waiting in the DDC buffer.
	 *    Read HDMI_I2C_DATA with the following fields set
	 *    RW = 0x1 (read)
	 *    DATA = BCAPS (this is field where data is pulled from)
	 *    INDEX = 0x3 (where the data has been placed in buffer by hardware)
	 *    INDEX_WRITE = 0x1 (explicitly define offset) */
	/* Write this data to DDC buffer */
	HDMI_OUTP_ND(0x0238, 0x1 | (3 << 16) | (1 << 31));

	/* Discard first byte */
	HDMI_INP_ND(0x0238);
	for (ndx = 0; ndx < data_len; ++ndx) {
		reg_val = HDMI_INP_ND(0x0238);
		data_buf[ndx] = (uint8) ((reg_val & 0x0000FF00) >> 8);
	}

	DEV_DBG("%s[%s] success\n", __func__, what);

error:
	return status;
}

static int hdmi_msm_ddc_read_edid_seg(uint32 dev_addr, uint32 offset,
	uint8 *data_buf, uint32 data_len, uint32 request_len, int retry,
	const char *what)
{
	uint32 reg_val, ndx;
	int status = 0;
	uint32 time_out_count;
	int log_retry_fail = retry != 1;
	int seg_addr = 0x60, seg_num = 0x01;

	if (NULL == data_buf) {
		status = -EINVAL;
		DEV_ERR("%s: invalid input paramter\n", __func__);
		goto error;
	}

again:
	status = hdmi_msm_ddc_clear_irq(what);
	if (status)
		goto error;

	/* Ensure Device Address has LSB set to 0 to indicate Slave addr read */
	dev_addr &= 0xFE;

	/* 0x0238 HDMI_DDC_DATA
	   [31] INDEX_WRITE WRITE ONLY. To write index field, set this bit to
		1 while writing HDMI_DDC_DATA.
	   [23:16] INDEX Use to set index into DDC buffer for next read or
		current write, or to read index of current read or next write.
		Writable only when INDEX_WRITE=1.
	   [15:8] DATA Use to fill or read the DDC buffer
	   [0] DATA_RW Select whether buffer access will be a read or write.
		For writes, address auto-increments on write to HDMI_DDC_DATA.
		For reads, address autoincrements on reads to HDMI_DDC_DATA.
		* 0: Write
		* 1: Read */

	/* 1. Write to HDMI_I2C_DATA with the following fields set in order to
	 *    handle portion #1
	 *    DATA_RW = 0x0 (write)
	 *    DATA = linkAddress (primary link address and writing)
	 *    INDEX = 0x0 (initial offset into buffer)
	 *    INDEX_WRITE = 0x1 (setting initial offset) */
	HDMI_OUTP_ND(0x0238, (0x1UL << 31) | (seg_addr << 8));

	/* 2. Write to HDMI_I2C_DATA with the following fields set in order to
	 *    handle portion #2
	 *    DATA_RW = 0x0 (write)
	 *    DATA = offsetAddress
	 *    INDEX = 0x0
	 *    INDEX_WRITE = 0x0 (auto-increment by hardware) */
	HDMI_OUTP_ND(0x0238, seg_num << 8);

	/* 3. Write to HDMI_I2C_DATA with the following fields set in order to
	 *    handle portion #3
	 *    DATA_RW = 0x0 (write)
	 *    DATA = linkAddress + 1 (primary link address 0x74 and reading)
	 *    INDEX = 0x0
	 *    INDEX_WRITE = 0x0 (auto-increment by hardware) */
	HDMI_OUTP_ND(0x0238, dev_addr << 8);
	HDMI_OUTP_ND(0x0238, offset << 8);
	HDMI_OUTP_ND(0x0238, (dev_addr | 1) << 8);

	/* Data setup is complete, now setup the transaction characteristics */

	/* 0x0228 HDMI_DDC_TRANS0
	   [23:16] CNT0 Byte count for first transaction (excluding the first
		byte, which is usually the address).
	   [13] STOP0 Determines whether a stop bit will be sent after the first
		transaction
		* 0: NO STOP
		* 1: STOP
	   [12] START0 Determines whether a start bit will be sent before the
		first transaction
		* 0: NO START
		* 1: START
	   [8] STOP_ON_NACK0 Determines whether the current transfer will stop
		if a NACK is received during the first transaction (current
		transaction always stops).
		* 0: STOP CURRENT TRANSACTION, GO TO NEXT TRANSACTION
		* 1: STOP ALL TRANSACTIONS, SEND STOP BIT
	   [0] RW0 Read/write indicator for first transaction - set to 0 for
		write, 1 for read. This bit only controls HDMI_DDC behaviour -
		the R/W bit in the transaction is programmed into the DDC buffer
		as the LSB of the address byte.
		* 0: WRITE
		* 1: READ */

	/* 4. Write to HDMI_I2C_TRANSACTION0 with the following fields set in
	      order to handle characteristics of portion #1 and portion #2
	 *    RW0 = 0x0 (write)
	 *    START0 = 0x1 (insert START bit)
	 *    STOP0 = 0x0 (do NOT insert STOP bit)
	 *    CNT0 = 0x1 (single byte transaction excluding address) */
	HDMI_OUTP_ND(0x0228, (1 << 12) | (1 << 16));

	/* 0x022C HDMI_DDC_TRANS1
	  [23:16] CNT1 Byte count for second transaction (excluding the first
		byte, which is usually the address).
	  [13] STOP1 Determines whether a stop bit will be sent after the second
		transaction
		* 0: NO STOP
		* 1: STOP
	  [12] START1 Determines whether a start bit will be sent before the
		second transaction
		* 0: NO START
		* 1: START
	  [8] STOP_ON_NACK1 Determines whether the current transfer will stop if
		a NACK is received during the second transaction (current
		transaction always stops).
		* 0: STOP CURRENT TRANSACTION, GO TO NEXT TRANSACTION
		* 1: STOP ALL TRANSACTIONS, SEND STOP BIT
	  [0] RW1 Read/write indicator for second transaction - set to 0 for
		write, 1 for read. This bit only controls HDMI_DDC behaviour -
		the R/W bit in the transaction is programmed into the DDC buffer
		as the LSB of the address byte.
		* 0: WRITE
		* 1: READ */

	/* 5. Write to HDMI_I2C_TRANSACTION1 with the following fields set in
	      order to handle characteristics of portion #3
	 *    RW1 = 0x1 (read)
	 *    START1 = 0x1 (insert START bit)
	 *    STOP1 = 0x1 (insert STOP bit)
	 *    CNT1 = data_len   (it's 128 (0x80) for a blk read) */
	HDMI_OUTP_ND(0x022C, (1 << 12) | (1 << 16));

	/* 0x022C HDMI_DDC_TRANS2
	  [23:16] CNT1 Byte count for second transaction (excluding the first
		byte, which is usually the address).
	  [13] STOP1 Determines whether a stop bit will be sent after the second
		transaction
		* 0: NO STOP
		* 1: STOP
	  [12] START1 Determines whether a start bit will be sent before the
		second transaction
		* 0: NO START
		* 1: START
	  [8] STOP_ON_NACK1 Determines whether the current transfer will stop if
		a NACK is received during the second transaction (current
		transaction always stops).
		* 0: STOP CURRENT TRANSACTION, GO TO NEXT TRANSACTION
		* 1: STOP ALL TRANSACTIONS, SEND STOP BIT
	  [0] RW1 Read/write indicator for second transaction - set to 0 for
		write, 1 for read. This bit only controls HDMI_DDC behaviour -
		the R/W bit in the transaction is programmed into the DDC buffer
		as the LSB of the address byte.
		* 0: WRITE
		* 1: READ */

	/* 5. Write to HDMI_I2C_TRANSACTION1 with the following fields set in
	      order to handle characteristics of portion #3
	 *    RW1 = 0x1 (read)
	 *    START1 = 0x1 (insert START bit)
	 *    STOP1 = 0x1 (insert STOP bit)
	 *    CNT1 = data_len   (it's 128 (0x80) for a blk read) */
	HDMI_OUTP_ND(0x0230, 1 | (1 << 12) | (1 << 13) | (request_len << 16));

	/* Trigger the I2C transfer */
	/* 0x020C HDMI_DDC_CTRL
	   [21:20] TRANSACTION_CNT
		Number of transactions to be done in current transfer.
		* 0x0: transaction0 only
		* 0x1: transaction0, transaction1
		* 0x2: transaction0, transaction1, transaction2
		* 0x3: transaction0, transaction1, transaction2, transaction3
	   [3] SW_STATUS_RESET
		Write 1 to reset HDMI_DDC_SW_STATUS flags, will reset SW_DONE,
		ABORTED, TIMEOUT, SW_INTERRUPTED, BUFFER_OVERFLOW,
		STOPPED_ON_NACK, NACK0, NACK1, NACK2, NACK3
	   [2] SEND_RESET Set to 1 to send reset sequence (9 clocks with no
		data) at start of transfer.  This sequence is sent after GO is
		written to 1, before the first transaction only.
	   [1] SOFT_RESET Write 1 to reset DDC controller
	   [0] GO WRITE ONLY. Write 1 to start DDC transfer. */

	/* 6. Write to HDMI_I2C_CONTROL to kick off the hardware.
	 *    Note that NOTHING has been transmitted on the DDC lines up to this
	 *    point.
	 *    TRANSACTION_CNT = 0x2 (execute transaction0 followed by
	 *    transaction1)
	 *    GO = 0x1 (kicks off hardware) */
	INIT_COMPLETION(hdmi_msm_state->ddc_sw_done);
	HDMI_OUTP_ND(0x020C, (1 << 0) | (2 << 20));

	time_out_count = wait_for_completion_interruptible_timeout(
		&hdmi_msm_state->ddc_sw_done, HZ/2);
	HDMI_OUTP_ND(0x0214, 0x2);
	if (!time_out_count) {
		if (retry-- > 0) {
			DEV_INFO("%s: failed timout, retry=%d\n", __func__,
				retry);
			goto again;
		}
		status = -ETIMEDOUT;
		DEV_ERR("%s: timedout(7), DDC SW Status=%08x, HW "
			"Status=%08x, Int Ctrl=%08x\n", __func__,
			HDMI_INP(0x0218), HDMI_INP(0x021C), HDMI_INP(0x0214));
		goto error;
	}

	/* Read DDC status */
	reg_val = HDMI_INP_ND(0x0218);
	reg_val &= 0x00001000 | 0x00002000 | 0x00004000 | 0x00008000;

	/* Check if any NACK occurred */
	if (reg_val) {
		HDMI_OUTP_ND(0x020C, BIT(3)); /* SW_STATUS_RESET */
		if (retry == 1)
			HDMI_OUTP_ND(0x020C, BIT(1)); /* SOFT_RESET */
		if (retry-- > 0) {
			DEV_DBG("%s(%s): failed NACK=0x%08x, retry=%d, "
				"dev-addr=0x%02x, offset=0x%02x, "
				"length=%d\n", __func__, what,
				reg_val, retry, dev_addr,
				offset, data_len);
			goto again;
		}
		status = -EIO;
		if (log_retry_fail)
			DEV_ERR("%s(%s): failed NACK=0x%08x, dev-addr=0x%02x, "
				"offset=0x%02x, length=%d\n", __func__, what,
				reg_val, dev_addr, offset, data_len);
		goto error;
	}

	/* 0x0238 HDMI_DDC_DATA
	   [31] INDEX_WRITE WRITE ONLY. To write index field, set this bit to 1
		while writing HDMI_DDC_DATA.
	   [23:16] INDEX Use to set index into DDC buffer for next read or
		current write, or to read index of current read or next write.
		Writable only when INDEX_WRITE=1.
	   [15:8] DATA Use to fill or read the DDC buffer
	   [0] DATA_RW Select whether buffer access will be a read or write.
		For writes, address auto-increments on write to HDMI_DDC_DATA.
		For reads, address autoincrements on reads to HDMI_DDC_DATA.
		* 0: Write
		* 1: Read */

	/* 8. ALL data is now available and waiting in the DDC buffer.
	 *    Read HDMI_I2C_DATA with the following fields set
	 *    RW = 0x1 (read)
	 *    DATA = BCAPS (this is field where data is pulled from)
	 *    INDEX = 0x5 (where the data has been placed in buffer by hardware)
	 *    INDEX_WRITE = 0x1 (explicitly define offset) */
	/* Write this data to DDC buffer */
	HDMI_OUTP_ND(0x0238, 0x1 | (5 << 16) | (1 << 31));

	/* Discard first byte */
	HDMI_INP_ND(0x0238);

	for (ndx = 0; ndx < data_len; ++ndx) {
		reg_val = HDMI_INP_ND(0x0238);
		data_buf[ndx] = (uint8) ((reg_val & 0x0000FF00) >> 8);
	}

	DEV_DBG("%s[%s] success\n", __func__, what);

error:
	return status;
}


static int hdmi_msm_ddc_read(uint32 dev_addr, uint32 offset, uint8 *data_buf,
	uint32 data_len, int retry, const char *what, boolean no_align)
{
	int ret = hdmi_msm_ddc_read_retry(dev_addr, offset, data_buf, data_len,
		data_len, retry, what);
	if (!ret)
		return 0;
	if (no_align) {
		return hdmi_msm_ddc_read_retry(dev_addr, offset, data_buf,
			data_len, data_len, retry, what);
	} else {
		return hdmi_msm_ddc_read_retry(dev_addr, offset, data_buf,
			data_len, 32 * ((data_len + 31) / 32), retry, what);
	}
}


static int hdmi_msm_read_edid_block(int block, uint8 *edid_buf)
{
	int i, rc = 0;
	int block_size = 0x80;

	do {
		DEV_DBG("EDID: reading block(%d) with block-size=%d\n",
			block, block_size);
		for (i = 0; i < 0x80; i += block_size) {
			/*Read EDID twice with 32bit alighnment too */
			if (block < 2) {
				rc = hdmi_msm_ddc_read(0xA0, block*0x80 + i,
					edid_buf+i, block_size, 1,
					"EDID", FALSE);
			} else {
				rc = hdmi_msm_ddc_read_edid_seg(0xA0,
				block*0x80 + i, edid_buf+i, block_size,
				block_size, 1, "EDID");
			}
			if (rc)
				break;
		}

		block_size /= 2;
	} while (rc && (block_size >= 16));

	return rc;
}

static int hdmi_msm_read_edid(void)
{
	int status;

	msm_hdmi_init_ddc();
	/* Looks like we need to turn on HDMI engine before any
	 * DDC transaction */
	if (!hdmi_msm_is_power_on()) {
		DEV_ERR("%s: failed: HDMI power is off", __func__);
		status = -ENXIO;
		goto error;
	}

	external_common_state->read_edid_block = hdmi_msm_read_edid_block;
	status = hdmi_common_read_edid();
	if (!status)
		DEV_DBG("EDID: successfully read\n");

error:
	return status;
}

#ifdef CONFIG_FB_MSM_HDMI_MSM_PANEL_HDCP_SUPPORT
static void hdcp_auth_info(uint32 auth_info)
{
	switch (auth_info) {
	case 0:
		DEV_INFO("%s: None", __func__);
		break;
	case 1:
		DEV_INFO("%s: Software Disabled Authentication", __func__);
		break;
	case 2:
		DEV_INFO("%s: An Written", __func__);
		break;
	case 3:
		DEV_INFO("%s: Invalid Aksv", __func__);
		break;
	case 4:
		DEV_INFO("%s: Invalid Bksv", __func__);
		break;
	case 5:
		DEV_INFO("%s: RI Mismatch (including RO)", __func__);
		break;
	case 6:
		DEV_INFO("%s: consecutive Pj Mismatches", __func__);
		break;
	case 7:
		DEV_INFO("%s: HPD Disconnect", __func__);
		break;
	case 8:
	default:
		DEV_INFO("%s: Reserved", __func__);
		break;
	}
}

static void hdcp_key_state(uint32 key_state)
{
	switch (key_state) {
	case 0:
		DEV_WARN("%s: No HDCP Keys", __func__);
		break;
	case 1:
		DEV_WARN("%s: Not Checked", __func__);
		break;
	case 2:
		DEV_DBG("%s: Checking", __func__);
		break;
	case 3:
		DEV_DBG("%s: HDCP Keys Valid", __func__);
		break;
	case 4:
		DEV_WARN("%s: AKSV not valid", __func__);
		break;
	case 5:
		DEV_WARN("%s: Checksum Mismatch", __func__);
		break;
	case 6:
		DEV_DBG("%s: Production AKSV"
			"with ENABLE_USER_DEFINED_AN=1", __func__);
		break;
	case 7:
	default:
		DEV_INFO("%s: Reserved", __func__);
		break;
	}
}

static int hdmi_msm_count_one(uint8 *array, uint8 len)
{
	int i, j, count = 0;
	for (i = 0; i < len; i++)
		for (j = 0; j < 8; j++)
			count += (((array[i] >> j) & 0x1) ? 1 : 0);
	return count;
}

static void hdcp_deauthenticate(void)
{
	int hdcp_link_status = HDMI_INP(0x011C);

	external_common_state->hdcp_active = FALSE;
	/* 0x0130 HDCP_RESET
	  [0] LINK0_DEAUTHENTICATE */
	HDMI_OUTP(0x0130, 0x1);

	/* 0x0110 HDCP_CTRL
	  [8] ENCRYPTION_ENABLE
	  [0] ENABLE */
	/* encryption_enable = 0 | hdcp block enable = 1 */
	HDMI_OUTP(0x0110, 0x0);

	if (hdcp_link_status & 0x00000004)
		hdcp_auth_info((hdcp_link_status & 0x000000F0) >> 4);

<<<<<<< HEAD
#ifdef SUPPORT_NON_HDCP_DEVICES
	/* Disable HDCP interrupts */
	HDMI_OUTP(0x0118, 0x0);
#endif
}

#ifdef SUPPORT_NON_HDCP_DEVICES
void check_and_clear_HDCP_DDC_Failure(void)
{
	int hdcp_ddc_ctrl1_reg;
	int hdcp_ddc_status;
	int failure;
	int nack0;

	/*
	 * Check for any DDC transfer failures
	 * 0x0128 HDCP_DDC_STATUS
	 * [16] FAILED		Indicates that the last HDCP HW DDC transer
	 *			failed. This occurs when a transfer is
	 *			attempted with HDCP DDC disabled
	 *			(HDCP_DDC_DISABLE=1) or the number of retries
	 *			match HDCP_DDC_RETRY_CNT
	 *
	 * [14] NACK0		Indicates that the last HDCP HW DDC transfer
	 *			was aborted due to a NACK on the first
	 *			transaction - cleared by writing 0 to GO bit
	 */
	hdcp_ddc_status = HDMI_INP(HDCP_DDC_STATUS);
	failure = (hdcp_ddc_status >> 16) & 0x1;
	nack0 = (hdcp_ddc_status >> 14) & 0x1;
	DEV_DBG("%s: On Entry: HDCP_DDC_STATUS = 0x%x, FAILURE = %d,"
		"NACK0 = %d\n", __func__ , hdcp_ddc_status, failure, nack0);

	if (failure == 0x1) {
		/*
		 * Indicates that the last HDCP HW DDC transfer failed.
		 * This occurs when a transfer is attempted with HDCP DDC
		 * disabled (HDCP_DDC_DISABLE=1) or the number of retries
		 * matches HDCP_DDC_RETRY_CNT.
		 * Failure occured,  let's clear it.
		 */
		DEV_DBG("%s: DDC failure detected. HDCP_DDC_STATUS=0x%08x\n",
			__func__, hdcp_ddc_status);
		/*
		 * First, Disable DDC
		 * 0x0120 HDCP_DDC_CTRL_0
		 * [0] DDC_DISABLE	Determines whether HDCP Ri and Pj reads
		 *			are done unassisted by hardware or by
		 *			software via HDMI_DDC (HDCP provides
		 *			interrupts to request software
		 *			transfers)
		 *     0 : Use Hardware DDC
		 *     1 : Use Software DDC
		 */
		HDMI_OUTP(HDCP_DDC_CTRL_0, 0x1);

		/*
		 * ACK the Failure to Clear it
		 * 0x0124 HDCP_DDC_CTRL_1
		 * [0] DDC_FAILED_ACK	Write 1 to clear
		 *			HDCP_STATUS.HDCP_DDC_FAILED
		 */
		hdcp_ddc_ctrl1_reg = HDMI_INP(HDCP_DDC_CTRL_1);
		HDMI_OUTP(HDCP_DDC_CTRL_1, hdcp_ddc_ctrl1_reg | 0x1);

		/* Check if the FAILURE got Cleared */
		hdcp_ddc_status = HDMI_INP(HDCP_DDC_STATUS);
		hdcp_ddc_status = (hdcp_ddc_status >> 16) & 0x1;
		if (hdcp_ddc_status == 0x0) {
			DEV_DBG("%s: HDCP DDC Failure has been cleared\n",
				 __func__);
		} else {
			DEV_DBG("%s: Error: HDCP DDC Failure DID NOT get"
				 "cleared\n", __func__);
		}

		/* Re-Enable HDCP DDC */
		HDMI_OUTP(HDCP_DDC_CTRL_0, 0x0);
	}

	if (nack0 == 0x1) {
		/*
		 * 0x020C HDMI_DDC_CTRL
		 * [3] SW_STATUS_RESET	Write 1 to reset HDMI_DDC_SW_STATUS
		 *			flags, will reset SW_DONE, ABORTED,
		 *			TIMEOUT, SW_INTERRUPTED,
		 *			BUFFER_OVERFLOW, STOPPED_ON_NACK, NACK0,
		 *			NACK1, NACK2, NACK3
		 */
		HDMI_OUTP_ND(HDMI_DDC_CTRL,
			     HDMI_INP(HDMI_DDC_CTRL) | (0x1 << 3));
		msleep(20);
		HDMI_OUTP_ND(HDMI_DDC_CTRL,
			     HDMI_INP(HDMI_DDC_CTRL) & ~(0x1 << 3));
	}

	hdcp_ddc_status = HDMI_INP(HDCP_DDC_STATUS);

	failure = (hdcp_ddc_status >> 16) & 0x1;
	nack0 = (hdcp_ddc_status >> 14) & 0x1;
	DEV_DBG("%s: On Exit: HDCP_DDC_STATUS = 0x%x, FAILURE = %d,"
		"NACK0 = %d\n", __func__ , hdcp_ddc_status, failure, nack0);
=======
	/* Disable HDCP interrupts */
	HDMI_OUTP(0x0118, 0x0);
>>>>>>> 645e15d2
}
#endif

static void check_and_clear_HDCP_DDC_Failure(void)
{
	int hdcp_ddc_ctrl1_reg;
	int hdcp_ddc_status;
	int failure;
	int nack0;

	/*
	 * Check for any DDC transfer failures
	 * 0x0128 HDCP_DDC_STATUS
	 * [16] FAILED		Indicates that the last HDCP HW DDC transer
	 *			failed. This occurs when a transfer is
	 *			attempted with HDCP DDC disabled
	 *			(HDCP_DDC_DISABLE=1) or the number of retries
	 *			match HDCP_DDC_RETRY_CNT
	 *
	 * [14] NACK0		Indicates that the last HDCP HW DDC transfer
	 *			was aborted due to a NACK on the first
	 *			transaction - cleared by writing 0 to GO bit
	 */
	hdcp_ddc_status = HDMI_INP(HDCP_DDC_STATUS);
	failure = (hdcp_ddc_status >> 16) & 0x1;
	nack0 = (hdcp_ddc_status >> 14) & 0x1;
	DEV_DBG("%s: On Entry: HDCP_DDC_STATUS = 0x%x, FAILURE = %d,"
		"NACK0 = %d\n", __func__ , hdcp_ddc_status, failure, nack0);

	if (failure == 0x1) {
		/*
		 * Indicates that the last HDCP HW DDC transfer failed.
		 * This occurs when a transfer is attempted with HDCP DDC
		 * disabled (HDCP_DDC_DISABLE=1) or the number of retries
		 * matches HDCP_DDC_RETRY_CNT.
		 * Failure occured,  let's clear it.
		 */
		DEV_INFO("%s: DDC failure detected. HDCP_DDC_STATUS=0x%08x\n",
			 __func__, hdcp_ddc_status);
		/*
		 * First, Disable DDC
		 * 0x0120 HDCP_DDC_CTRL_0
		 * [0] DDC_DISABLE	Determines whether HDCP Ri and Pj reads
		 *			are done unassisted by hardware or by
		 *			software via HDMI_DDC (HDCP provides
		 *			interrupts to request software
		 *			transfers)
		 *     0 : Use Hardware DDC
		 *     1 : Use Software DDC
		 */
		HDMI_OUTP(HDCP_DDC_CTRL_0, 0x1);

		/*
		 * ACK the Failure to Clear it
		 * 0x0124 HDCP_DDC_CTRL_1
		 * [0] DDC_FAILED_ACK	Write 1 to clear
		 *			HDCP_STATUS.HDCP_DDC_FAILED
		 */
		hdcp_ddc_ctrl1_reg = HDMI_INP(HDCP_DDC_CTRL_1);
		HDMI_OUTP(HDCP_DDC_CTRL_1, hdcp_ddc_ctrl1_reg | 0x1);

		/* Check if the FAILURE got Cleared */
		hdcp_ddc_status = HDMI_INP(HDCP_DDC_STATUS);
		hdcp_ddc_status = (hdcp_ddc_status >> 16) & 0x1;
		if (hdcp_ddc_status == 0x0) {
			DEV_INFO("%s: HDCP DDC Failure has been cleared\n",
				  __func__);
		} else {
			DEV_WARN("%s: Error: HDCP DDC Failure DID NOT get"
				 "cleared\n", __func__);
		}

		/* Re-Enable HDCP DDC */
		HDMI_OUTP(HDCP_DDC_CTRL_0, 0x0);
	}

	if (nack0 == 0x1) {
		/*
		 * 0x020C HDMI_DDC_CTRL
		 * [3] SW_STATUS_RESET	Write 1 to reset HDMI_DDC_SW_STATUS
		 *			flags, will reset SW_DONE, ABORTED,
		 *			TIMEOUT, SW_INTERRUPTED,
		 *			BUFFER_OVERFLOW, STOPPED_ON_NACK, NACK0,
		 *			NACK1, NACK2, NACK3
		 */
		HDMI_OUTP_ND(HDMI_DDC_CTRL,
			     HDMI_INP(HDMI_DDC_CTRL) | (0x1 << 3));
		msleep(20);
		HDMI_OUTP_ND(HDMI_DDC_CTRL,
			     HDMI_INP(HDMI_DDC_CTRL) & ~(0x1 << 3));
	}

	hdcp_ddc_status = HDMI_INP(HDCP_DDC_STATUS);

	failure = (hdcp_ddc_status >> 16) & 0x1;
	nack0 = (hdcp_ddc_status >> 14) & 0x1;
	DEV_DBG("%s: On Exit: HDCP_DDC_STATUS = 0x%x, FAILURE = %d,"
		"NACK0 = %d\n", __func__ , hdcp_ddc_status, failure, nack0);
}


static int hdcp_authentication_part1(void)
{
	int ret = 0;
	boolean is_match;
	boolean is_part1_done = FALSE;
	uint32 timeout_count;
	uint8 bcaps;
	uint8 aksv[5];
	uint32 qfprom_aksv_0, qfprom_aksv_1, link0_aksv_0, link0_aksv_1;
	uint8 bksv[5];
	uint32 link0_bksv_0, link0_bksv_1;
	uint8 an[8];
	uint32 link0_an_0, link0_an_1;
	uint32 hpd_int_status, hpd_int_ctrl;


	static uint8 buf[0xFF];
	memset(buf, 0, sizeof(buf));

	if (!is_part1_done) {
		is_part1_done = TRUE;

		/* Fetch aksv from QFprom, this info should be public. */
		qfprom_aksv_0 = inpdw(QFPROM_BASE + 0x000060D8);
		qfprom_aksv_1 = inpdw(QFPROM_BASE + 0x000060DC);

		/* copy an and aksv to byte arrays for transmission */
		aksv[0] =  qfprom_aksv_0        & 0xFF;
		aksv[1] = (qfprom_aksv_0 >> 8)  & 0xFF;
		aksv[2] = (qfprom_aksv_0 >> 16) & 0xFF;
		aksv[3] = (qfprom_aksv_0 >> 24) & 0xFF;
		aksv[4] =  qfprom_aksv_1        & 0xFF;
		/* check there are 20 ones in AKSV */
		if (hdmi_msm_count_one(aksv, 5) != 20) {
			DEV_ERR("HDCP: AKSV read from QFPROM doesn't have\
				20 1's and 20 0's, FAIL (AKSV=%02x%08x)\n",
			qfprom_aksv_1, qfprom_aksv_0);
			ret = -EINVAL;
			goto error;
		}
		DEV_DBG("HDCP: AKSV=%02x%08x\n", qfprom_aksv_1, qfprom_aksv_0);

		/* 0x0288 HDCP_SW_LOWER_AKSV
			[31:0] LOWER_AKSV */
		/* 0x0284 HDCP_SW_UPPER_AKSV
			[7:0] UPPER_AKSV */

		/* This is the lower 32 bits of the SW
		 * injected AKSV value(AKSV[31:0]) read
		 * from the EFUSE. It is needed for HDCP
		 * authentication and must be written
		 * before enabling HDCP. */
		HDMI_OUTP(0x0288, qfprom_aksv_0);
		HDMI_OUTP(0x0284, qfprom_aksv_1);

		msm_hdmi_init_ddc();

		/* Read Bksv 5 bytes at 0x00 in HDCP port */
		ret = hdmi_msm_ddc_read(0x74, 0x00, bksv, 5, 5, "Bksv", TRUE);
		if (ret) {
			DEV_ERR("%s(%d): Read BKSV failed", __func__, __LINE__);
#ifdef SUPPORT_NON_HDCP_DEVICES
			bksv_error = 1;
#endif
			goto error;
		}
		/* check there are 20 ones in BKSV */
		if (hdmi_msm_count_one(bksv, 5) != 20) {
			DEV_ERR("HDCP: BKSV read from Sink doesn't have\
				20 1's and 20 0's, FAIL (BKSV=\
				%02x%02x%02x%02x%02x)\n",
				bksv[4], bksv[3], bksv[2], bksv[1], bksv[0]);
#ifdef SUPPORT_NON_HDCP_DEVICES
			bksv_error = 1;
#endif
			ret = -EINVAL;
			goto error;
		}

		link0_bksv_0 = bksv[3];
		link0_bksv_0 = (link0_bksv_0 << 8) | bksv[2];
		link0_bksv_0 = (link0_bksv_0 << 8) | bksv[1];
		link0_bksv_0 = (link0_bksv_0 << 8) | bksv[0];
		link0_bksv_1 = bksv[4];
		DEV_DBG("HDCP: BKSV=%02x%08x\n", link0_bksv_1, link0_bksv_0);

		/* read Bcaps at 0x40 in HDCP Port */
		ret = hdmi_msm_ddc_read(0x74, 0x40, &bcaps, 1, 5, "Bcaps",
			TRUE);
		if (ret) {
			DEV_ERR("%s(%d): Read Bcaps failed", __func__,
			    __LINE__);
			goto error;
		}
		DEV_DBG("HDCP: Bcaps=%02x\n", bcaps);

		/* HDCP setup prior to HDCP enabled */

		/* 0x0148 HDCP_RCVPORT_DATA4
			[15:8] LINK0_AINFO
			[7:0] LINK0_AKSV_1 */
		/* LINK0_AINFO	= 0x2 FEATURE 1.1 on.
		 *		= 0x0 FEATURE 1.1 off*/
		HDMI_OUTP(0x0148, 0x2 << 8);

		/* 0x012C HDCP_ENTROPY_CTRL0
			[31:0] BITS_OF_INFLUENCE_0 */
		/* 0x025C HDCP_ENTROPY_CTRL1
			[31:0] BITS_OF_INFLUENCE_1 */
		HDMI_OUTP(0x012C, 0xB1FFB0FF);
		HDMI_OUTP(0x025C, 0xF00DFACE);

		/* 0x0114 HDCP_DEBUG_CTRL
			[2]	DEBUG_RNG_CIPHER
			else default 0 */
		HDMI_OUTP(0x0114, HDMI_INP(0x0114) & 0xFFFFFFFB);

		/* 0x0110 HDCP_CTRL
			[8] ENCRYPTION_ENABLE
			[0] ENABLE */
		/* encryption_enable | enable  */
		HDMI_OUTP(0x0110, (1 << 8) | (1 << 0));

<<<<<<< HEAD
#ifdef SUPPORT_NON_HDCP_DEVICES
		/* Check to see if a HDCP DDC Failure is indicated in
		 * HDCP_DDC_STATUS. If yes, clear it.
		 */
		check_and_clear_HDCP_DDC_Failure();
#endif
=======
		/*
		 * Check to see if a HDCP DDC Failure is indicated in
		 * HDCP_DDC_STATUS. If yes, clear it.
		 */
		check_and_clear_HDCP_DDC_Failure();
>>>>>>> 645e15d2

		/* 0x0118 HDCP_INT_CTRL
		 *    [2] AUTH_SUCCESS_MASK	[R/W]	Mask bit for\
		 *					HDCP Authentication
		 *		Success interrupt - set to 1 to enable interrupt
		 *
		 *    [6] AUTH_FAIL_MASK	[R/W]	Mask bit for HDCP
		 *					Authentication
		 *		Lost interrupt set to 1 to enable interrupt
		 *
		 *    [7] AUTH_FAIL_INFO_ACK	[W]	Acknwledge bit for HDCP
		 *		Auth Failure Info field - write 1 to clear
		 *
		 *   [10] DDC_XFER_REQ_MASK	[R/W]	Mask bit for HDCP\
		 *					DDC Transfer
		 *		Request interrupt - set to 1 to enable interrupt
		 *
		 *   [14] DDC_XFER_DONE_MASK	[R/W]	Mask bit for HDCP\
		 *					DDC Transfer
		 *		done interrupt - set to 1 to enable interrupt */
		/* enable all HDCP ints */
		HDMI_OUTP(0x0118, (1 << 2) | (1 << 6) | (1 << 7));

		/* 0x011C HDCP_LINK0_STATUS
		[8] AN_0_READY
		[9] AN_1_READY */
		/* wait for an0 and an1 ready bits to be set in LINK0_STATUS */
		timeout_count = 100;
		while (((HDMI_INP_ND(0x011C) & (0x3 << 8)) != (0x3 << 8))
			&& timeout_count--)
			msleep(20);
		if (!timeout_count) {
			ret = -ETIMEDOUT;
			DEV_ERR("%s(%d): timedout, An0=%d, An1=%d\n",
				__func__, __LINE__,
			(HDMI_INP_ND(0x011C) & BIT(8)) >> 8,
			(HDMI_INP_ND(0x011C) & BIT(9)) >> 9);
			goto error;
		}

		/*
		 * A small delay is needed here to avoid device crash observed
		 * during reauthentication in MSM8960
		 */
		msleep(20);

		/* 0x0168 HDCP_RCVPORT_DATA12
		   [23:8] BSTATUS
		   [7:0] BCAPS */
		HDMI_OUTP(0x0168, bcaps);

		/* 0x014C HDCP_RCVPORT_DATA5
		   [31:0] LINK0_AN_0 */
		/* read an0 calculation */
		link0_an_0 = HDMI_INP(0x014C);

		/* 0x0150 HDCP_RCVPORT_DATA6
		   [31:0] LINK0_AN_1 */
		/* read an1 calculation */
		link0_an_1 = HDMI_INP(0x0150);

		/* three bits 28..30 */
		hdcp_key_state((HDMI_INP(0x011C) >> 28) & 0x7);

		/* 0x0144 HDCP_RCVPORT_DATA3
		[31:0] LINK0_AKSV_0 public key
		0x0148 HDCP_RCVPORT_DATA4
		[15:8] LINK0_AINFO
		[7:0]  LINK0_AKSV_1 public key */
		link0_aksv_0 = HDMI_INP(0x0144);
		link0_aksv_1 = HDMI_INP(0x0148);

		/* copy an and aksv to byte arrays for transmission */
		aksv[0] =  link0_aksv_0        & 0xFF;
		aksv[1] = (link0_aksv_0 >> 8)  & 0xFF;
		aksv[2] = (link0_aksv_0 >> 16) & 0xFF;
		aksv[3] = (link0_aksv_0 >> 24) & 0xFF;
		aksv[4] =  link0_aksv_1        & 0xFF;

		an[0] =  link0_an_0        & 0xFF;
		an[1] = (link0_an_0 >> 8)  & 0xFF;
		an[2] = (link0_an_0 >> 16) & 0xFF;
		an[3] = (link0_an_0 >> 24) & 0xFF;
		an[4] =  link0_an_1        & 0xFF;
		an[5] = (link0_an_1 >> 8)  & 0xFF;
		an[6] = (link0_an_1 >> 16) & 0xFF;
		an[7] = (link0_an_1 >> 24) & 0xFF;

		/* Write An 8 bytes to offset 0x18 */
		ret = hdmi_msm_ddc_write(0x74, 0x18, an, 8, "An");
		if (ret) {
			DEV_ERR("%s(%d): Write An failed", __func__, __LINE__);
			goto error;
		}

		/* Write Aksv 5 bytes to offset 0x10 */
		ret = hdmi_msm_ddc_write(0x74, 0x10, aksv, 5, "Aksv");
		if (ret) {
			DEV_ERR("%s(%d): Write Aksv failed", __func__,
			    __LINE__);
			goto error;
		}
		DEV_DBG("HDCP: Link0-AKSV=%02x%08x\n",
			link0_aksv_1 & 0xFF, link0_aksv_0);

		/* 0x0134 HDCP_RCVPORT_DATA0
		   [31:0] LINK0_BKSV_0 */
		HDMI_OUTP(0x0134, link0_bksv_0);
		/* 0x0138 HDCP_RCVPORT_DATA1
		   [31:0] LINK0_BKSV_1 */
		HDMI_OUTP(0x0138, link0_bksv_1);
		DEV_DBG("HDCP: Link0-BKSV=%02x%08x\n", link0_bksv_1,
		    link0_bksv_0);

		/* HDMI_HPD_INT_STATUS[0x0250] */
		hpd_int_status = HDMI_INP_ND(0x0250);
		/* HDMI_HPD_INT_CTRL[0x0254] */
		hpd_int_ctrl = HDMI_INP_ND(0x0254);
		DEV_DBG("[SR-DEUG]: HPD_INTR_CTRL=[%u] HPD_INTR_STATUS=[%u]\
		    before reading R0'\n", hpd_int_ctrl, hpd_int_status);

		/*
		* HDCP Compliace Test case 1B-01:
		* Wait here until all the ksv bytes have been
		* read from the KSV FIFO register.
		*/
		msleep(125);

		/* Reading R0' 2 bytes at offset 0x08 */
		ret = hdmi_msm_ddc_read(0x74, 0x08, buf, 2, 5, "RO'", TRUE);
		if (ret) {
			DEV_ERR("%s(%d): Read RO's failed", __func__,
			    __LINE__);
			goto error;
		}

		/* 0x013C HDCP_RCVPORT_DATA2_0
		[15:0] LINK0_RI */
		HDMI_OUTP(0x013C, (((uint32)buf[1]) << 8) | buf[0]);
		DEV_DBG("HDCP: R0'=%02x%02x\n", buf[1], buf[0]);

		INIT_COMPLETION(hdmi_msm_state->hdcp_success_done);
		timeout_count = wait_for_completion_interruptible_timeout(
			&hdmi_msm_state->hdcp_success_done, HZ*2);

		if (!timeout_count) {
			ret = -ETIMEDOUT;
			is_match = HDMI_INP(0x011C) & BIT(12);
			DEV_ERR("%s(%d): timedout, Link0=<%s>\n", __func__,
			  __LINE__,
			  is_match ? "RI_MATCH" : "No RI Match INTR in time");
			if (!is_match)
				goto error;
		}

		/* 0x011C HDCP_LINK0_STATUS
		[12] RI_MATCHES	[0] MISMATCH, [1] MATCH
		[0] AUTH_SUCCESS */
		/* Checking for RI, R0 Match */
		/* RI_MATCHES */
		if ((HDMI_INP(0x011C) & BIT(12)) != BIT(12)) {
			ret = -EINVAL;
			DEV_ERR("%s: HDCP_LINK0_STATUS[RI_MATCHES]: MISMATCH\n",
			    __func__);
			goto error;
		}

		DEV_INFO("HDCP: authentication part I, successful\n");
		is_part1_done = FALSE;
		return 0;
error:
		DEV_ERR("[%s]: HDCP Reauthentication\n", __func__);
		is_part1_done = FALSE;
		return ret;
	} else {
		return 1;
	}
}

static int hdmi_msm_transfer_v_h(void)
{
	/* Read V'.HO 4 Byte at offset 0x20 */
	char what[20];
	int ret;
	uint8 buf[4];

	snprintf(what, sizeof(what), "V' H0");
	ret = hdmi_msm_ddc_read(0x74, 0x20, buf, 4, 5, what, TRUE);
	if (ret) {
		DEV_ERR("%s: Read %s failed", __func__, what);
		return ret;
	}
	DEV_DBG("buf[0]= %x , buf[1] = %x , buf[2] = %x , buf[3] = %x\n ",
			buf[0] , buf[1] , buf[2] , buf[3]);

	/* 0x0154 HDCP_RCVPORT_DATA7
	   [31:0] V_HO */
	HDMI_OUTP(0x0154 ,
		(buf[3] << 24 | buf[2] << 16 | buf[1] << 8 | buf[0]));

	snprintf(what, sizeof(what), "V' H1");
	ret = hdmi_msm_ddc_read(0x74, 0x24, buf, 4, 5, what, TRUE);
	if (ret) {
		DEV_ERR("%s: Read %s failed", __func__, what);
		return ret;
	}
	DEV_DBG("buf[0]= %x , buf[1] = %x , buf[2] = %x , buf[3] = %x\n ",
			buf[0] , buf[1] , buf[2] , buf[3]);

	/* 0x0158 HDCP_RCVPORT_ DATA8
	   [31:0] V_H1 */
	HDMI_OUTP(0x0158,
		(buf[3] << 24 | buf[2] << 16 | buf[1] << 8 | buf[0]));


	snprintf(what, sizeof(what), "V' H2");
	ret = hdmi_msm_ddc_read(0x74, 0x28, buf, 4, 5, what, TRUE);
	if (ret) {
		DEV_ERR("%s: Read %s failed", __func__, what);
		return ret;
	}
	DEV_DBG("buf[0]= %x , buf[1] = %x , buf[2] = %x , buf[3] = %x\n ",
			buf[0] , buf[1] , buf[2] , buf[3]);

	/* 0x015c HDCP_RCVPORT_DATA9
	   [31:0] V_H2 */
	HDMI_OUTP(0x015c ,
		(buf[3] << 24 | buf[2] << 16 | buf[1] << 8 | buf[0]));

	snprintf(what, sizeof(what), "V' H3");
	ret = hdmi_msm_ddc_read(0x74, 0x2c, buf, 4, 5, what, TRUE);
	if (ret) {
		DEV_ERR("%s: Read %s failed", __func__, what);
		return ret;
	}
	DEV_DBG("buf[0]= %x , buf[1] = %x , buf[2] = %x , buf[3] = %x\n ",
			buf[0] , buf[1] , buf[2] , buf[3]);

	/* 0x0160 HDCP_RCVPORT_DATA10
	   [31:0] V_H3 */
	HDMI_OUTP(0x0160,
		(buf[3] << 24 | buf[2] << 16 | buf[1] << 8 | buf[0]));

	snprintf(what, sizeof(what), "V' H4");
	ret = hdmi_msm_ddc_read(0x74, 0x30, buf, 4, 5, what, TRUE);
	if (ret) {
		DEV_ERR("%s: Read %s failed", __func__, what);
		return ret;
	}
	DEV_DBG("buf[0]= %x , buf[1] = %x , buf[2] = %x , buf[3] = %x\n ",
			buf[0] , buf[1] , buf[2] , buf[3]);
	/* 0x0164 HDCP_RCVPORT_DATA11
	   [31:0] V_H4 */
	HDMI_OUTP(0x0164,
		(buf[3] << 24 | buf[2] << 16 | buf[1] << 8 | buf[0]));

	return 0;
}

static int hdcp_authentication_part2(void)
{
	int ret = 0;
	uint32 timeout_count;
	int i = 0;
	int cnt = 0;
	uint bstatus;
	uint8 bcaps;
	uint32 down_stream_devices;
	uint32 ksv_bytes;

	static uint8 buf[0xFF];
	static uint8 kvs_fifo[5 * 127];

	boolean max_devs_exceeded = 0;
	boolean max_cascade_exceeded = 0;

	boolean ksv_done = FALSE;

	memset(buf, 0, sizeof(buf));
	memset(kvs_fifo, 0, sizeof(kvs_fifo));

	/* wait until READY bit is set in bcaps */
	timeout_count = 50;
	do {
		timeout_count--;
		/* read bcaps 1 Byte at offset 0x40 */
		ret = hdmi_msm_ddc_read(0x74, 0x40, &bcaps, 1, 1,
		    "Bcaps", FALSE);
		if (ret) {
			DEV_ERR("%s(%d): Read Bcaps failed", __func__,
			    __LINE__);
			goto error;
		}
		msleep(100);
	} while ((0 == (bcaps & 0x20)) && timeout_count); /* READY (Bit 5) */
	if (!timeout_count) {
		ret = -ETIMEDOUT;
		DEV_ERR("%s:timedout(1)", __func__);
		goto error;
	}

	/* read bstatus 2 bytes at offset 0x41 */

	ret = hdmi_msm_ddc_read(0x74, 0x41, buf, 2, 5, "Bstatus", FALSE);
	if (ret) {
		DEV_ERR("%s(%d): Read Bstatus failed", __func__, __LINE__);
		goto error;
	}
	bstatus = buf[1];
	bstatus = (bstatus << 8) | buf[0];
	/* 0x0168 DCP_RCVPORT_DATA12
	[7:0] BCAPS
	[23:8 BSTATUS */
	HDMI_OUTP(0x0168, bcaps | (bstatus << 8));
	/* BSTATUS [6:0] DEVICE_COUNT Number of HDMI device attached to repeater
	* - see HDCP spec */
	down_stream_devices = bstatus & 0x7F;

	if (down_stream_devices == 0x0) {
		/* There isn't any devices attaced to the Repeater */
		DEV_ERR("%s: there isn't any devices attached to the "
		    "Repeater\n", __func__);
		ret = -EINVAL;
		goto error;
	}

	/*
	* HDCP Compliance 1B-05:
	* Check if no. of devices connected to repeater
	* exceed max_devices_connected from bit 7 of Bstatus.
	*/
	max_devs_exceeded = (bstatus & 0x80) >> 7;
	if (max_devs_exceeded == 0x01) {
		DEV_ERR("%s: Number of devs connected to repeater "
		    "exceeds max_devs\n", __func__);
		ret = -EINVAL;
		goto hdcp_error;
	}

	/*
	* HDCP Compliance 1B-06:
	* Check if no. of cascade connected to repeater
	* exceed max_cascade_connected from bit 11 of Bstatus.
	*/
	max_cascade_exceeded = (bstatus & 0x800) >> 11;
	if (max_cascade_exceeded == 0x01) {
		DEV_ERR("%s: Number of cascade connected to repeater "
		    "exceeds max_cascade\n", __func__);
		ret = -EINVAL;
		goto hdcp_error;
	}

	/* Read KSV FIFO over DDC
	* Key Slection vector FIFO
	* Used to pull downstream KSVs from HDCP Repeaters.
	* All bytes (DEVICE_COUNT * 5) must be read in a single,
	*   auto incrementing access.
	* All bytes read as 0x00 for HDCP Receivers that are not
	*   HDCP Repeaters (REPEATER == 0). */
	ksv_bytes = 5 * down_stream_devices;
	/* Reading KSV FIFO / KSV FIFO */
	ksv_done = FALSE;

	ret = hdmi_msm_ddc_read(0x74, 0x43, kvs_fifo, ksv_bytes, 5,
	"KSV FIFO", TRUE);
	do {
		if (ret) {
			DEV_ERR("%s(%d): Read KSV FIFO failed",
			    __func__, __LINE__);
			/*
			* HDCP Compliace Test case 1B-01:
			* Wait here until all the ksv bytes have been
			* read from the KSV FIFO register.
			*/
			msleep(25);
		} else {
			ksv_done = TRUE;
		}
		cnt++;
	} while (!ksv_done && cnt != 20);

	if (ksv_done == FALSE)
		goto error;

	ret = hdmi_msm_transfer_v_h();
	if (ret)
		goto error;

	/* Next: Write KSV FIFO to HDCP_SHA_DATA.
	* This is done 1 byte at time starting with the LSB.
	* On the very last byte write,
	* the HDCP_SHA_DATA_DONE bit[0]
	*/

	/* 0x023C HDCP_SHA_CTRL
	[0] RESET	[0] Enable, [1] Reset
	[4] SELECT	[0] DIGA_HDCP, [1] DIGB_HDCP */
	/* reset SHA engine */
	HDMI_OUTP(0x023C, 1);
	/* enable SHA engine, SEL=DIGA_HDCP */
	HDMI_OUTP(0x023C, 0);

	for (i = 0; i < ksv_bytes - 1; i++) {
		/* Write KSV byte and do not set DONE bit[0] */
		HDMI_OUTP_ND(0x0244, kvs_fifo[i] << 16);

		/* Once 64 bytes have been written, we need to poll for
		 * HDCP_SHA_BLOCK_DONE before writing any further
		 */
		if (i && !((i+1)%64)) {
			timeout_count = 100;
			while (!(HDMI_INP_ND(0x0240) & 0x1)
					&& (--timeout_count)) {
				DEV_DBG("HDCP Auth Part II: Waiting for the "
					"computation of the current 64 byte to "
					"complete. HDCP_SHA_STATUS=%08x. "
					"timeout_count=%d\n",
					 HDMI_INP_ND(0x0240), timeout_count);
				msleep(20);
			}
			if (!timeout_count) {
				ret = -ETIMEDOUT;
				DEV_ERR("%s(%d): timedout", __func__, __LINE__);
				goto error;
			}
		}

	}

	/* Write l to DONE bit[0] */
	HDMI_OUTP_ND(0x0244, (kvs_fifo[ksv_bytes - 1] << 16) | 0x1);

	/* 0x0240 HDCP_SHA_STATUS
	[4] COMP_DONE */
	/* Now wait for HDCP_SHA_COMP_DONE */
	timeout_count = 100;
	while ((0x10 != (HDMI_INP_ND(0x0240) & 0xFFFFFF10)) && --timeout_count)
		msleep(20);

	if (!timeout_count) {
		ret = -ETIMEDOUT;
		DEV_ERR("%s(%d): timedout", __func__, __LINE__);
		goto error;
	}

	/* 0x011C HDCP_LINK0_STATUS
	[20] V_MATCHES */
	timeout_count = 100;
	while (((HDMI_INP_ND(0x011C) & (1 << 20)) != (1 << 20))
	    && --timeout_count) {
		msleep(20);
	}

	if (!timeout_count) {
		ret = -ETIMEDOUT;
		DEV_ERR("%s(%d): timedout", __func__, __LINE__);
		goto error;
	}

	DEV_INFO("HDCP: authentication part II, successful\n");

hdcp_error:
error:
	return ret;
}

static int hdcp_authentication_part3(uint32 found_repeater)
{
	int ret = 0;
	int poll = 3000;
	while (poll) {
		/* 0x011C HDCP_LINK0_STATUS
		    [30:28]  KEYS_STATE = 3 = "Valid"
		    [24] RO_COMPUTATION_DONE	[0] Not Done, [1] Done
		    [20] V_MATCHES		[0] Mismtach, [1] Match
		    [12] RI_MATCHES		[0] Mismatch, [1] Match
		    [0] AUTH_SUCCESS */
		if (HDMI_INP_ND(0x011C) != (0x31001001 |
		    (found_repeater << 20))) {
			DEV_ERR("HDCP: autentication part III, FAILED, "
			    "Link Status=%08x\n", HDMI_INP(0x011C));
			ret = -EINVAL;
			goto error;
		}
		poll--;
	}

	DEV_INFO("HDCP: authentication part III, successful\n");

error:
	return ret;
}

static void hdmi_msm_hdcp_enable(void)
{
	int ret = 0;
	uint8 bcaps;
	uint32 found_repeater = 0x0;
	char *envp[2];

	if (!hdmi_msm_has_hdcp())
		return;

	mutex_lock(&hdmi_msm_state_mutex);
	hdmi_msm_state->hdcp_activating = TRUE;
	mutex_unlock(&hdmi_msm_state_mutex);

#ifndef SUPPORT_NON_HDCP_DEVICES
	fill_black_screen();
#endif

	mutex_lock(&hdcp_auth_state_mutex);
	/*
	 * Initialize this to zero here to make
	 * sure HPD has not happened yet
	 */
	hdmi_msm_state->hpd_during_auth = FALSE;
	/* This flag prevents other threads from re-authenticating
	* after we've just authenticated (i.e., finished part3)
	* We probably need to protect this in a mutex lock */
	hdmi_msm_state->full_auth_done = FALSE;
	mutex_unlock(&hdcp_auth_state_mutex);

	/* PART I Authentication*/
	ret = hdcp_authentication_part1();
	if (ret)
		goto error;

	/* PART II Authentication*/
	/* read Bcaps at 0x40 in HDCP Port */
	ret = hdmi_msm_ddc_read(0x74, 0x40, &bcaps, 1, 5, "Bcaps", FALSE);
	if (ret) {
		DEV_ERR("%s(%d): Read Bcaps failed\n", __func__, __LINE__);
		goto error;
	}
	DEV_DBG("HDCP: Bcaps=0x%02x (%s)\n", bcaps,
		(bcaps & BIT(6)) ? "repeater" : "no repeater");

	/* if REPEATER (Bit 6), perform Part2 Authentication */
	if (bcaps & BIT(6)) {
		found_repeater = 0x1;
		ret = hdcp_authentication_part2();
		if (ret)
			goto error;
	} else
		DEV_INFO("HDCP: authentication part II skipped, no repeater\n");

	/* PART III Authentication*/
	ret = hdcp_authentication_part3(found_repeater);
	if (ret)
		goto error;

#ifndef SUPPORT_NON_HDCP_DEVICES
	unfill_black_screen();
#endif

	external_common_state->hdcp_active = TRUE;
	mutex_lock(&hdmi_msm_state_mutex);
	hdmi_msm_state->hdcp_activating = FALSE;
	mutex_unlock(&hdmi_msm_state_mutex);

	mutex_lock(&hdcp_auth_state_mutex);
	/*
	 * This flag prevents other threads from re-authenticating
	 * after we've just authenticated (i.e., finished part3)
	 */
	hdmi_msm_state->full_auth_done = TRUE;
	mutex_unlock(&hdcp_auth_state_mutex);

	if (!hdmi_msm_is_dvi_mode()) {
		DEV_INFO("HDMI HPD: sense : send HDCP_PASS\n");
		envp[0] = "HDCP_STATE=PASS";
		envp[1] = NULL;
		kobject_uevent_env(external_common_state->uevent_kobj,
		    KOBJ_CHANGE, envp);
	}
	return;

error:
	mutex_lock(&hdmi_msm_state_mutex);
	hdmi_msm_state->hdcp_activating = FALSE;
	mutex_unlock(&hdmi_msm_state_mutex);
	if (hdmi_msm_state->hpd_during_auth) {
		DEV_WARN("Calling Deauthentication: HPD occured during\
		    authentication  from [%s]\n", __func__);
		hdcp_deauthenticate();
		mutex_lock(&hdcp_auth_state_mutex);
		hdmi_msm_state->hpd_during_auth = FALSE;
		mutex_unlock(&hdcp_auth_state_mutex);
	} else {
		DEV_WARN("[DEV_DBG]: Calling reauth from [%s]\n", __func__);
		if (hdmi_msm_state->panel_power_on)
			queue_work(hdmi_work_queue,
			    &hdmi_msm_state->hdcp_reauth_work);
	}
}
#endif /* CONFIG_FB_MSM_HDMI_MSM_PANEL_HDCP_SUPPORT */

static void hdmi_msm_video_setup(int video_format)
{
	uint32 total_v   = 0;
	uint32 total_h   = 0;
	uint32 start_h   = 0;
	uint32 end_h     = 0;
	uint32 start_v   = 0;
	uint32 end_v     = 0;
	const struct hdmi_disp_mode_timing_type *timing =
		hdmi_common_get_supported_mode(video_format);

	/* timing register setup */
	if (timing == NULL) {
		DEV_ERR("video format not supported: %d\n", video_format);
		return;
	}

	/* Hsync Total and Vsync Total */
	total_h = timing->active_h + timing->front_porch_h
		+ timing->back_porch_h + timing->pulse_width_h - 1;
	total_v = timing->active_v + timing->front_porch_v
		+ timing->back_porch_v + timing->pulse_width_v - 1;
	/* 0x02C0 HDMI_TOTAL
	   [27:16] V_TOTAL Vertical Total
	   [11:0]  H_TOTAL Horizontal Total */
	HDMI_OUTP(0x02C0, ((total_v << 16) & 0x0FFF0000)
		| ((total_h << 0) & 0x00000FFF));

	/* Hsync Start and Hsync End */
	start_h = timing->back_porch_h + timing->pulse_width_h;
	end_h   = (total_h + 1) - timing->front_porch_h;
	/* 0x02B4 HDMI_ACTIVE_H
	   [27:16] END Horizontal end
	   [11:0]  START Horizontal start */
	HDMI_OUTP(0x02B4, ((end_h << 16) & 0x0FFF0000)
		| ((start_h << 0) & 0x00000FFF));

	start_v = timing->back_porch_v + timing->pulse_width_v - 1;
	end_v   = total_v - timing->front_porch_v;
	/* 0x02B8 HDMI_ACTIVE_V
	   [27:16] END Vertical end
	   [11:0]  START Vertical start */
	HDMI_OUTP(0x02B8, ((end_v << 16) & 0x0FFF0000)
		| ((start_v << 0) & 0x00000FFF));

	if (timing->interlaced) {
		/* 0x02C4 HDMI_V_TOTAL_F2
		   [11:0] V_TOTAL_F2 Vertical total for field2 */
		HDMI_OUTP(0x02C4, ((total_v + 1) << 0) & 0x00000FFF);

		/* 0x02BC HDMI_ACTIVE_V_F2
		   [27:16] END_F2 Vertical end for field2
		   [11:0]  START_F2 Vertical start for Field2 */
		HDMI_OUTP(0x02BC,
			  (((start_v + 1) << 0) & 0x00000FFF)
			| (((end_v + 1) << 16) & 0x0FFF0000));
	} else {
		/* HDMI_V_TOTAL_F2 */
		HDMI_OUTP(0x02C4, 0);
		/* HDMI_ACTIVE_V_F2 */
		HDMI_OUTP(0x02BC, 0);
	}

	hdmi_frame_ctrl_cfg(timing);
}

struct hdmi_msm_audio_acr {
	uint32 n;	/* N parameter for clock regeneration */
	uint32 cts;	/* CTS parameter for clock regeneration */
};

struct hdmi_msm_audio_arcs {
	uint32 pclk;
	struct hdmi_msm_audio_acr lut[MSM_HDMI_SAMPLE_RATE_MAX];
};

#define HDMI_MSM_AUDIO_ARCS(pclk, ...) { pclk, __VA_ARGS__ }

/* Audio constants lookup table for hdmi_msm_audio_acr_setup */
/* Valid Pixel-Clock rates: 25.2MHz, 27MHz, 27.03MHz, 74.25MHz, 148.5MHz */
static const struct hdmi_msm_audio_arcs hdmi_msm_audio_acr_lut[] = {
	/*  25.200MHz  */
	HDMI_MSM_AUDIO_ARCS(25200, {
		{4096, 25200}, {6272, 28000}, {6144, 25200}, {12544, 28000},
		{12288, 25200}, {25088, 28000}, {24576, 25200} }),
	/*  27.000MHz  */
	HDMI_MSM_AUDIO_ARCS(27000, {
		{4096, 27000}, {6272, 30000}, {6144, 27000}, {12544, 30000},
		{12288, 27000}, {25088, 30000}, {24576, 27000} }),
	/*  27.030MHz */
	HDMI_MSM_AUDIO_ARCS(27030, {
		{4096, 27030}, {6272, 30030}, {6144, 27030}, {12544, 30030},
		{12288, 27030}, {25088, 30030}, {24576, 27030} }),
	/*  74.250MHz */
	HDMI_MSM_AUDIO_ARCS(74250, {
		{4096, 74250}, {6272, 82500}, {6144, 74250}, {12544, 82500},
		{12288, 74250}, {25088, 82500}, {24576, 74250} }),
	/* 148.500MHz */
	HDMI_MSM_AUDIO_ARCS(148500, {
		{4096, 148500}, {6272, 165000}, {6144, 148500}, {12544, 165000},
		{12288, 148500}, {25088, 165000}, {24576, 148500} }),
};

static void hdmi_msm_audio_acr_setup(boolean enabled, int video_format,
	int audio_sample_rate, int num_of_channels)
{
	/* Read first before writing */
	/* HDMI_ACR_PKT_CTRL[0x0024] */
	uint32 acr_pck_ctrl_reg = HDMI_INP(0x0024);

	if (enabled) {
		const struct hdmi_disp_mode_timing_type *timing =
			hdmi_common_get_supported_mode(video_format);
		const struct hdmi_msm_audio_arcs *audio_arc =
			&hdmi_msm_audio_acr_lut[0];
		const int lut_size = sizeof(hdmi_msm_audio_acr_lut)
			/sizeof(*hdmi_msm_audio_acr_lut);
		uint32 i, n, cts, layout, multiplier, aud_pck_ctrl_2_reg;

		if (timing == NULL) {
			DEV_WARN("%s: video format %d not supported\n",
				__func__, video_format);
			return;
		}

		for (i = 0; i < lut_size;
			audio_arc = &hdmi_msm_audio_acr_lut[++i]) {
			if (audio_arc->pclk == timing->pixel_freq)
				break;
		}
		if (i >= lut_size) {
			DEV_WARN("%s: pixel clock %d not supported\n", __func__,
				timing->pixel_freq);
			return;
		}

		n = audio_arc->lut[audio_sample_rate].n;
		cts = audio_arc->lut[audio_sample_rate].cts;
		layout = (MSM_HDMI_AUDIO_CHANNEL_2 == num_of_channels) ? 0 : 1;

		if ((MSM_HDMI_SAMPLE_RATE_192KHZ == audio_sample_rate) ||
		    (MSM_HDMI_SAMPLE_RATE_176_4KHZ == audio_sample_rate)) {
			multiplier = 4;
			n >>= 2; /* divide N by 4 and use multiplier */
		} else if ((MSM_HDMI_SAMPLE_RATE_96KHZ == audio_sample_rate) ||
			  (MSM_HDMI_SAMPLE_RATE_88_2KHZ == audio_sample_rate)) {
			multiplier = 2;
			n >>= 1; /* divide N by 2 and use multiplier */
		} else {
			multiplier = 1;
		}
		DEV_DBG("%s: n=%u, cts=%u, layout=%u\n", __func__, n, cts,
			layout);

		/* AUDIO_PRIORITY | SOURCE */
		acr_pck_ctrl_reg |= 0x80000100;
		/* N_MULTIPLE(multiplier) */
		acr_pck_ctrl_reg |= (multiplier & 7) << 16;

		if ((MSM_HDMI_SAMPLE_RATE_48KHZ == audio_sample_rate) ||
		    (MSM_HDMI_SAMPLE_RATE_96KHZ == audio_sample_rate) ||
		    (MSM_HDMI_SAMPLE_RATE_192KHZ == audio_sample_rate)) {
			/* SELECT(3) */
			acr_pck_ctrl_reg |= 3 << 4;
			/* CTS_48 */
			cts <<= 12;

			/* CTS: need to determine how many fractional bits */
			/* HDMI_ACR_48_0 */
			HDMI_OUTP(0x00D4, cts);
			/* N */
			/* HDMI_ACR_48_1 */
			HDMI_OUTP(0x00D8, n);
		} else if ((MSM_HDMI_SAMPLE_RATE_44_1KHZ == audio_sample_rate)
			   || (MSM_HDMI_SAMPLE_RATE_88_2KHZ ==
			       audio_sample_rate)
			   || (MSM_HDMI_SAMPLE_RATE_176_4KHZ ==
			       audio_sample_rate)) {
			/* SELECT(2) */
			acr_pck_ctrl_reg |= 2 << 4;
			/* CTS_44 */
			cts <<= 12;

			/* CTS: need to determine how many fractional bits */
			/* HDMI_ACR_44_0 */
			HDMI_OUTP(0x00CC, cts);
			/* N */
			/* HDMI_ACR_44_1 */
			HDMI_OUTP(0x00D0, n);
		} else {	/* default to 32k */
			/* SELECT(1) */
			acr_pck_ctrl_reg |= 1 << 4;
			/* CTS_32 */
			cts <<= 12;

			/* CTS: need to determine how many fractional bits */
			/* HDMI_ACR_32_0 */
			HDMI_OUTP(0x00C4, cts);
			/* N */
			/* HDMI_ACR_32_1 */
			HDMI_OUTP(0x00C8, n);
		}
		/* Payload layout depends on number of audio channels */
		/* LAYOUT_SEL(layout) */
		aud_pck_ctrl_2_reg = 1 | (layout << 1);
		/* override | layout */
		/* HDMI_AUDIO_PKT_CTRL2[0x00044] */
		HDMI_OUTP(0x00044, aud_pck_ctrl_2_reg);

		/* SEND | CONT */
		acr_pck_ctrl_reg |= 0x00000003;
	} else {
		/* ~(SEND | CONT) */
		acr_pck_ctrl_reg &= ~0x00000003;
	}
	/* HDMI_ACR_PKT_CTRL[0x0024] */
	HDMI_OUTP(0x0024, acr_pck_ctrl_reg);
}

static void hdmi_msm_outpdw_chk(uint32 offset, uint32 data)
{
	uint32 check, i = 0;

#ifdef DEBUG
	HDMI_OUTP(offset, data);
#endif
	do {
		outpdw(MSM_HDMI_BASE+offset, data);
		check = inpdw(MSM_HDMI_BASE+offset);
	} while (check != data && i++ < 10);

	if (check != data)
		DEV_ERR("%s: failed addr=%08x, data=%x, check=%x",
			__func__, offset, data, check);
}

static void hdmi_msm_rmw32or(uint32 offset, uint32 data)
{
	uint32 reg_data;
	reg_data = inpdw(MSM_HDMI_BASE+offset);
	reg_data = inpdw(MSM_HDMI_BASE+offset);
	hdmi_msm_outpdw_chk(offset, reg_data | data);
}


#define HDMI_AUDIO_CFG				0x01D0
#define HDMI_AUDIO_ENGINE_ENABLE		1
#define HDMI_AUDIO_FIFO_MASK			0x000000F0
#define HDMI_AUDIO_FIFO_WATERMARK_SHIFT		4
#define HDMI_AUDIO_FIFO_MAX_WATER_MARK		8


int hdmi_audio_enable(bool on , u32 fifo_water_mark)
{
	u32 hdmi_audio_config;

	hdmi_audio_config = HDMI_INP(HDMI_AUDIO_CFG);

	if (on) {

		if (fifo_water_mark > HDMI_AUDIO_FIFO_MAX_WATER_MARK) {
			pr_err("%s : HDMI audio fifo water mark can not be more"
				" than %u\n", __func__,
				HDMI_AUDIO_FIFO_MAX_WATER_MARK);
			return -EINVAL;
		}

		/*
		 *  Enable HDMI Audio engine.
		 *  MUST be enabled after Audio DMA is enabled.
		*/
		hdmi_audio_config &= ~(HDMI_AUDIO_FIFO_MASK);

		hdmi_audio_config |= (HDMI_AUDIO_ENGINE_ENABLE |
			 (fifo_water_mark << HDMI_AUDIO_FIFO_WATERMARK_SHIFT));

	} else
		 hdmi_audio_config &= ~(HDMI_AUDIO_ENGINE_ENABLE);

	HDMI_OUTP(HDMI_AUDIO_CFG, hdmi_audio_config);

	mb();
	pr_info("%s :HDMI_AUDIO_CFG 0x%08x\n", __func__,
		HDMI_INP(HDMI_AUDIO_CFG));

	return 0;
}
EXPORT_SYMBOL(hdmi_audio_enable);

#define HDMI_AUDIO_PKT_CTRL			0x0020
#define HDMI_AUDIO_SAMPLE_SEND_ENABLE		1

int hdmi_audio_packet_enable(bool on)
{
	u32 hdmi_audio_pkt_ctrl;
	hdmi_audio_pkt_ctrl = HDMI_INP(HDMI_AUDIO_PKT_CTRL);

	if (on)
		hdmi_audio_pkt_ctrl |= HDMI_AUDIO_SAMPLE_SEND_ENABLE;
	else
		hdmi_audio_pkt_ctrl &= ~(HDMI_AUDIO_SAMPLE_SEND_ENABLE);

	HDMI_OUTP(HDMI_AUDIO_PKT_CTRL, hdmi_audio_pkt_ctrl);

	mb();
	pr_info("%s : HDMI_AUDIO_PKT_CTRL 0x%08x\n", __func__,
	HDMI_INP(HDMI_AUDIO_PKT_CTRL));
	return 0;
}
EXPORT_SYMBOL(hdmi_audio_packet_enable);

static void hdmi_msm_audio_info_setup(boolean enabled, int num_of_channels,
	int level_shift, boolean down_mix)
{
	uint32 channel_allocation = 0;	/* Default to FR,FL */
	uint32 channel_count = 1;	/* Default to 2 channels
					   -> See Table 17 in CEA-D spec */
	uint32 check_sum, audio_info_0_reg, audio_info_1_reg;
	uint32 audio_info_ctrl_reg;

	/* Please see table 20 Audio InfoFrame in HDMI spec
	   FL  = front left
	   FC  = front Center
	   FR  = front right
	   FLC = front left center
	   FRC = front right center
	   RL  = rear left
	   RC  = rear center
	   RR  = rear right
	   RLC = rear left center
	   RRC = rear right center
	   LFE = low frequency effect
	 */

	/* Read first then write because it is bundled with other controls */
	/* HDMI_INFOFRAME_CTRL0[0x002C] */
	audio_info_ctrl_reg = HDMI_INP(0x002C);

	if (enabled) {
		switch (num_of_channels) {
		case MSM_HDMI_AUDIO_CHANNEL_2:
			break;
		case MSM_HDMI_AUDIO_CHANNEL_4:
			channel_count = 3;
			/* FC,LFE,FR,FL */
			channel_allocation = 0x3;
			break;
		case MSM_HDMI_AUDIO_CHANNEL_6:
			channel_count = 5;
			/* RR,RL,FC,LFE,FR,FL */
			channel_allocation = 0xB;
			break;
		case MSM_HDMI_AUDIO_CHANNEL_8:
			channel_count = 7;
			/* FRC,FLC,RR,RL,FC,LFE,FR,FL */
			channel_allocation = 0x1f;
			break;
		default:
			break;
		}

		/* Program the Channel-Speaker allocation */
		audio_info_1_reg = 0;
		/* CA(channel_allocation) */
		audio_info_1_reg |= channel_allocation & 0xff;
		/* Program the Level shifter */
		/* LSV(level_shift) */
		audio_info_1_reg |= (level_shift << 11) & 0x00007800;
		/* Program the Down-mix Inhibit Flag */
		/* DM_INH(down_mix) */
		audio_info_1_reg |= (down_mix << 15) & 0x00008000;

		/* HDMI_AUDIO_INFO1[0x00E8] */
		HDMI_OUTP(0x00E8, audio_info_1_reg);

		/* Calculate CheckSum
		   Sum of all the bytes in the Audio Info Packet bytes
		   (See table 8.4 in HDMI spec) */
		check_sum = 0;
		/* HDMI_AUDIO_INFO_FRAME_PACKET_HEADER_TYPE[0x84] */
		check_sum += 0x84;
		/* HDMI_AUDIO_INFO_FRAME_PACKET_HEADER_VERSION[0x01] */
		check_sum += 1;
		/* HDMI_AUDIO_INFO_FRAME_PACKET_LENGTH[0x0A] */
		check_sum += 0x0A;
		check_sum += channel_count;
		check_sum += channel_allocation;
		/* See Table 8.5 in HDMI spec */
		check_sum += (level_shift & 0xF) << 3 | (down_mix & 0x1) << 7;
		check_sum &= 0xFF;
		check_sum = (uint8) (256 - check_sum);

		audio_info_0_reg = 0;
		/* CHECKSUM(check_sum) */
		audio_info_0_reg |= check_sum & 0xff;
		/* CC(channel_count) */
		audio_info_0_reg |= (channel_count << 8) & 0x00000700;

		/* HDMI_AUDIO_INFO0[0x00E4] */
		HDMI_OUTP(0x00E4, audio_info_0_reg);

		/* Set these flags */
		/* AUDIO_INFO_UPDATE | AUDIO_INFO_SOURCE | AUDIO_INFO_CONT
		 | AUDIO_INFO_SEND */
		audio_info_ctrl_reg |= 0x000000F0;
	} else {
		/* Clear these flags */
		/* ~(AUDIO_INFO_UPDATE | AUDIO_INFO_SOURCE | AUDIO_INFO_CONT
		   | AUDIO_INFO_SEND) */
		audio_info_ctrl_reg &= ~0x000000F0;
	}
	/* HDMI_INFOFRAME_CTRL0[0x002C] */
	HDMI_OUTP(0x002C, audio_info_ctrl_reg);
}

static void hdmi_msm_audio_ctrl_setup(boolean enabled, int delay)
{
	uint32 audio_pkt_ctrl_reg = 0;

	/* Enable Packet Transmission */
	audio_pkt_ctrl_reg |= enabled ? 0x00000001 : 0;
	audio_pkt_ctrl_reg |= (delay << 4);

	/* HDMI_AUDIO_PKT_CTRL1[0x0020] */
	HDMI_OUTP(0x0020, audio_pkt_ctrl_reg);
}

static void hdmi_msm_en_gc_packet(boolean av_mute_is_requested)
{
	/* HDMI_GC[0x0040] */
	HDMI_OUTP(0x0040, av_mute_is_requested ? 1 : 0);

	/* GC packet enable (every frame) */
	/* HDMI_VBI_PKT_CTRL[0x0028] */
	hdmi_msm_rmw32or(0x0028, 3 << 4);
}

#ifdef CONFIG_FB_MSM_HDMI_MSM_PANEL_ISRC_ACP_SUPPORT
static void hdmi_msm_en_isrc_packet(boolean isrc_is_continued)
{
	static const char isrc_psuedo_data[] =
					"ISRC1:0123456789isrc2=ABCDEFGHIJ";
	const uint32 * isrc_data = (const uint32 *) isrc_psuedo_data;

	/* ISRC_STATUS =0b010 | ISRC_CONTINUE | ISRC_VALID */
	/* HDMI_ISRC1_0[0x00048] */
	HDMI_OUTP(0x00048, 2 | (isrc_is_continued ? 1 : 0) << 6 | 0 << 7);

	/* HDMI_ISRC1_1[0x004C] */
	HDMI_OUTP(0x004C, *isrc_data++);
	/* HDMI_ISRC1_2[0x0050] */
	HDMI_OUTP(0x0050, *isrc_data++);
	/* HDMI_ISRC1_3[0x0054] */
	HDMI_OUTP(0x0054, *isrc_data++);
	/* HDMI_ISRC1_4[0x0058] */
	HDMI_OUTP(0x0058, *isrc_data++);

	/* HDMI_ISRC2_0[0x005C] */
	HDMI_OUTP(0x005C, *isrc_data++);
	/* HDMI_ISRC2_1[0x0060] */
	HDMI_OUTP(0x0060, *isrc_data++);
	/* HDMI_ISRC2_2[0x0064] */
	HDMI_OUTP(0x0064, *isrc_data++);
	/* HDMI_ISRC2_3[0x0068] */
	HDMI_OUTP(0x0068, *isrc_data);

	/* HDMI_VBI_PKT_CTRL[0x0028] */
	/* ISRC Send + Continuous */
	hdmi_msm_rmw32or(0x0028, 3 << 8);
}
#else
static void hdmi_msm_en_isrc_packet(boolean isrc_is_continued)
{
	/*
	 * Until end-to-end support for various audio packets
	 */
}
#endif

#ifdef CONFIG_FB_MSM_HDMI_MSM_PANEL_ISRC_ACP_SUPPORT
static void hdmi_msm_en_acp_packet(uint32 byte1)
{
	/* HDMI_ACP[0x003C] */
	HDMI_OUTP(0x003C, 2 | 1 << 8 | byte1 << 16);

	/* HDMI_VBI_PKT_CTRL[0x0028] */
	/* ACP send, s/w source */
	hdmi_msm_rmw32or(0x0028, 3 << 12);
}
#else
static void hdmi_msm_en_acp_packet(uint32 byte1)
{
	/*
	 * Until end-to-end support for various audio packets
	 */
}
#endif

int hdmi_msm_audio_get_sample_rate(void)
{
	return msm_hdmi_sample_rate;
}
EXPORT_SYMBOL(hdmi_msm_audio_get_sample_rate);

void hdmi_msm_audio_sample_rate_reset(int rate)
{
	msm_hdmi_sample_rate = rate;

	if (hdmi_msm_has_hdcp())
		hdcp_deauthenticate();
	else
		hdmi_msm_turn_on();
}
EXPORT_SYMBOL(hdmi_msm_audio_sample_rate_reset);

static void hdmi_msm_audio_setup(void)
{
	const int channels = MSM_HDMI_AUDIO_CHANNEL_2;

	/* (0) for clr_avmute, (1) for set_avmute */
	hdmi_msm_en_gc_packet(0);
	/* (0) for isrc1 only, (1) for isrc1 and isrc2 */
	hdmi_msm_en_isrc_packet(1);
	/* arbitrary bit pattern for byte1 */
	hdmi_msm_en_acp_packet(0x5a);
	DEV_DBG("Not setting ACP, ISRC1, ISRC2 packets\n");
	hdmi_msm_audio_acr_setup(TRUE,
		external_common_state->video_resolution,
		msm_hdmi_sample_rate, channels);
	hdmi_msm_audio_info_setup(TRUE, channels, 0, FALSE);

	/* Add this line back in the avoid an HDCP failure
	 * issue.  This is only a temporary work-around
	 * until a complete fix is provided.
	 */
	hdmi_msm_audio_ctrl_setup(TRUE, 1);

	/* Turn on Audio FIFO and SAM DROP ISR */
	HDMI_OUTP(0x02CC, HDMI_INP(0x02CC) | BIT(1) | BIT(3));
	DEV_INFO("HDMI Audio: Enabled\n");
}

static int hdmi_msm_audio_off(void)
{
	uint32 audio_pkt_ctrl, audio_cfg;
	 /* Number of wait iterations */
	int i = 10;
	audio_pkt_ctrl = HDMI_INP_ND(0x0020);
	audio_cfg = HDMI_INP_ND(0x01D0);

	/* Checking BIT[0] of AUDIO PACKET CONTROL and */
	/* AUDIO CONFIGURATION register */
	while (((audio_pkt_ctrl & 0x00000001) || (audio_cfg & 0x00000001))
		&& (i--)) {
		audio_pkt_ctrl = HDMI_INP_ND(0x0020);
		audio_cfg = HDMI_INP_ND(0x01D0);
		DEV_DBG("%d times :: HDMI AUDIO PACKET is %08x and "
		"AUDIO CFG is %08x", i, audio_pkt_ctrl, audio_cfg);
		msleep(100);
		if (!i) {
			DEV_ERR("%s:failed to set BIT[0] AUDIO PACKET"
			"CONTROL or AUDIO CONFIGURATION REGISTER\n",
				__func__);
			return -ETIMEDOUT;
		}
	}
	hdmi_msm_audio_info_setup(FALSE, 0, 0, FALSE);
	hdmi_msm_audio_ctrl_setup(FALSE, 0);
	hdmi_msm_audio_acr_setup(FALSE, 0, 0, 0);
	DEV_INFO("HDMI Audio: Disabled\n");
	return 0;
}


static uint8 hdmi_msm_avi_iframe_lut[][16] = {
/*	480p60	480i60	576p50	576i50	720p60	 720p50	1080p60	1080i60	1080p50
	1080i50	1080p24	1080p30	1080p25	640x480p 480p60_16_9 576p50_4_3 */
	{0x10,	0x10,	0x10,	0x10,	0x10,	 0x10,	0x10,	0x10,	0x10,
	 0x10,	0x10,	0x10,	0x10,	0x10, 0x10, 0x10}, /*00*/
	{0x18,	0x18,	0x28,	0x28,	0x28,	 0x28,	0x28,	0x28,	0x28,
	 0x28,	0x28,	0x28,	0x28,	0x18, 0x28, 0x18}, /*01*/
	{0x04,	0x04,	0x04,	0x04,	0x04,	 0x04,	0x04,	0x04,	0x04,
	 0x04,	0x04,	0x04,	0x04,	0x88, 0x04, 0x04}, /*02*/
	{0x02,	0x06,	0x11,	0x15,	0x04,	 0x13,	0x10,	0x05,	0x1F,
	 0x14,	0x20,	0x22,	0x21,	0x01, 0x03, 0x11}, /*03*/
	{0x00,	0x01,	0x00,	0x01,	0x00,	 0x00,	0x00,	0x00,	0x00,
	 0x00,	0x00,	0x00,	0x00,	0x00, 0x00, 0x00}, /*04*/
	{0x00,	0x00,	0x00,	0x00,	0x00,	 0x00,	0x00,	0x00,	0x00,
	 0x00,	0x00,	0x00,	0x00,	0x00, 0x00, 0x00}, /*05*/
	{0x00,	0x00,	0x00,	0x00,	0x00,	 0x00,	0x00,	0x00,	0x00,
	 0x00,	0x00,	0x00,	0x00,	0x00, 0x00, 0x00}, /*06*/
	{0xE1,	0xE1,	0x41,	0x41,	0xD1,	 0xd1,	0x39,	0x39,	0x39,
	 0x39,	0x39,	0x39,	0x39,	0xe1, 0xE1, 0x41}, /*07*/
	{0x01,	0x01,	0x02,	0x02,	0x02,	 0x02,	0x04,	0x04,	0x04,
	 0x04,	0x04,	0x04,	0x04,	0x01, 0x01, 0x02}, /*08*/
	{0x00,	0x00,	0x00,	0x00,	0x00,	 0x00,	0x00,	0x00,	0x00,
	 0x00,	0x00,	0x00,	0x00,	0x00, 0x00, 0x00}, /*09*/
	{0x00,	0x00,	0x00,	0x00,	0x00,	 0x00,	0x00,	0x00,	0x00,
	 0x00,	0x00,	0x00,	0x00,	0x00, 0x00, 0x00}, /*10*/
	{0xD1,	0xD1,	0xD1,	0xD1,	0x01,	 0x01,	0x81,	0x81,	0x81,
	 0x81,	0x81,	0x81,	0x81,	0x81, 0xD1, 0xD1}, /*11*/
	{0x02,	0x02,	0x02,	0x02,	0x05,	 0x05,	0x07,	0x07,	0x07,
	 0x07,	0x07,	0x07,	0x07,	0x02, 0x02, 0x02}  /*12*/
};

static void hdmi_msm_avi_info_frame(void)
{
	/* two header + length + 13 data */
	uint8 aviInfoFrame[16];
	uint8 checksum;
	uint32 sum;
	uint32 regVal;
	int i;
	int mode = 0;

	switch (external_common_state->video_resolution) {
	case HDMI_VFRMT_720x480p60_4_3:
		mode = 0;
		break;
	case HDMI_VFRMT_720x480i60_16_9:
		mode = 1;
		break;
	case HDMI_VFRMT_720x576p50_16_9:
		mode = 2;
		break;
	case HDMI_VFRMT_720x576i50_16_9:
		mode = 3;
		break;
	case HDMI_VFRMT_1280x720p60_16_9:
		mode = 4;
		break;
	case HDMI_VFRMT_1280x720p50_16_9:
		mode = 5;
		break;
	case HDMI_VFRMT_1920x1080p60_16_9:
		mode = 6;
		break;
	case HDMI_VFRMT_1920x1080i60_16_9:
		mode = 7;
		break;
	case HDMI_VFRMT_1920x1080p50_16_9:
		mode = 8;
		break;
	case HDMI_VFRMT_1920x1080i50_16_9:
		mode = 9;
		break;
	case HDMI_VFRMT_1920x1080p24_16_9:
		mode = 10;
		break;
	case HDMI_VFRMT_1920x1080p30_16_9:
		mode = 11;
		break;
	case HDMI_VFRMT_1920x1080p25_16_9:
		mode = 12;
		break;
	case HDMI_VFRMT_640x480p60_4_3:
		mode = 13;
		break;
	case HDMI_VFRMT_720x480p60_16_9:
		mode = 14;
		break;
	case HDMI_VFRMT_720x576p50_4_3:
		mode = 15;
		break;
	default:
		DEV_INFO("%s: mode %d not supported\n", __func__,
			external_common_state->video_resolution);
		return;
	}

	/* InfoFrame Type = 82 */
	aviInfoFrame[0]  = 0x82;
	/* Version = 2 */
	aviInfoFrame[1]  = 2;
	/* Length of AVI InfoFrame = 13 */
	aviInfoFrame[2]  = 13;

	/* Data Byte 01: 0 Y1 Y0 A0 B1 B0 S1 S0 */
	aviInfoFrame[3]  = hdmi_msm_avi_iframe_lut[0][mode];
	/* Data Byte 02: C1 C0 M1 M0 R3 R2 R1 R0 */
	aviInfoFrame[4]  = hdmi_msm_avi_iframe_lut[1][mode];
	/* Data Byte 03: ITC EC2 EC1 EC0 Q1 Q0 SC1 SC0 */
	aviInfoFrame[5]  = hdmi_msm_avi_iframe_lut[2][mode];
	/* Data Byte 04: 0 VIC6 VIC5 VIC4 VIC3 VIC2 VIC1 VIC0 */
	aviInfoFrame[6]  = hdmi_msm_avi_iframe_lut[3][mode];
	/* Data Byte 05: 0 0 0 0 PR3 PR2 PR1 PR0 */
	aviInfoFrame[7]  = hdmi_msm_avi_iframe_lut[4][mode];
	/* Data Byte 06: LSB Line No of End of Top Bar */
	aviInfoFrame[8]  = hdmi_msm_avi_iframe_lut[5][mode];
	/* Data Byte 07: MSB Line No of End of Top Bar */
	aviInfoFrame[9]  = hdmi_msm_avi_iframe_lut[6][mode];
	/* Data Byte 08: LSB Line No of Start of Bottom Bar */
	aviInfoFrame[10] = hdmi_msm_avi_iframe_lut[7][mode];
	/* Data Byte 09: MSB Line No of Start of Bottom Bar */
	aviInfoFrame[11] = hdmi_msm_avi_iframe_lut[8][mode];
	/* Data Byte 10: LSB Pixel Number of End of Left Bar */
	aviInfoFrame[12] = hdmi_msm_avi_iframe_lut[9][mode];
	/* Data Byte 11: MSB Pixel Number of End of Left Bar */
	aviInfoFrame[13] = hdmi_msm_avi_iframe_lut[10][mode];
	/* Data Byte 12: LSB Pixel Number of Start of Right Bar */
	aviInfoFrame[14] = hdmi_msm_avi_iframe_lut[11][mode];
	/* Data Byte 13: MSB Pixel Number of Start of Right Bar */
	aviInfoFrame[15] = hdmi_msm_avi_iframe_lut[12][mode];

	sum = 0;
	for (i = 0; i < 16; i++)
		sum += aviInfoFrame[i];
	sum &= 0xFF;
	sum = 256 - sum;
	checksum = (uint8) sum;

	regVal = aviInfoFrame[5];
	regVal = regVal << 8 | aviInfoFrame[4];
	regVal = regVal << 8 | aviInfoFrame[3];
	regVal = regVal << 8 | checksum;
	HDMI_OUTP(0x006C, regVal);

	regVal = aviInfoFrame[9];
	regVal = regVal << 8 | aviInfoFrame[8];
	regVal = regVal << 8 | aviInfoFrame[7];
	regVal = regVal << 8 | aviInfoFrame[6];
	HDMI_OUTP(0x0070, regVal);

	regVal = aviInfoFrame[13];
	regVal = regVal << 8 | aviInfoFrame[12];
	regVal = regVal << 8 | aviInfoFrame[11];
	regVal = regVal << 8 | aviInfoFrame[10];
	HDMI_OUTP(0x0074, regVal);

	regVal = aviInfoFrame[1];
	regVal = regVal << 16 | aviInfoFrame[15];
	regVal = regVal << 8 | aviInfoFrame[14];
	HDMI_OUTP(0x0078, regVal);

	/* INFOFRAME_CTRL0[0x002C] */
	/* 0x3 for AVI InfFrame enable (every frame) */
	HDMI_OUTP(0x002C, HDMI_INP(0x002C) | 0x00000003L);
}

#ifdef CONFIG_FB_MSM_HDMI_3D
static void hdmi_msm_vendor_infoframe_packetsetup(void)
{
	uint32 packet_header      = 0;
	uint32 check_sum          = 0;
	uint32 packet_payload     = 0;

	if (!external_common_state->format_3d) {
		HDMI_OUTP(0x0034, 0);
		return;
	}

	/* 0x0084 GENERIC0_HDR
	 *   HB0             7:0  NUM
	 *   HB1            15:8  NUM
	 *   HB2           23:16  NUM */
	/* Setup Packet header and payload */
	/* 0x81 VS_INFO_FRAME_ID
	   0x01 VS_INFO_FRAME_VERSION
	   0x1B VS_INFO_FRAME_PAYLOAD_LENGTH */
	packet_header  = 0x81 | (0x01 << 8) | (0x1B << 16);
	HDMI_OUTP(0x0084, packet_header);

	check_sum  = packet_header & 0xff;
	check_sum += (packet_header >> 8) & 0xff;
	check_sum += (packet_header >> 16) & 0xff;

	/* 0x008C GENERIC0_1
	 *   BYTE4           7:0  NUM
	 *   BYTE5          15:8  NUM
	 *   BYTE6         23:16  NUM
	 *   BYTE7         31:24  NUM */
	/* 0x02 VS_INFO_FRAME_3D_PRESENT */
	packet_payload  = 0x02 << 5;
	switch (external_common_state->format_3d) {
	case 1:
		/* 0b1000 VIDEO_3D_FORMAT_SIDE_BY_SIDE_HALF */
		packet_payload |= (0x08 << 8) << 4;
		break;
	case 2:
		/* 0b0110 VIDEO_3D_FORMAT_TOP_AND_BOTTOM_HALF */
		packet_payload |= (0x06 << 8) << 4;
		break;
	}
	HDMI_OUTP(0x008C, packet_payload);

	check_sum += packet_payload & 0xff;
	check_sum += (packet_payload >> 8) & 0xff;

	#define IEEE_REGISTRATION_ID	0xC03
	/* Next 3 bytes are IEEE Registration Identifcation */
	/* 0x0088 GENERIC0_0
	 *   BYTE0           7:0  NUM (checksum)
	 *   BYTE1          15:8  NUM
	 *   BYTE2         23:16  NUM
	 *   BYTE3         31:24  NUM */
	check_sum += IEEE_REGISTRATION_ID & 0xff;
	check_sum += (IEEE_REGISTRATION_ID >> 8) & 0xff;
	check_sum += (IEEE_REGISTRATION_ID >> 16) & 0xff;

	HDMI_OUTP(0x0088, (0x100 - (0xff & check_sum))
		| ((IEEE_REGISTRATION_ID & 0xff) << 8)
		| (((IEEE_REGISTRATION_ID >> 8) & 0xff) << 16)
		| (((IEEE_REGISTRATION_ID >> 16) & 0xff) << 24));

	/* 0x0034 GEN_PKT_CTRL
	 *   GENERIC0_SEND   0      0 = Disable Generic0 Packet Transmission
	 *                          1 = Enable Generic0 Packet Transmission
	 *   GENERIC0_CONT   1      0 = Send Generic0 Packet on next frame only
	 *                          1 = Send Generic0 Packet on every frame
	 *   GENERIC0_UPDATE 2      NUM
	 *   GENERIC1_SEND   4      0 = Disable Generic1 Packet Transmission
	 *                          1 = Enable Generic1 Packet Transmission
	 *   GENERIC1_CONT   5      0 = Send Generic1 Packet on next frame only
	 *                          1 = Send Generic1 Packet on every frame
	 *   GENERIC0_LINE   21:16  NUM
	 *   GENERIC1_LINE   29:24  NUM
	 */
	/* GENERIC0_LINE | GENERIC0_UPDATE | GENERIC0_CONT | GENERIC0_SEND
	 * Setup HDMI TX generic packet control
	 * Enable this packet to transmit every frame
	 * Enable this packet to transmit every frame
	 * Enable HDMI TX engine to transmit Generic packet 0 */
	HDMI_OUTP(0x0034, (1 << 16) | (1 << 2) | BIT(1) | BIT(0));
}

static void hdmi_msm_switch_3d(boolean on)
{
	mutex_lock(&external_common_state_hpd_mutex);
	if (external_common_state->hpd_state)
		hdmi_msm_vendor_infoframe_packetsetup();
	mutex_unlock(&external_common_state_hpd_mutex);
}
#endif

int hdmi_msm_clk(int on)
{
	int rc;

	DEV_DBG("HDMI Clk: %s\n", on ? "Enable" : "Disable");
	if (on) {
		rc = clk_enable(hdmi_msm_state->hdmi_app_clk);
		if (rc) {
			DEV_ERR("'hdmi_app_clk' clock enable failed, rc=%d\n",
				rc);
			return rc;
		}

		rc = clk_enable(hdmi_msm_state->hdmi_m_pclk);
		if (rc) {
			DEV_ERR("'hdmi_m_pclk' clock enable failed, rc=%d\n",
				rc);
			return rc;
		}

		rc = clk_enable(hdmi_msm_state->hdmi_s_pclk);
		if (rc) {
			DEV_ERR("'hdmi_s_pclk' clock enable failed, rc=%d\n",
				rc);
			return rc;
		}
	} else {
		clk_disable(hdmi_msm_state->hdmi_app_clk);
		clk_disable(hdmi_msm_state->hdmi_m_pclk);
		clk_disable(hdmi_msm_state->hdmi_s_pclk);
	}

	return 0;
}

static void hdmi_msm_turn_on(void)
{
	uint32 hpd_ctrl;
	uint32 audio_pkt_ctrl, audio_cfg;
	/*
	 * Number of wait iterations for QDSP to disable Audio Engine
	 * before resetting HDMI core
	 */
	int i = 10;
	audio_pkt_ctrl = HDMI_INP_ND(0x0020);
	audio_cfg = HDMI_INP_ND(0x01D0);

	/*
	 * Checking BIT[0] of AUDIO PACKET CONTROL and
	 * AUDIO CONFIGURATION register
	 */
	while (((audio_pkt_ctrl & 0x00000001) || (audio_cfg & 0x00000001))
		&& (i--)) {
		audio_pkt_ctrl = HDMI_INP_ND(0x0020);
		audio_cfg = HDMI_INP_ND(0x01D0);
		DEV_DBG("%d times :: HDMI AUDIO PACKET is %08x and "
			"AUDIO CFG is %08x", i, audio_pkt_ctrl, audio_cfg);
		msleep(20);
	}
	hdmi_msm_reset_core();
	hdmi_msm_init_phy(external_common_state->video_resolution);
	/* HDMI_USEC_REFTIMER[0x0208] */
	HDMI_OUTP(0x0208, 0x0001001B);

	hdmi_msm_video_setup(external_common_state->video_resolution);
	if (!hdmi_msm_is_dvi_mode())
		hdmi_msm_audio_setup();
	hdmi_msm_avi_info_frame();
#ifdef CONFIG_FB_MSM_HDMI_3D
	hdmi_msm_vendor_infoframe_packetsetup();
#endif

	/* set timeout to 4.1ms (max) for hardware debounce */
	hpd_ctrl = (HDMI_INP(0x0258) & ~0xFFF) | 0xFFF;

	/* Toggle HPD circuit to trigger HPD sense */
	HDMI_OUTP(0x0258, ~(1 << 28) & hpd_ctrl);
	HDMI_OUTP(0x0258, (1 << 28) | hpd_ctrl);

	hdmi_msm_set_mode(TRUE);

	/* Setup HPD IRQ */
	HDMI_OUTP(0x0254, 4 | (external_common_state->hpd_state ? 0 : 2));

#ifdef CONFIG_FB_MSM_HDMI_MSM_PANEL_HDCP_SUPPORT
	if (hdmi_msm_state->reauth) {
		hdmi_msm_hdcp_enable();
		hdmi_msm_state->reauth = FALSE ;
	}
#endif /* CONFIG_FB_MSM_HDMI_MSM_PANEL_HDCP_SUPPORT */

#ifdef CONFIG_FB_MSM_HDMI_MSM_PANEL_CEC_SUPPORT
	/* re-initialize CEC if enabled */
	mutex_lock(&hdmi_msm_state_mutex);
	if (hdmi_msm_state->cec_enabled == true) {
		hdmi_msm_cec_init();
		hdmi_msm_cec_write_logical_addr(
			hdmi_msm_state->cec_logical_addr);
	}
	mutex_unlock(&hdmi_msm_state_mutex);
#endif /* CONFIG_FB_MSM_HDMI_MSM_PANEL_CEC_SUPPORT */
	DEV_INFO("HDMI Core: Initialized\n");
}

static void hdmi_msm_hpd_state_timer(unsigned long data)
{
	queue_work(hdmi_work_queue, &hdmi_msm_state->hpd_state_work);
}

#ifdef CONFIG_FB_MSM_HDMI_MSM_PANEL_HDCP_SUPPORT
static void hdmi_msm_hdcp_timer(unsigned long data)
{
	queue_work(hdmi_work_queue, &hdmi_msm_state->hdcp_work);
}
#endif

static void hdmi_msm_hpd_read_work(struct work_struct *work)
{
	uint32 hpd_ctrl;

	clk_enable(hdmi_msm_state->hdmi_app_clk);
	hdmi_msm_state->pd->core_power(1, 1);
	hdmi_msm_state->pd->enable_5v(1);
	hdmi_msm_set_mode(FALSE);
	hdmi_msm_init_phy(external_common_state->video_resolution);
	/* HDMI_USEC_REFTIMER[0x0208] */
	HDMI_OUTP(0x0208, 0x0001001B);
	hpd_ctrl = (HDMI_INP(0x0258) & ~0xFFF) | 0xFFF;

	/* Toggle HPD circuit to trigger HPD sense */
	HDMI_OUTP(0x0258, ~(1 << 28) & hpd_ctrl);
	HDMI_OUTP(0x0258, (1 << 28) | hpd_ctrl);

	hdmi_msm_set_mode(TRUE);
	msleep(1000);
	external_common_state->hpd_state = (HDMI_INP(0x0250) & 0x2) >> 1;
	if (external_common_state->hpd_state) {
		hdmi_msm_read_edid();
		DEV_DBG("%s: sense CONNECTED: send ONLINE\n", __func__);
		kobject_uevent(external_common_state->uevent_kobj,
			KOBJ_ONLINE);
	}
	hdmi_msm_hpd_off();
	hdmi_msm_set_mode(FALSE);
	hdmi_msm_state->pd->core_power(0, 1);
	hdmi_msm_state->pd->enable_5v(0);
	clk_disable(hdmi_msm_state->hdmi_app_clk);
}

static void hdmi_msm_hpd_off(void)
{
	DEV_DBG("%s: (timer, clk, 5V, core, IRQ off)\n", __func__);
	del_timer(&hdmi_msm_state->hpd_state_timer);
	disable_irq(hdmi_msm_state->irq);

	hdmi_msm_set_mode(FALSE);
	HDMI_OUTP_ND(0x0308, 0x7F); /*0b01111111*/
	hdmi_msm_state->hpd_initialized = FALSE;
	hdmi_msm_state->pd->cec_power(0);
	hdmi_msm_state->pd->enable_5v(0);
	hdmi_msm_state->pd->core_power(0, 1);
	hdmi_msm_clk(0);
	hdmi_msm_state->hpd_initialized = FALSE;
}

static void hdmi_msm_dump_regs(const char *prefix)
{
#ifdef REG_DUMP
	print_hex_dump(KERN_INFO, prefix, DUMP_PREFIX_OFFSET, 32, 4,
		(void *)MSM_HDMI_BASE, 0x0334, false);
#endif
}

static int hdmi_msm_hpd_on(bool trigger_handler)
{
	static int phy_reset_done;

	hdmi_msm_clk(1);
	hdmi_msm_state->pd->core_power(1, 1);
	hdmi_msm_state->pd->enable_5v(1);
	hdmi_msm_state->pd->cec_power(1);
	hdmi_msm_dump_regs("HDMI-INIT: ");
	hdmi_msm_set_mode(FALSE);

	if (!phy_reset_done) {
		hdmi_phy_reset();
		phy_reset_done = 1;
	}

	hdmi_msm_init_phy(external_common_state->video_resolution);
	/* HDMI_USEC_REFTIMER[0x0208] */
	HDMI_OUTP(0x0208, 0x0001001B);

	/* Check HPD State */
	if (!hdmi_msm_state->hpd_initialized) {
		uint32 hpd_ctrl;
		enable_irq(hdmi_msm_state->irq);

		/* set timeout to 4.1ms (max) for hardware debounce */
		hpd_ctrl = (HDMI_INP(0x0258) & ~0xFFF) | 0xFFF;

		/* Toggle HPD circuit to trigger HPD sense */
		HDMI_OUTP(0x0258, ~(1 << 28) & hpd_ctrl);
		HDMI_OUTP(0x0258, (1 << 28) | hpd_ctrl);

		DEV_DBG("%s: (clk, 5V, core, IRQ on) <trigger:%s>\n", __func__,
			trigger_handler ? "true" : "false");

		if (trigger_handler) {
			/* Set HPD state machine: ensure at least 2 readouts */
			mutex_lock(&hdmi_msm_state_mutex);
			hdmi_msm_state->hpd_stable = 0;
			hdmi_msm_state->hpd_prev_state = TRUE;
			mutex_lock(&external_common_state_hpd_mutex);
			external_common_state->hpd_state = FALSE;
			mutex_unlock(&external_common_state_hpd_mutex);
			hdmi_msm_state->hpd_cable_chg_detected = TRUE;
			mutex_unlock(&hdmi_msm_state_mutex);
			mod_timer(&hdmi_msm_state->hpd_state_timer,
				jiffies + HZ/2);
		}

		hdmi_msm_state->hpd_initialized = TRUE;
	}
	hdmi_msm_set_mode(TRUE);

	return 0;
}

static int hdmi_msm_power_on(struct platform_device *pdev)
{
	struct msm_fb_data_type *mfd = platform_get_drvdata(pdev);
	bool changed;

	if (!hdmi_msm_state || !hdmi_msm_state->hdmi_app_clk || !MSM_HDMI_BASE)
		return -ENODEV;
#ifdef CONFIG_SUSPEND
	mutex_lock(&hdmi_msm_state_mutex);
	if (hdmi_msm_state->pm_suspended) {
		mutex_unlock(&hdmi_msm_state_mutex);
		DEV_WARN("%s: ignored, pm_suspended\n", __func__);
		return -ENODEV;
	}
	mutex_unlock(&hdmi_msm_state_mutex);
#endif

	DEV_INFO("power: ON (%dx%d %d)\n", mfd->var_xres, mfd->var_yres,
		mfd->var_pixclock);

#ifdef CONFIG_FB_MSM_HDMI_MSM_PANEL_HDCP_SUPPORT
	mutex_lock(&hdmi_msm_state_mutex);
	if (hdmi_msm_state->hdcp_activating) {
		hdmi_msm_state->panel_power_on = TRUE;
		DEV_INFO("HDCP: activating, returning\n");
	}
	mutex_unlock(&hdmi_msm_state_mutex);
#endif /* CONFIG_FB_MSM_HDMI_MSM_PANEL_HDCP_SUPPORT */

	changed = hdmi_common_get_video_format_from_drv_data(mfd);
	if (!external_common_state->hpd_feature_on) {
		int rc = hdmi_msm_hpd_on(true);
		DEV_INFO("HPD: panel power without 'hpd' feature on\n");
		if (rc) {
			DEV_WARN("HPD: activation failed: rc=%d\n", rc);
			return rc;
		}
	}
	hdmi_msm_audio_info_setup(TRUE, 0, 0, FALSE);

	mutex_lock(&external_common_state_hpd_mutex);
	hdmi_msm_state->panel_power_on = TRUE;
	if ((external_common_state->hpd_state && !hdmi_msm_is_power_on())
		|| changed) {
		mutex_unlock(&external_common_state_hpd_mutex);
		hdmi_msm_turn_on();
	} else
		mutex_unlock(&external_common_state_hpd_mutex);

	hdmi_msm_dump_regs("HDMI-ON: ");

	DEV_INFO("power=%s DVI= %s\n",
		hdmi_msm_is_power_on() ? "ON" : "OFF" ,
		hdmi_msm_is_dvi_mode() ? "ON" : "OFF");
	return 0;
}

/* Note that power-off will also be called when the cable-remove event is
 * processed on the user-space and as a result the framebuffer is powered
 * down.  However, we are still required to be able to detect a cable-insert
 * event; so for now leave the HDMI engine running; so that the HPD IRQ is
 * still being processed.
 */
static int hdmi_msm_power_off(struct platform_device *pdev)
{
	if (!hdmi_msm_state->hdmi_app_clk)
		return -ENODEV;
#ifdef CONFIG_SUSPEND
	mutex_lock(&hdmi_msm_state_mutex);
	if (hdmi_msm_state->pm_suspended) {
		mutex_unlock(&hdmi_msm_state_mutex);
		DEV_WARN("%s: ignored, pm_suspended\n", __func__);
		return -ENODEV;
	}
	mutex_unlock(&hdmi_msm_state_mutex);
#endif

#ifdef CONFIG_FB_MSM_HDMI_MSM_PANEL_HDCP_SUPPORT
	mutex_lock(&hdmi_msm_state_mutex);
	if (hdmi_msm_state->hdcp_activating) {
		hdmi_msm_state->panel_power_on = FALSE;
		mutex_unlock(&hdmi_msm_state_mutex);
		DEV_INFO("HDCP: activating, returning\n");
		return 0;
	}
	mutex_unlock(&hdmi_msm_state_mutex);
#endif /* CONFIG_FB_MSM_HDMI_MSM_PANEL_HDCP_SUPPORT */

	DEV_INFO("power: OFF (audio off, Reset Core)\n");
	hdmi_msm_audio_off();
#ifdef CONFIG_FB_MSM_HDMI_MSM_PANEL_HDCP_SUPPORT
	hdcp_deauthenticate();
#endif
	hdmi_msm_hpd_off();
	hdmi_msm_powerdown_phy();
	hdmi_msm_dump_regs("HDMI-OFF: ");
	hdmi_msm_hpd_on(true);

	mutex_lock(&external_common_state_hpd_mutex);
	if (!external_common_state->hpd_feature_on)
		hdmi_msm_hpd_off();
	mutex_unlock(&external_common_state_hpd_mutex);

	hdmi_msm_state->panel_power_on = FALSE;
	return 0;
}

static int __devinit hdmi_msm_probe(struct platform_device *pdev)
{
	int rc;
	struct platform_device *fb_dev;

	if (cpu_is_apq8064())
		return -ENODEV;

	if (!hdmi_msm_state) {
		pr_err("%s: hdmi_msm_state is NULL\n", __func__);
		return -ENOMEM;
	}

	external_common_state->dev = &pdev->dev;
	DEV_DBG("probe\n");
	if (pdev->id == 0) {
		struct resource *res;

		#define GET_RES(name, mode) do {			\
			res = platform_get_resource_byname(pdev, mode, name); \
			if (!res) {					\
				DEV_ERR("'" name "' resource not found\n"); \
				rc = -ENODEV;				\
				goto error;				\
			}						\
		} while (0)

		#define IO_REMAP(var, name) do {			\
			GET_RES(name, IORESOURCE_MEM);			\
			var = ioremap(res->start, resource_size(res));	\
			if (!var) {					\
				DEV_ERR("'" name "' ioremap failed\n");	\
				rc = -ENOMEM;				\
				goto error;				\
			}						\
		} while (0)

		#define GET_IRQ(var, name) do {				\
			GET_RES(name, IORESOURCE_IRQ);			\
			var = res->start;				\
		} while (0)

		IO_REMAP(hdmi_msm_state->qfprom_io, "hdmi_msm_qfprom_addr");
		hdmi_msm_state->hdmi_io = MSM_HDMI_BASE;
		GET_IRQ(hdmi_msm_state->irq, "hdmi_msm_irq");

		hdmi_msm_state->pd = pdev->dev.platform_data;

		#undef GET_RES
		#undef IO_REMAP
		#undef GET_IRQ
		return 0;
	}

	hdmi_msm_state->hdmi_app_clk = clk_get(&pdev->dev, "core_clk");
	if (IS_ERR(hdmi_msm_state->hdmi_app_clk)) {
		DEV_ERR("'core_clk' clk not found\n");
		rc = IS_ERR(hdmi_msm_state->hdmi_app_clk);
		goto error;
	}

	hdmi_msm_state->hdmi_m_pclk = clk_get(&pdev->dev, "master_iface_clk");
	if (IS_ERR(hdmi_msm_state->hdmi_m_pclk)) {
		DEV_ERR("'master_iface_clk' clk not found\n");
		rc = IS_ERR(hdmi_msm_state->hdmi_m_pclk);
		goto error;
	}

	hdmi_msm_state->hdmi_s_pclk = clk_get(&pdev->dev, "slave_iface_clk");
	if (IS_ERR(hdmi_msm_state->hdmi_s_pclk)) {
		DEV_ERR("'slave_iface_clk' clk not found\n");
		rc = IS_ERR(hdmi_msm_state->hdmi_s_pclk);
		goto error;
	}

	rc = check_hdmi_features();
	if (rc) {
		DEV_ERR("Init FAILED: check_hdmi_features rc=%d\n", rc);
		goto error;
	}

	if (!hdmi_msm_state->pd->core_power) {
		DEV_ERR("Init FAILED: core_power function missing\n");
		rc = -ENODEV;
		goto error;
	}
	if (!hdmi_msm_state->pd->enable_5v) {
		DEV_ERR("Init FAILED: enable_5v function missing\n");
		rc = -ENODEV;
		goto error;
	}

	if (!hdmi_msm_state->pd->cec_power) {
		DEV_ERR("Init FAILED: cec_power function missing\n");
		rc = -ENODEV;
		goto error;
	}

	rc = request_threaded_irq(hdmi_msm_state->irq, NULL, &hdmi_msm_isr,
		IRQF_TRIGGER_HIGH | IRQF_ONESHOT, "hdmi_msm_isr", NULL);
	if (rc) {
		DEV_ERR("Init FAILED: IRQ request, rc=%d\n", rc);
		goto error;
	}
	disable_irq(hdmi_msm_state->irq);

	init_timer(&hdmi_msm_state->hpd_state_timer);
	hdmi_msm_state->hpd_state_timer.function =
		hdmi_msm_hpd_state_timer;
	hdmi_msm_state->hpd_state_timer.data = (uint32)NULL;

	hdmi_msm_state->hpd_state_timer.expires = 0xffffffffL;
	add_timer(&hdmi_msm_state->hpd_state_timer);

#ifdef CONFIG_FB_MSM_HDMI_MSM_PANEL_HDCP_SUPPORT
	init_timer(&hdmi_msm_state->hdcp_timer);
	hdmi_msm_state->hdcp_timer.function =
		hdmi_msm_hdcp_timer;
	hdmi_msm_state->hdcp_timer.data = (uint32)NULL;

	hdmi_msm_state->hdcp_timer.expires = 0xffffffffL;
	add_timer(&hdmi_msm_state->hdcp_timer);
#endif /* CONFIG_FB_MSM_HDMI_MSM_PANEL_HDCP_SUPPORT */

	fb_dev = msm_fb_add_device(pdev);
	if (fb_dev) {
		rc = external_common_state_create(fb_dev);
		if (rc) {
			DEV_ERR("Init FAILED: hdmi_msm_state_create, rc=%d\n",
				rc);
			goto error;
		}
	} else
		DEV_ERR("Init FAILED: failed to add fb device\n");

	DEV_INFO("HDMI HPD: ON\n");

	rc = hdmi_msm_hpd_on(true);
	if (rc)
		goto error;

	if (hdmi_msm_has_hdcp())
		external_common_state->present_hdcp = TRUE;
	else {
		external_common_state->present_hdcp = FALSE;
#ifdef CONFIG_FB_MSM_HDMI_MSM_PANEL_HDCP_SUPPORT
		/*
		 * If the device is not hdcp capable do
		 * not start hdcp timer.
		 */
		del_timer(&hdmi_msm_state->hdcp_timer);
#endif
	}

	queue_work(hdmi_work_queue, &hdmi_msm_state->hpd_read_work);
	return 0;

error:
	if (hdmi_msm_state->qfprom_io)
		iounmap(hdmi_msm_state->qfprom_io);
	hdmi_msm_state->qfprom_io = NULL;

	if (hdmi_msm_state->hdmi_io)
		iounmap(hdmi_msm_state->hdmi_io);
	hdmi_msm_state->hdmi_io = NULL;

	external_common_state_remove();

	if (hdmi_msm_state->hdmi_app_clk)
		clk_put(hdmi_msm_state->hdmi_app_clk);
	if (hdmi_msm_state->hdmi_m_pclk)
		clk_put(hdmi_msm_state->hdmi_m_pclk);
	if (hdmi_msm_state->hdmi_s_pclk)
		clk_put(hdmi_msm_state->hdmi_s_pclk);

	hdmi_msm_state->hdmi_app_clk = NULL;
	hdmi_msm_state->hdmi_m_pclk = NULL;
	hdmi_msm_state->hdmi_s_pclk = NULL;

	return rc;
}

static int __devexit hdmi_msm_remove(struct platform_device *pdev)
{
	DEV_INFO("HDMI device: remove\n");

	DEV_INFO("HDMI HPD: OFF\n");
	hdmi_msm_hpd_off();
	free_irq(hdmi_msm_state->irq, NULL);

	if (hdmi_msm_state->qfprom_io)
		iounmap(hdmi_msm_state->qfprom_io);
	hdmi_msm_state->qfprom_io = NULL;

	if (hdmi_msm_state->hdmi_io)
		iounmap(hdmi_msm_state->hdmi_io);
	hdmi_msm_state->hdmi_io = NULL;

	external_common_state_remove();

	if (hdmi_msm_state->hdmi_app_clk)
		clk_put(hdmi_msm_state->hdmi_app_clk);
	if (hdmi_msm_state->hdmi_m_pclk)
		clk_put(hdmi_msm_state->hdmi_m_pclk);
	if (hdmi_msm_state->hdmi_s_pclk)
		clk_put(hdmi_msm_state->hdmi_s_pclk);

	hdmi_msm_state->hdmi_app_clk = NULL;
	hdmi_msm_state->hdmi_m_pclk = NULL;
	hdmi_msm_state->hdmi_s_pclk = NULL;

	kfree(hdmi_msm_state);
	hdmi_msm_state = NULL;

	return 0;
}

static int hdmi_msm_hpd_feature(int on)
{
	int rc = 0;

	DEV_INFO("%s: %d\n", __func__, on);
	if (on)
		rc = hdmi_msm_hpd_on(true);
	else
		hdmi_msm_hpd_off();

	return rc;
}


#ifdef CONFIG_SUSPEND
static int hdmi_msm_device_pm_suspend(struct device *dev)
{
	mutex_lock(&hdmi_msm_state_mutex);
	if (hdmi_msm_state->pm_suspended) {
		mutex_unlock(&hdmi_msm_state_mutex);
		return 0;
	}

	DEV_DBG("pm_suspend\n");

	del_timer(&hdmi_msm_state->hpd_state_timer);
#ifdef CONFIG_FB_MSM_HDMI_MSM_PANEL_HDCP_SUPPORT
	del_timer(&hdmi_msm_state->hdcp_timer);
#endif /* CONFIG_FB_MSM_HDMI_MSM_PANEL_HDCP_SUPPORT */

	disable_irq(hdmi_msm_state->irq);
	if (external_common_state->hpd_feature_on)
		hdmi_msm_clk(0);

	hdmi_msm_state->pm_suspended = TRUE;
	mutex_unlock(&hdmi_msm_state_mutex);

	hdmi_msm_powerdown_phy();
	hdmi_msm_state->pd->enable_5v(0);
	hdmi_msm_state->pd->core_power(0, 1);
	return 0;
}

static int hdmi_msm_device_pm_resume(struct device *dev)
{
	mutex_lock(&hdmi_msm_state_mutex);
	if (!hdmi_msm_state->pm_suspended) {
		mutex_unlock(&hdmi_msm_state_mutex);
		return 0;
	}

	DEV_DBG("pm_resume\n");

	hdmi_msm_state->pd->core_power(1, 1);
	hdmi_msm_state->pd->enable_5v(1);
	if (external_common_state->hpd_feature_on)
		hdmi_msm_clk(1);

	hdmi_msm_state->pm_suspended = FALSE;
	mutex_unlock(&hdmi_msm_state_mutex);
	enable_irq(hdmi_msm_state->irq);
	return 0;
}
#else
#define hdmi_msm_device_pm_suspend	NULL
#define hdmi_msm_device_pm_resume	NULL
#endif

static const struct dev_pm_ops hdmi_msm_device_pm_ops = {
	.suspend = hdmi_msm_device_pm_suspend,
	.resume = hdmi_msm_device_pm_resume,
};

static struct platform_driver this_driver = {
	.probe = hdmi_msm_probe,
	.remove = hdmi_msm_remove,
	.driver.name = "hdmi_msm",
	.driver.pm = &hdmi_msm_device_pm_ops,
};

static struct msm_fb_panel_data hdmi_msm_panel_data = {
	.on = hdmi_msm_power_on,
	.off = hdmi_msm_power_off,
};

static struct platform_device this_device = {
	.name = "hdmi_msm",
	.id = 1,
	.dev.platform_data = &hdmi_msm_panel_data,
};

static int __init hdmi_msm_init(void)
{
	int rc;

	if (cpu_is_msm8627())
		return 0;

	if (msm_fb_detect_client("hdmi_msm"))
		return 0;

	hdmi_msm_setup_video_mode_lut();
	hdmi_msm_state = kzalloc(sizeof(*hdmi_msm_state), GFP_KERNEL);
	if (!hdmi_msm_state) {
		pr_err("hdmi_msm_init FAILED: out of memory\n");
		rc = -ENOMEM;
		goto init_exit;
	}

	external_common_state = &hdmi_msm_state->common;
	external_common_state->video_resolution = HDMI_VFRMT_1920x1080p60_16_9;
#ifdef CONFIG_FB_MSM_HDMI_3D
	external_common_state->switch_3d = hdmi_msm_switch_3d;
#endif

#ifdef CONFIG_FB_MSM_HDMI_MSM_PANEL_CEC_SUPPORT
	hdmi_msm_state->cec_queue_start =
		kzalloc(sizeof(struct hdmi_msm_cec_msg)*CEC_QUEUE_SIZE,
			GFP_KERNEL);
	if (!hdmi_msm_state->cec_queue_start) {
		pr_err("hdmi_msm_init FAILED: CEC queue out of memory\n");
		rc = -ENOMEM;
		goto init_exit;
	}

	hdmi_msm_state->cec_queue_wr = hdmi_msm_state->cec_queue_start;
	hdmi_msm_state->cec_queue_rd = hdmi_msm_state->cec_queue_start;
	hdmi_msm_state->cec_queue_full = false;
#endif

	/*
	 * Create your work queue
	 * allocs and returns ptr
	*/
	hdmi_work_queue = create_workqueue("hdmi_hdcp");
	external_common_state->hpd_feature = hdmi_msm_hpd_feature;

	rc = platform_driver_register(&this_driver);
	if (rc) {
		pr_err("hdmi_msm_init FAILED: platform_driver_register rc=%d\n",
		       rc);
		goto init_exit;
	}

	hdmi_common_init_panel_info(&hdmi_msm_panel_data.panel_info);
	init_completion(&hdmi_msm_state->ddc_sw_done);
	INIT_WORK(&hdmi_msm_state->hpd_state_work, hdmi_msm_hpd_state_work);
	INIT_WORK(&hdmi_msm_state->hpd_read_work, hdmi_msm_hpd_read_work);
#ifdef CONFIG_FB_MSM_HDMI_MSM_PANEL_HDCP_SUPPORT
	init_completion(&hdmi_msm_state->hdcp_success_done);
	INIT_WORK(&hdmi_msm_state->hdcp_reauth_work, hdmi_msm_hdcp_reauth_work);
	INIT_WORK(&hdmi_msm_state->hdcp_work, hdmi_msm_hdcp_work);
#endif /* CONFIG_FB_MSM_HDMI_MSM_PANEL_HDCP_SUPPORT */

#ifdef CONFIG_FB_MSM_HDMI_MSM_PANEL_CEC_SUPPORT
	init_completion(&hdmi_msm_state->cec_frame_wr_done);
#endif

	rc = platform_device_register(&this_device);
	if (rc) {
		pr_err("hdmi_msm_init FAILED: platform_device_register rc=%d\n",
		       rc);
		platform_driver_unregister(&this_driver);
		goto init_exit;
	}

	pr_debug("%s: success:"
#ifdef DEBUG
		" DEBUG"
#else
		" RELEASE"
#endif
		" AUDIO EDID HPD HDCP"
#ifndef CONFIG_FB_MSM_HDMI_MSM_PANEL_HDCP_SUPPORT
		":0"
#endif /* CONFIG_FB_MSM_HDMI_MSM_PANEL_HDCP_SUPPORT */
		" DVI"
#ifndef CONFIG_FB_MSM_HDMI_MSM_PANEL_DVI_SUPPORT
		":0"
#endif /* CONFIG_FB_MSM_HDMI_MSM_PANEL_DVI_SUPPORT */
		"\n", __func__);

	return 0;

init_exit:
	kfree(hdmi_msm_state);
	hdmi_msm_state = NULL;

	return rc;
}

static void __exit hdmi_msm_exit(void)
{
	platform_device_unregister(&this_device);
	platform_driver_unregister(&this_driver);
}

module_init(hdmi_msm_init);
module_exit(hdmi_msm_exit);

MODULE_LICENSE("GPL v2");
MODULE_VERSION("0.3");
MODULE_AUTHOR("Qualcomm Innovation Center, Inc.");
MODULE_DESCRIPTION("HDMI MSM TX driver");<|MERGE_RESOLUTION|>--- conflicted
+++ resolved
@@ -1127,16 +1127,10 @@
 		DEV_DBG("calling reauthenticate from %s HDCP FAIL INT ",
 		    __func__);
 
-<<<<<<< HEAD
 #ifdef SUPPORT_NON_HDCP_DEVICES
 		/* Clear AUTH_FAIL_INFO as well */
 		HDMI_OUTP(0x0118, (hdcp_int_val | (1 << 7)));
 #endif
-
-=======
-		/* Clear AUTH_FAIL_INFO as well */
-		HDMI_OUTP(0x0118, (hdcp_int_val | (1 << 7)));
->>>>>>> 645e15d2
 		return IRQ_HANDLED;
 	}
 	/*    [8] DDC_XFER_REQ_INT	[R]	HDCP DDC Transfer Request
@@ -2232,116 +2226,14 @@
 	if (hdcp_link_status & 0x00000004)
 		hdcp_auth_info((hdcp_link_status & 0x000000F0) >> 4);
 
-<<<<<<< HEAD
 #ifdef SUPPORT_NON_HDCP_DEVICES
 	/* Disable HDCP interrupts */
 	HDMI_OUTP(0x0118, 0x0);
 #endif
 }
+#endif
 
 #ifdef SUPPORT_NON_HDCP_DEVICES
-void check_and_clear_HDCP_DDC_Failure(void)
-{
-	int hdcp_ddc_ctrl1_reg;
-	int hdcp_ddc_status;
-	int failure;
-	int nack0;
-
-	/*
-	 * Check for any DDC transfer failures
-	 * 0x0128 HDCP_DDC_STATUS
-	 * [16] FAILED		Indicates that the last HDCP HW DDC transer
-	 *			failed. This occurs when a transfer is
-	 *			attempted with HDCP DDC disabled
-	 *			(HDCP_DDC_DISABLE=1) or the number of retries
-	 *			match HDCP_DDC_RETRY_CNT
-	 *
-	 * [14] NACK0		Indicates that the last HDCP HW DDC transfer
-	 *			was aborted due to a NACK on the first
-	 *			transaction - cleared by writing 0 to GO bit
-	 */
-	hdcp_ddc_status = HDMI_INP(HDCP_DDC_STATUS);
-	failure = (hdcp_ddc_status >> 16) & 0x1;
-	nack0 = (hdcp_ddc_status >> 14) & 0x1;
-	DEV_DBG("%s: On Entry: HDCP_DDC_STATUS = 0x%x, FAILURE = %d,"
-		"NACK0 = %d\n", __func__ , hdcp_ddc_status, failure, nack0);
-
-	if (failure == 0x1) {
-		/*
-		 * Indicates that the last HDCP HW DDC transfer failed.
-		 * This occurs when a transfer is attempted with HDCP DDC
-		 * disabled (HDCP_DDC_DISABLE=1) or the number of retries
-		 * matches HDCP_DDC_RETRY_CNT.
-		 * Failure occured,  let's clear it.
-		 */
-		DEV_DBG("%s: DDC failure detected. HDCP_DDC_STATUS=0x%08x\n",
-			__func__, hdcp_ddc_status);
-		/*
-		 * First, Disable DDC
-		 * 0x0120 HDCP_DDC_CTRL_0
-		 * [0] DDC_DISABLE	Determines whether HDCP Ri and Pj reads
-		 *			are done unassisted by hardware or by
-		 *			software via HDMI_DDC (HDCP provides
-		 *			interrupts to request software
-		 *			transfers)
-		 *     0 : Use Hardware DDC
-		 *     1 : Use Software DDC
-		 */
-		HDMI_OUTP(HDCP_DDC_CTRL_0, 0x1);
-
-		/*
-		 * ACK the Failure to Clear it
-		 * 0x0124 HDCP_DDC_CTRL_1
-		 * [0] DDC_FAILED_ACK	Write 1 to clear
-		 *			HDCP_STATUS.HDCP_DDC_FAILED
-		 */
-		hdcp_ddc_ctrl1_reg = HDMI_INP(HDCP_DDC_CTRL_1);
-		HDMI_OUTP(HDCP_DDC_CTRL_1, hdcp_ddc_ctrl1_reg | 0x1);
-
-		/* Check if the FAILURE got Cleared */
-		hdcp_ddc_status = HDMI_INP(HDCP_DDC_STATUS);
-		hdcp_ddc_status = (hdcp_ddc_status >> 16) & 0x1;
-		if (hdcp_ddc_status == 0x0) {
-			DEV_DBG("%s: HDCP DDC Failure has been cleared\n",
-				 __func__);
-		} else {
-			DEV_DBG("%s: Error: HDCP DDC Failure DID NOT get"
-				 "cleared\n", __func__);
-		}
-
-		/* Re-Enable HDCP DDC */
-		HDMI_OUTP(HDCP_DDC_CTRL_0, 0x0);
-	}
-
-	if (nack0 == 0x1) {
-		/*
-		 * 0x020C HDMI_DDC_CTRL
-		 * [3] SW_STATUS_RESET	Write 1 to reset HDMI_DDC_SW_STATUS
-		 *			flags, will reset SW_DONE, ABORTED,
-		 *			TIMEOUT, SW_INTERRUPTED,
-		 *			BUFFER_OVERFLOW, STOPPED_ON_NACK, NACK0,
-		 *			NACK1, NACK2, NACK3
-		 */
-		HDMI_OUTP_ND(HDMI_DDC_CTRL,
-			     HDMI_INP(HDMI_DDC_CTRL) | (0x1 << 3));
-		msleep(20);
-		HDMI_OUTP_ND(HDMI_DDC_CTRL,
-			     HDMI_INP(HDMI_DDC_CTRL) & ~(0x1 << 3));
-	}
-
-	hdcp_ddc_status = HDMI_INP(HDCP_DDC_STATUS);
-
-	failure = (hdcp_ddc_status >> 16) & 0x1;
-	nack0 = (hdcp_ddc_status >> 14) & 0x1;
-	DEV_DBG("%s: On Exit: HDCP_DDC_STATUS = 0x%x, FAILURE = %d,"
-		"NACK0 = %d\n", __func__ , hdcp_ddc_status, failure, nack0);
-=======
-	/* Disable HDCP interrupts */
-	HDMI_OUTP(0x0118, 0x0);
->>>>>>> 645e15d2
-}
-#endif
-
 static void check_and_clear_HDCP_DDC_Failure(void)
 {
 	int hdcp_ddc_ctrl1_reg;
@@ -2563,20 +2455,13 @@
 		/* encryption_enable | enable  */
 		HDMI_OUTP(0x0110, (1 << 8) | (1 << 0));
 
-<<<<<<< HEAD
 #ifdef SUPPORT_NON_HDCP_DEVICES
-		/* Check to see if a HDCP DDC Failure is indicated in
-		 * HDCP_DDC_STATUS. If yes, clear it.
-		 */
-		check_and_clear_HDCP_DDC_Failure();
-#endif
-=======
 		/*
 		 * Check to see if a HDCP DDC Failure is indicated in
 		 * HDCP_DDC_STATUS. If yes, clear it.
 		 */
 		check_and_clear_HDCP_DDC_Failure();
->>>>>>> 645e15d2
+#endif
 
 		/* 0x0118 HDCP_INT_CTRL
 		 *    [2] AUTH_SUCCESS_MASK	[R/W]	Mask bit for\
