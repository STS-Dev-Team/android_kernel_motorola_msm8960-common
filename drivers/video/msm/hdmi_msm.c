/* Copyright (c) 2010-2011, Code Aurora Forum. All rights reserved.
 *
 * This program is free software; you can redistribute it and/or modify
 * it under the terms of the GNU General Public License version 2 and
 * only version 2 as published by the Free Software Foundation.
 *
 * This program is distributed in the hope that it will be useful,
 * but WITHOUT ANY WARRANTY; without even the implied warranty of
 * MERCHANTABILITY or FITNESS FOR A PARTICULAR PURPOSE.  See the
 * GNU General Public License for more details.
 *
 */

/* #define DEBUG */
#define DEV_DBG_PREFIX "HDMI: "
/* #define REG_DUMP */

#define CEC_MSG_PRINT
#define TOGGLE_CEC_HARDWARE_FSM

#include <linux/types.h>
#include <linux/bitops.h>
#include <linux/clk.h>
#include <linux/mutex.h>
#include <mach/msm_hdmi_audio.h>
#include <mach/clk.h>
#include <mach/msm_iomap.h>
#include <mach/socinfo.h>

#include "msm_fb.h"
#include "hdmi_msm.h"

/* Supported HDMI Audio channels */
#define MSM_HDMI_AUDIO_CHANNEL_2		0
#define MSM_HDMI_AUDIO_CHANNEL_4		1
#define MSM_HDMI_AUDIO_CHANNEL_6		2
#define MSM_HDMI_AUDIO_CHANNEL_8		3
#define MSM_HDMI_AUDIO_CHANNEL_MAX		4
#define MSM_HDMI_AUDIO_CHANNEL_FORCE_32BIT	0x7FFFFFFF

/* Supported HDMI Audio sample rates */
#define MSM_HDMI_SAMPLE_RATE_32KHZ		0
#define MSM_HDMI_SAMPLE_RATE_44_1KHZ		1
#define MSM_HDMI_SAMPLE_RATE_48KHZ		2
#define MSM_HDMI_SAMPLE_RATE_88_2KHZ		3
#define MSM_HDMI_SAMPLE_RATE_96KHZ		4
#define MSM_HDMI_SAMPLE_RATE_176_4KHZ		5
#define MSM_HDMI_SAMPLE_RATE_192KHZ		6
#define MSM_HDMI_SAMPLE_RATE_MAX		7
#define MSM_HDMI_SAMPLE_RATE_FORCE_32BIT	0x7FFFFFFF

/* HDMI/HDCP Registers */
#define HDCP_DDC_STATUS		0x0128
#define HDCP_DDC_CTRL_0		0x0120
#define HDCP_DDC_CTRL_1		0x0124
#define HDMI_DDC_CTRL		0x020C


#ifdef CONFIG_FB_MSM_HDMI_MSM_PANEL_HDCP_SUPPORT

/* Define to allow the output onto non-HDCP devices */
#define SUPPORT_NON_HDCP_DEVICES

#ifdef SUPPORT_NON_HDCP_DEVICES
static int bksv_error;
#endif
#endif

static int msm_hdmi_sample_rate = MSM_HDMI_SAMPLE_RATE_48KHZ;

/* HDMI/HDCP Registers */
#define HDCP_DDC_STATUS		0x0128
#define HDCP_DDC_CTRL_0		0x0120
#define HDCP_DDC_CTRL_1		0x0124
#define HDMI_DDC_CTRL		0x020C

struct workqueue_struct *hdmi_work_queue;
struct hdmi_msm_state_type *hdmi_msm_state;

DEFINE_MUTEX(hdmi_msm_state_mutex);
EXPORT_SYMBOL(hdmi_msm_state_mutex);
static DEFINE_MUTEX(hdcp_auth_state_mutex);

#ifdef CONFIG_FB_MSM_HDMI_MSM_PANEL_HDCP_SUPPORT
static void hdmi_msm_hdcp_enable(void);
#else
static inline void hdmi_msm_hdcp_enable(void) {}
#endif

static void hdmi_msm_turn_on(void);
static int hdmi_msm_audio_off(void);
static int hdmi_msm_read_edid(void);
static void hdmi_msm_hpd_off(void);

#ifdef CONFIG_FB_MSM_HDMI_MSM_PANEL_CEC_SUPPORT

#ifdef TOGGLE_CEC_HARDWARE_FSM
static boolean msg_send_complete = TRUE;
static boolean msg_recv_complete = TRUE;
#endif

#define HDMI_MSM_CEC_REFTIMER_REFTIMER_ENABLE	BIT(16)
#define HDMI_MSM_CEC_REFTIMER_REFTIMER(___t)	(((___t)&0xFFFF) << 0)

#define HDMI_MSM_CEC_TIME_SIGNAL_FREE_TIME(___t)	(((___t)&0x1FF) << 7)
#define HDMI_MSM_CEC_TIME_ENABLE			BIT(0)

#define HDMI_MSM_CEC_ADDR_LOGICAL_ADDR(___la)	(((___la)&0xFF) << 0)

#define HDMI_MSM_CEC_CTRL_LINE_OE			BIT(9)
#define HDMI_MSM_CEC_CTRL_FRAME_SIZE(___sz)		(((___sz)&0x1F) << 4)
#define HDMI_MSM_CEC_CTRL_SOFT_RESET		BIT(2)
#define HDMI_MSM_CEC_CTRL_SEND_TRIG			BIT(1)
#define HDMI_MSM_CEC_CTRL_ENABLE			BIT(0)

#define HDMI_MSM_CEC_INT_FRAME_RD_DONE_MASK		BIT(7)
#define HDMI_MSM_CEC_INT_FRAME_RD_DONE_ACK		BIT(6)
#define HDMI_MSM_CEC_INT_FRAME_RD_DONE_INT		BIT(6)
#define HDMI_MSM_CEC_INT_MONITOR_MASK		BIT(5)
#define HDMI_MSM_CEC_INT_MONITOR_ACK		BIT(4)
#define HDMI_MSM_CEC_INT_MONITOR_INT		BIT(4)
#define HDMI_MSM_CEC_INT_FRAME_ERROR_MASK		BIT(3)
#define HDMI_MSM_CEC_INT_FRAME_ERROR_ACK		BIT(2)
#define HDMI_MSM_CEC_INT_FRAME_ERROR_INT		BIT(2)
#define HDMI_MSM_CEC_INT_FRAME_WR_DONE_MASK		BIT(1)
#define HDMI_MSM_CEC_INT_FRAME_WR_DONE_ACK		BIT(0)
#define HDMI_MSM_CEC_INT_FRAME_WR_DONE_INT		BIT(0)

#define HDMI_MSM_CEC_FRAME_WR_SUCCESS(___st)         (((___st)&0xF) ==\
		(HDMI_MSM_CEC_INT_FRAME_WR_DONE_INT |\
			HDMI_MSM_CEC_INT_FRAME_WR_DONE_MASK |\
			HDMI_MSM_CEC_INT_FRAME_ERROR_MASK))

#define HDMI_MSM_CEC_RETRANSMIT_NUM(___num)		(((___num)&0xF) << 4)
#define HDMI_MSM_CEC_RETRANSMIT_ENABLE		BIT(0)

#define HDMI_MSM_CEC_WR_DATA_DATA(___d)		(((___d)&0xFF) << 8)


void hdmi_msm_cec_init(void)
{
	/* 0x02A8 CEC_REFTIMER */
	HDMI_OUTP(0x02A8,
		HDMI_MSM_CEC_REFTIMER_REFTIMER_ENABLE
		| HDMI_MSM_CEC_REFTIMER_REFTIMER(27 * 50)
		);

	/* 0x02A4 CEC_TIME */
	HDMI_OUTP(0x02A4,
		HDMI_MSM_CEC_TIME_SIGNAL_FREE_TIME(350)
		| HDMI_MSM_CEC_TIME_ENABLE
		);

	/*
	 * 0x02A0 CEC_ADDR
	 * Starting with a default address of 4
	 */
	HDMI_OUTP(0x02A0, HDMI_MSM_CEC_ADDR_LOGICAL_ADDR(4));

	/* 0x028C CEC_CTRL */
	HDMI_OUTP(0x028C, HDMI_MSM_CEC_CTRL_ENABLE);

	/* 0x029C CEC_INT */
	/* Enable CEC interrupts */
	HDMI_OUTP(0x029C,					\
		  HDMI_MSM_CEC_INT_FRAME_WR_DONE_MASK		\
		  | HDMI_MSM_CEC_INT_FRAME_ERROR_MASK		\
		  | HDMI_MSM_CEC_INT_MONITOR_MASK		\
		  | HDMI_MSM_CEC_INT_FRAME_RD_DONE_MASK);

	HDMI_OUTP(0x02B0, 0x7FF << 4 | 1);

	/*
	 * Slight adjustment to logic 1 low periods on read,
	 * CEC Test 8.2-3 was failing, 8 for the
	 * BIT_1_ERR_RANGE_HI = 8 => 750us, the test used 775us,
	 * so increased this to 9 which => 800us.
	 */
	HDMI_OUTP(0x02E0, 0x889788);

	/*
	 * Slight adjustment to logic 0 low period on write
	 */
	HDMI_OUTP(0x02DC, 0x8888A888);

	/*
	 * Enable Signal Free Time counter and set to 7 bit periods
	 */
	HDMI_OUTP(0x02A4, 0x1 | (7 * 0x30) << 7);

}

void hdmi_msm_cec_write_logical_addr(int addr)
{
	/* 0x02A0 CEC_ADDR
	 *   LOGICAL_ADDR       7:0  NUM
	 */
	HDMI_OUTP(0x02A0, addr & 0xFF);
}

void hdmi_msm_dump_cec_msg(struct hdmi_msm_cec_msg *msg)
{
#ifdef CEC_MSG_PRINT
	int i;
	DEV_DBG("sender_id     : %d", msg->sender_id);
	DEV_DBG("recvr_id     : %d", msg->recvr_id);
	if (msg->frame_size < 2) {
		DEV_DBG("polling message");
		return;
	}
	DEV_DBG("opcode      : %02x", msg->opcode);
	for (i = 0; i < msg->frame_size - 2; i++)
		DEV_DBG("operand(%2d) : %02x", i + 1, msg->operand[i]);
#endif /* CEC_MSG_PRINT */
}

void hdmi_msm_cec_msg_send(struct hdmi_msm_cec_msg *msg)
{
	int i;
	uint32 timeout_count = 1;
	int retry = 10;

	boolean frameType = (msg->recvr_id == 15 ? BIT(0) : 0);

#ifdef TOGGLE_CEC_HARDWARE_FSM
	msg_send_complete = FALSE;
#endif

	INIT_COMPLETION(hdmi_msm_state->cec_frame_wr_done);
	hdmi_msm_state->cec_frame_wr_status = 0;

	/* 0x0294 HDMI_MSM_CEC_RETRANSMIT */
	HDMI_OUTP(0x0294,
		HDMI_MSM_CEC_RETRANSMIT_NUM(msg->retransmit)
		| (msg->retransmit > 0) ? HDMI_MSM_CEC_RETRANSMIT_ENABLE : 0);

	/* 0x028C CEC_CTRL */
	HDMI_OUTP(0x028C, 0x1 | msg->frame_size << 4);

	/* 0x0290 CEC_WR_DATA */

	/* header block */
	HDMI_OUTP(0x0290,
		HDMI_MSM_CEC_WR_DATA_DATA(msg->sender_id << 4 | msg->recvr_id)
		| frameType);

	/* data block 0 : opcode */
	HDMI_OUTP(0x0290,
		HDMI_MSM_CEC_WR_DATA_DATA(msg->frame_size < 2 ? 0 : msg->opcode)
		| frameType);

	/* data block 1-14 : operand 0-13 */
	for (i = 0; i < msg->frame_size - 1; i++)
		HDMI_OUTP(0x0290,
			HDMI_MSM_CEC_WR_DATA_DATA(msg->operand[i])
			| (msg->recvr_id == 15 ? BIT(0) : 0));

	for (; i < 14; i++)
		HDMI_OUTP(0x0290,
			HDMI_MSM_CEC_WR_DATA_DATA(0)
			| (msg->recvr_id == 15 ? BIT(0) : 0));

	while ((HDMI_INP(0x0298) & 1) && retry--) {
		DEV_DBG("CEC line is busy(%d)\n", retry);
		schedule();
	}

	/* 0x028C CEC_CTRL */
	HDMI_OUTP(0x028C,
		  HDMI_MSM_CEC_CTRL_LINE_OE
		  | HDMI_MSM_CEC_CTRL_FRAME_SIZE(msg->frame_size)
		  | HDMI_MSM_CEC_CTRL_SEND_TRIG
		  | HDMI_MSM_CEC_CTRL_ENABLE);

	timeout_count = wait_for_completion_interruptible_timeout(
		&hdmi_msm_state->cec_frame_wr_done, HZ);

	if (!timeout_count) {
		hdmi_msm_state->cec_frame_wr_status |= CEC_STATUS_WR_TMOUT;
		DEV_ERR("%s: timedout", __func__);
		hdmi_msm_dump_cec_msg(msg);
	} else {
		DEV_DBG("CEC write frame done (frame len=%d)",
			msg->frame_size);
		hdmi_msm_dump_cec_msg(msg);
	}

#ifdef TOGGLE_CEC_HARDWARE_FSM
	if (!msg_recv_complete) {
		/* Toggle CEC hardware FSM */
		HDMI_OUTP(0x028C, 0x0);
		HDMI_OUTP(0x028C, HDMI_MSM_CEC_CTRL_ENABLE);
		msg_recv_complete = TRUE;
	}
	msg_send_complete = TRUE;
#endif
}

void hdmi_msm_cec_msg_recv(void)
{
	uint32 data;
	int i;
#ifdef DRVR_ONLY_CECT_NO_DAEMON
	struct hdmi_msm_cec_msg temp_msg;
#endif
	mutex_lock(&hdmi_msm_state_mutex);
	if (hdmi_msm_state->cec_queue_wr == hdmi_msm_state->cec_queue_rd
		&& hdmi_msm_state->cec_queue_full) {
		mutex_unlock(&hdmi_msm_state_mutex);
		DEV_ERR("CEC message queue is overflowing\n");
#ifdef DRVR_ONLY_CECT_NO_DAEMON
		/*
		 * Without CEC daemon:
		 * Compliance tests fail once the queue gets filled up.
		 * so reset the pointers to the start of the queue.
		 */
		hdmi_msm_state->cec_queue_wr = hdmi_msm_state->cec_queue_start;
		hdmi_msm_state->cec_queue_rd = hdmi_msm_state->cec_queue_start;
		hdmi_msm_state->cec_queue_full = false;
#else
		return;
#endif
	}
	if (hdmi_msm_state->cec_queue_wr == NULL) {
		DEV_ERR("%s: wp is NULL\n", __func__);
		return;
	}
	mutex_unlock(&hdmi_msm_state_mutex);

	/* 0x02AC CEC_RD_DATA */
	data = HDMI_INP(0x02AC);

	hdmi_msm_state->cec_queue_wr->sender_id = (data & 0xF0) >> 4;
	hdmi_msm_state->cec_queue_wr->recvr_id = (data & 0x0F);
	hdmi_msm_state->cec_queue_wr->frame_size = (data & 0x1F00) >> 8;
	DEV_DBG("Recvd init=[%u] dest=[%u] size=[%u]\n",
		hdmi_msm_state->cec_queue_wr->sender_id,
		hdmi_msm_state->cec_queue_wr->recvr_id,
		hdmi_msm_state->cec_queue_wr->frame_size);

	if (hdmi_msm_state->cec_queue_wr->frame_size < 1) {
		DEV_ERR("%s: invalid message (frame length = %d)",
			__func__, hdmi_msm_state->cec_queue_wr->frame_size);
		return;
	} else if (hdmi_msm_state->cec_queue_wr->frame_size == 1) {
		DEV_DBG("%s: polling message (dest[%x] <- init[%x])",
			__func__,
			hdmi_msm_state->cec_queue_wr->recvr_id,
			hdmi_msm_state->cec_queue_wr->sender_id);
		return;
	}

	/* data block 0 : opcode */
	data = HDMI_INP(0x02AC);
	hdmi_msm_state->cec_queue_wr->opcode = data & 0xFF;

	/* data block 1-14 : operand 0-13 */
	for (i = 0; i < hdmi_msm_state->cec_queue_wr->frame_size - 2; i++) {
		data = HDMI_INP(0x02AC);
		hdmi_msm_state->cec_queue_wr->operand[i] = data & 0xFF;
	}

	for (; i < 14; i++)
		hdmi_msm_state->cec_queue_wr->operand[i] = 0;

	DEV_DBG("CEC read frame done\n");
	DEV_DBG("=======================================\n");
	hdmi_msm_dump_cec_msg(hdmi_msm_state->cec_queue_wr);
	DEV_DBG("=======================================\n");

#ifdef DRVR_ONLY_CECT_NO_DAEMON
	switch (hdmi_msm_state->cec_queue_wr->opcode) {
	case 0x64:
		/* Set OSD String */
		DEV_INFO("Recvd OSD Str=[%x]\n",\
			hdmi_msm_state->cec_queue_wr->operand[3]);
		break;
	case 0x83:
		/* Give Phy Addr */
		DEV_INFO("Recvd a Give Phy Addr cmd\n");
		memset(&temp_msg, 0x00, sizeof(struct hdmi_msm_cec_msg));
		/* Setup a frame for sending out phy addr */
		temp_msg.sender_id = 0x4;

		/* Broadcast */
		temp_msg.recvr_id = 0xf;
		temp_msg.opcode = 0x84;
		i = 0;
		temp_msg.operand[i++] = 0x10;
		temp_msg.operand[i++] = 0x00;
		temp_msg.operand[i++] = 0x04;
		temp_msg.frame_size = i + 2;
		hdmi_msm_cec_msg_send(&temp_msg);
		break;
	case 0xFF:
		/* Abort */
		DEV_INFO("Recvd an abort cmd 0xFF\n");
		memset(&temp_msg, 0x00, sizeof(struct hdmi_msm_cec_msg));
		temp_msg.sender_id = 0x4;
		temp_msg.recvr_id = hdmi_msm_state->cec_queue_wr->sender_id;
		i = 0;

		/*feature abort */
		temp_msg.opcode = 0x00;
		temp_msg.operand[i++] =
			hdmi_msm_state->cec_queue_wr->opcode;

		/*reason for abort = "Refused" */
		temp_msg.operand[i++] = 0x04;
		temp_msg.frame_size = i + 2;
		hdmi_msm_dump_cec_msg(&temp_msg);
		hdmi_msm_cec_msg_send(&temp_msg);
		break;
	case 0x046:
		/* Give OSD name */
		DEV_INFO("Recvd cmd 0x046\n");
		memset(&temp_msg, 0x00, sizeof(struct hdmi_msm_cec_msg));
		temp_msg.sender_id = 0x4;
		temp_msg.recvr_id = hdmi_msm_state->cec_queue_wr->sender_id;
		i = 0;

		/* OSD Name */
		temp_msg.opcode = 0x47;

		/* Display control byte */
		temp_msg.operand[i++] = 0x00;
		temp_msg.operand[i++] = 'H';
		temp_msg.operand[i++] = 'e';
		temp_msg.operand[i++] = 'l';
		temp_msg.operand[i++] = 'l';
		temp_msg.operand[i++] = 'o';
		temp_msg.operand[i++] = ' ';
		temp_msg.operand[i++] = 'W';
		temp_msg.operand[i++] = 'o';
		temp_msg.operand[i++] = 'r';
		temp_msg.operand[i++] = 'l';
		temp_msg.operand[i++] = 'd';
		temp_msg.frame_size = i + 2;
		hdmi_msm_cec_msg_send(&temp_msg);
		break;
	case 0x08F:
		/* Give Device Power status */
		DEV_INFO("Recvd a Power status message\n");
		memset(&temp_msg, 0x00, sizeof(struct hdmi_msm_cec_msg));
		temp_msg.sender_id = 0x4;
		temp_msg.recvr_id = hdmi_msm_state->cec_queue_wr->sender_id;
		i = 0;

		/* OSD String */
		temp_msg.opcode = 0x90;
		temp_msg.operand[i++] = 'H';
		temp_msg.operand[i++] = 'e';
		temp_msg.operand[i++] = 'l';
		temp_msg.operand[i++] = 'l';
		temp_msg.operand[i++] = 'o';
		temp_msg.operand[i++] = ' ';
		temp_msg.operand[i++] = 'W';
		temp_msg.operand[i++] = 'o';
		temp_msg.operand[i++] = 'r';
		temp_msg.operand[i++] = 'l';
		temp_msg.operand[i++] = 'd';
		temp_msg.frame_size = i + 2;
		hdmi_msm_cec_msg_send(&temp_msg);
		break;
	case 0x080:
		/* Routing Change cmd */
	case 0x086:
		/* Set Stream Path */
		DEV_INFO("Recvd Set Stream\n");
		memset(&temp_msg, 0x00, sizeof(struct hdmi_msm_cec_msg));
		temp_msg.sender_id = 0x4;

		/*Broadcast this message*/
		temp_msg.recvr_id = 0xf;
		i = 0;
		temp_msg.opcode = 0x82; /* Active Source */
		temp_msg.operand[i++] = 0x10;
		temp_msg.operand[i++] = 0x00;
		temp_msg.frame_size = i + 2;
		hdmi_msm_cec_msg_send(&temp_msg);

		/*
		 * sending <Image View On> message
		 */
		memset(&temp_msg, 0x00, sizeof(struct hdmi_msm_cec_msg));
		temp_msg.sender_id = 0x4;
		temp_msg.recvr_id = hdmi_msm_state->cec_queue_wr->sender_id;
		i = 0;
		/* opcode for Image View On */
		temp_msg.opcode = 0x04;
		temp_msg.frame_size = i + 2;
		hdmi_msm_cec_msg_send(&temp_msg);
		break;
	default:
		DEV_INFO("Recvd an unknown cmd = [%u]\n",
			hdmi_msm_state->cec_queue_wr->opcode);
#ifdef __SEND_ABORT__
		memset(&temp_msg, 0x00, sizeof(struct hdmi_msm_cec_msg));
		temp_msg.sender_id = 0x4;
		temp_msg.recvr_id = hdmi_msm_state->cec_queue_wr->sender_id;
		i = 0;
		/* opcode for feature abort */
		temp_msg.opcode = 0x00;
		temp_msg.operand[i++] =
			hdmi_msm_state->cec_queue_wr->opcode;
		/*reason for abort = "Unrecognized opcode" */
		temp_msg.operand[i++] = 0x00;
		temp_msg.frame_size = i + 2;
		hdmi_msm_cec_msg_send(&temp_msg);
		break;
#else
		memset(&temp_msg, 0x00, sizeof(struct hdmi_msm_cec_msg));
		temp_msg.sender_id = 0x4;
		temp_msg.recvr_id = hdmi_msm_state->cec_queue_wr->sender_id;
		i = 0;
		/* OSD String */
		temp_msg.opcode = 0x64;
		temp_msg.operand[i++] = 0x0;
		temp_msg.operand[i++] = 'H';
		temp_msg.operand[i++] = 'e';
		temp_msg.operand[i++] = 'l';
		temp_msg.operand[i++] = 'l';
		temp_msg.operand[i++] = 'o';
		temp_msg.operand[i++] = ' ';
		temp_msg.operand[i++] = 'W';
		temp_msg.operand[i++] = 'o';
		temp_msg.operand[i++] = 'r';
		temp_msg.operand[i++] = 'l';
		temp_msg.operand[i++] = 'd';
		temp_msg.frame_size = i + 2;
		hdmi_msm_cec_msg_send(&temp_msg);
		break;
#endif /* __SEND_ABORT__ */
	}

#endif /* DRVR_ONLY_CECT_NO_DAEMON */
	mutex_lock(&hdmi_msm_state_mutex);
	hdmi_msm_state->cec_queue_wr++;
	if (hdmi_msm_state->cec_queue_wr == CEC_QUEUE_END)
		hdmi_msm_state->cec_queue_wr = hdmi_msm_state->cec_queue_start;
	if (hdmi_msm_state->cec_queue_wr == hdmi_msm_state->cec_queue_rd)
		hdmi_msm_state->cec_queue_full = true;
	mutex_unlock(&hdmi_msm_state_mutex);
	DEV_DBG("Exiting %s()\n", __func__);
}

void hdmi_msm_cec_one_touch_play(void)
{
	struct hdmi_msm_cec_msg temp_msg;
	uint32 i = 0;
	memset(&temp_msg, 0x00, sizeof(struct hdmi_msm_cec_msg));
	temp_msg.sender_id = 0x4;
	/*
	 * Broadcast this message
	 */
	temp_msg.recvr_id = 0xf;
	i = 0;
	/* Active Source */
	temp_msg.opcode = 0x82;
	temp_msg.operand[i++] = 0x10;
	temp_msg.operand[i++] = 0x00;
	/*temp_msg.operand[i++] = 0x04;*/
	temp_msg.frame_size = i + 2;
	hdmi_msm_cec_msg_send(&temp_msg);
	/*
	 * sending <Image View On> message
	 */
	memset(&temp_msg, 0x00, sizeof(struct hdmi_msm_cec_msg));
	temp_msg.sender_id = 0x4;
	temp_msg.recvr_id = hdmi_msm_state->cec_queue_wr->sender_id;
	i = 0;
	/* Image View On */
	temp_msg.opcode = 0x04;
	temp_msg.frame_size = i + 2;
	hdmi_msm_cec_msg_send(&temp_msg);

}
#endif /* CONFIG_FB_MSM_HDMI_MSM_PANEL_CEC_SUPPORT */

uint32 hdmi_msm_get_io_base(void)
{
	return (uint32)MSM_HDMI_BASE;
}
EXPORT_SYMBOL(hdmi_msm_get_io_base);

/* Table indicating the video format supported by the HDMI TX Core v1.0 */
/* Valid Pixel-Clock rates: 25.2MHz, 27MHz, 27.03MHz, 74.25MHz, 148.5MHz */
static void hdmi_msm_setup_video_mode_lut(void)
{
	HDMI_SETUP_LUT(640x480p60_4_3);
	HDMI_SETUP_LUT(720x480p60_4_3);
	HDMI_SETUP_LUT(720x480p60_16_9);
	HDMI_SETUP_LUT(1280x720p60_16_9);
	HDMI_SETUP_LUT(1920x1080i60_16_9);
	HDMI_SETUP_LUT(1440x480i60_4_3);
	HDMI_SETUP_LUT(1440x480i60_16_9);
	HDMI_SETUP_LUT(1920x1080p60_16_9);
	HDMI_SETUP_LUT(720x576p50_4_3);
	HDMI_SETUP_LUT(720x576p50_16_9);
	HDMI_SETUP_LUT(1280x720p50_16_9);
	HDMI_SETUP_LUT(1440x576i50_4_3);
	HDMI_SETUP_LUT(1440x576i50_16_9);
	HDMI_SETUP_LUT(1920x1080p50_16_9);
	HDMI_SETUP_LUT(1920x1080p24_16_9);
	HDMI_SETUP_LUT(1920x1080p25_16_9);
	HDMI_SETUP_LUT(1920x1080p30_16_9);
}

#ifdef PORT_DEBUG
const char *hdmi_msm_name(uint32 offset)
{
	switch (offset) {
	case 0x0000: return "CTRL";
	case 0x0020: return "AUDIO_PKT_CTRL1";
	case 0x0024: return "ACR_PKT_CTRL";
	case 0x0028: return "VBI_PKT_CTRL";
	case 0x002C: return "INFOFRAME_CTRL0";
#ifdef CONFIG_FB_MSM_HDMI_3D
	case 0x0034: return "GEN_PKT_CTRL";
#endif
	case 0x003C: return "ACP";
	case 0x0040: return "GC";
	case 0x0044: return "AUDIO_PKT_CTRL2";
	case 0x0048: return "ISRC1_0";
	case 0x004C: return "ISRC1_1";
	case 0x0050: return "ISRC1_2";
	case 0x0054: return "ISRC1_3";
	case 0x0058: return "ISRC1_4";
	case 0x005C: return "ISRC2_0";
	case 0x0060: return "ISRC2_1";
	case 0x0064: return "ISRC2_2";
	case 0x0068: return "ISRC2_3";
	case 0x006C: return "AVI_INFO0";
	case 0x0070: return "AVI_INFO1";
	case 0x0074: return "AVI_INFO2";
	case 0x0078: return "AVI_INFO3";
#ifdef CONFIG_FB_MSM_HDMI_3D
	case 0x0084: return "GENERIC0_HDR";
	case 0x0088: return "GENERIC0_0";
	case 0x008C: return "GENERIC0_1";
#endif
	case 0x00C4: return "ACR_32_0";
	case 0x00C8: return "ACR_32_1";
	case 0x00CC: return "ACR_44_0";
	case 0x00D0: return "ACR_44_1";
	case 0x00D4: return "ACR_48_0";
	case 0x00D8: return "ACR_48_1";
	case 0x00E4: return "AUDIO_INFO0";
	case 0x00E8: return "AUDIO_INFO1";
#ifdef CONFIG_FB_MSM_HDMI_MSM_PANEL_HDCP_SUPPORT
	case 0x0110: return "HDCP_CTRL";
	case 0x0114: return "HDCP_DEBUG_CTRL";
	case 0x0118: return "HDCP_INT_CTRL";
	case 0x011C: return "HDCP_LINK0_STATUS";
	case 0x012C: return "HDCP_ENTROPY_CTRL0";
	case 0x0130: return "HDCP_RESET";
	case 0x0134: return "HDCP_RCVPORT_DATA0";
	case 0x0138: return "HDCP_RCVPORT_DATA1";
	case 0x013C: return "HDCP_RCVPORT_DATA2";
	case 0x0144: return "HDCP_RCVPORT_DATA3";
	case 0x0148: return "HDCP_RCVPORT_DATA4";
	case 0x014C: return "HDCP_RCVPORT_DATA5";
	case 0x0150: return "HDCP_RCVPORT_DATA6";
	case 0x0168: return "HDCP_RCVPORT_DATA12";
#endif /* CONFIG_FB_MSM_HDMI_MSM_PANEL_HDCP_SUPPORT */
	case 0x01D0: return "AUDIO_CFG";
	case 0x0208: return "USEC_REFTIMER";
	case 0x020C: return "DDC_CTRL";
	case 0x0214: return "DDC_INT_CTRL";
	case 0x0218: return "DDC_SW_STATUS";
	case 0x021C: return "DDC_HW_STATUS";
	case 0x0220: return "DDC_SPEED";
	case 0x0224: return "DDC_SETUP";
	case 0x0228: return "DDC_TRANS0";
	case 0x022C: return "DDC_TRANS1";
	case 0x0238: return "DDC_DATA";
	case 0x0250: return "HPD_INT_STATUS";
	case 0x0254: return "HPD_INT_CTRL";
	case 0x0258: return "HPD_CTRL";
#ifdef CONFIG_FB_MSM_HDMI_MSM_PANEL_HDCP_SUPPORT
	case 0x025C: return "HDCP_ENTROPY_CTRL1";
#endif /* CONFIG_FB_MSM_HDMI_MSM_PANEL_HDCP_SUPPORT */
	case 0x027C: return "DDC_REF";
#ifdef CONFIG_FB_MSM_HDMI_MSM_PANEL_HDCP_SUPPORT
	case 0x0284: return "HDCP_SW_UPPER_AKSV";
	case 0x0288: return "HDCP_SW_LOWER_AKSV";
#endif /* CONFIG_FB_MSM_HDMI_MSM_PANEL_HDCP_SUPPORT */
	case 0x02B4: return "ACTIVE_H";
	case 0x02B8: return "ACTIVE_V";
	case 0x02BC: return "ACTIVE_V_F2";
	case 0x02C0: return "TOTAL";
	case 0x02C4: return "V_TOTAL_F2";
	case 0x02C8: return "FRAME_CTRL";
	case 0x02CC: return "AUD_INT";
	case 0x0300: return "PHY_REG0";
	case 0x0304: return "PHY_REG1";
	case 0x0308: return "PHY_REG2";
	case 0x030C: return "PHY_REG3";
	case 0x0310: return "PHY_REG4";
	case 0x0314: return "PHY_REG5";
	case 0x0318: return "PHY_REG6";
	case 0x031C: return "PHY_REG7";
	case 0x0320: return "PHY_REG8";
	case 0x0324: return "PHY_REG9";
	case 0x0328: return "PHY_REG10";
	case 0x032C: return "PHY_REG11";
	case 0x0330: return "PHY_REG12";
	default: return "???";
	}
}

void hdmi_outp(uint32 offset, uint32 value)
{
	uint32 in_val;

	outpdw(MSM_HDMI_BASE+offset, value);
	in_val = inpdw(MSM_HDMI_BASE+offset);
	DEV_DBG("HDMI[%04x] => %08x [%08x] %s\n",
		offset, value, in_val, hdmi_msm_name(offset));
}

uint32 hdmi_inp(uint32 offset)
{
	uint32 value = inpdw(MSM_HDMI_BASE+offset);
	DEV_DBG("HDMI[%04x] <= %08x %s\n",
		offset, value, hdmi_msm_name(offset));
	return value;
}
#endif /* DEBUG */

static void hdmi_msm_turn_on(void);
static int hdmi_msm_audio_off(void);
static int hdmi_msm_read_edid(void);
static void hdmi_msm_hpd_off(void);

static void hdmi_msm_hpd_state_work(struct work_struct *work)
{
	boolean hpd_state;
	char *envp[2];

	if (!hdmi_msm_state || !hdmi_msm_state->hpd_initialized ||
		!MSM_HDMI_BASE) {
		DEV_DBG("%s: ignored, probe failed\n", __func__);
		return;
	}

	DEV_DBG("%s:Got interrupt\n", __func__);
	/* HPD_INT_STATUS[0x0250] */
	hpd_state = (HDMI_INP(0x0250) & 0x2) >> 1;
	mutex_lock(&external_common_state_hpd_mutex);
	mutex_lock(&hdmi_msm_state_mutex);
	if ((external_common_state->hpd_state != hpd_state) || (hdmi_msm_state->
			hpd_prev_state != external_common_state->hpd_state)) {
		external_common_state->hpd_state = hpd_state;
		hdmi_msm_state->hpd_prev_state =
				external_common_state->hpd_state;
		DEV_DBG("%s: state not stable yet, wait again (%d|%d|%d)\n",
			__func__, hdmi_msm_state->hpd_prev_state,
			external_common_state->hpd_state, hpd_state);
		mutex_unlock(&external_common_state_hpd_mutex);
		hdmi_msm_state->hpd_stable = 0;
		mutex_unlock(&hdmi_msm_state_mutex);
		mod_timer(&hdmi_msm_state->hpd_state_timer, jiffies + HZ/2);
		return;
	}
	mutex_unlock(&external_common_state_hpd_mutex);

	if (hdmi_msm_state->hpd_stable++) {
		mutex_unlock(&hdmi_msm_state_mutex);
		DEV_DBG("%s: no more timer, depending for IRQ now\n",
			__func__);
		return;
	}

	hdmi_msm_state->hpd_stable = 1;
	DEV_INFO("HDMI HPD: event detected\n");

	if (!hdmi_msm_state->hpd_cable_chg_detected) {
		mutex_unlock(&hdmi_msm_state_mutex);
		if (hpd_state) {
			if (!external_common_state->
					disp_mode_list.num_of_elements)
				hdmi_msm_read_edid();
			hdmi_msm_turn_on();
		}
	} else {
		hdmi_msm_state->hpd_cable_chg_detected = FALSE;
		mutex_unlock(&hdmi_msm_state_mutex);
		/* QDSP OFF preceding the HPD event notification */
		envp[0] = "HDCP_STATE=FAIL";
		envp[1] = NULL;
		DEV_INFO("HDMI HPD: QDSP OFF\n");
		kobject_uevent_env(external_common_state->uevent_kobj,
				   KOBJ_CHANGE, envp);
		if (hpd_state) {
			hdmi_msm_read_edid();
#ifdef CONFIG_FB_MSM_HDMI_MSM_PANEL_HDCP_SUPPORT
			hdmi_msm_state->reauth = FALSE ;
#endif
			/* Build EDID table */
			hdmi_msm_turn_on();
			DEV_INFO("HDMI HPD: sense CONNECTED: send ONLINE\n");
			kobject_uevent(external_common_state->uevent_kobj,
				KOBJ_ONLINE);
			hdmi_msm_hdcp_enable();
#ifndef CONFIG_FB_MSM_HDMI_MSM_PANEL_HDCP_SUPPORT
			/* Send Audio for HDMI Compliance Cases*/
			envp[0] = "HDCP_STATE=PASS";
			envp[1] = NULL;
			DEV_INFO("HDMI HPD: sense : send HDCP_PASS\n");
			kobject_uevent_env(external_common_state->uevent_kobj,
				KOBJ_CHANGE, envp);
#endif
		} else {
			DEV_INFO("HDMI HPD: sense DISCONNECTED: send OFFLINE\n"
				);
			kobject_uevent(external_common_state->uevent_kobj,
				KOBJ_OFFLINE);
		}
	}

	/* HPD_INT_CTRL[0x0254]
	 *   31:10 Reserved
	 *   9     RCV_PLUGIN_DET_MASK	receiver plug in interrupt mask.
	 *                              When programmed to 1,
	 *                              RCV_PLUGIN_DET_INT will toggle
	 *                              the interrupt line
	 *   8:6   Reserved
	 *   5     RX_INT_EN		Panel RX interrupt enable
	 *         0: Disable
	 *         1: Enable
	 *   4     RX_INT_ACK		WRITE ONLY. Panel RX interrupt
	 *                              ack
	 *   3     Reserved
	 *   2     INT_EN		Panel interrupt control
	 *         0: Disable
	 *         1: Enable
	 *   1     INT_POLARITY		Panel interrupt polarity
	 *         0: generate interrupt on disconnect
	 *         1: generate interrupt on connect
	 *   0     INT_ACK		WRITE ONLY. Panel interrupt ack */
	/* Set IRQ for HPD */
	HDMI_OUTP(0x0254, 4 | (hpd_state ? 0 : 2));
}

#ifdef CONFIG_FB_MSM_HDMI_MSM_PANEL_HDCP_SUPPORT
static void hdcp_deauthenticate(void);
static void hdmi_msm_hdcp_reauth_work(struct work_struct *work)
{

	/* Don't process recursive actions */
	mutex_lock(&hdmi_msm_state_mutex);
	if (hdmi_msm_state->hdcp_activating) {
		mutex_unlock(&hdmi_msm_state_mutex);
		return;
	}
	mutex_unlock(&hdmi_msm_state_mutex);

	/*
	 * Reauth=>deauth, hdcp_auth
	 * hdcp_auth=>turn_on() which calls
	 * HDMI Core reset without informing the Audio QDSP
	 * this can do bad things to video playback on the HDTV
	 * Therefore, as surprising as it may sound do reauth
	 * only if the device is HDCP-capable
	 */
	if (external_common_state->present_hdcp) {
		hdcp_deauthenticate();
#ifdef SUPPORT_NON_HDCP_DEVICES
		if (bksv_error)
			mod_timer(&hdmi_msm_state->hdcp_timer,
						jiffies + HZ + HZ/2);
		else
			mod_timer(&hdmi_msm_state->hdcp_timer,
						jiffies + HZ/2);
#else
		mod_timer(&hdmi_msm_state->hdcp_timer, jiffies + HZ/2);
#endif
	}
}

static void hdmi_msm_hdcp_work(struct work_struct *work)
{
<<<<<<< HEAD
#ifdef SUPPORT_NON_HDCP_DEVICES
	int had_bksv_error = 0;
#endif

#ifdef CONFIG_SUSPEND
	mutex_lock(&hdmi_msm_state_mutex);
	if (hdmi_msm_state->pm_suspended) {
		mutex_unlock(&hdmi_msm_state_mutex);
		DEV_WARN("HDCP: Re-enable skipped, pm_suspended\n");
		return;
	}
	mutex_unlock(&hdmi_msm_state_mutex);
#endif
=======
>>>>>>> 1d97849e

	/* Only re-enable if cable still connected */
	mutex_lock(&external_common_state_hpd_mutex);
	if (external_common_state->hpd_state &&
	    !(hdmi_msm_state->full_auth_done)) {
		mutex_unlock(&external_common_state_hpd_mutex);
		hdmi_msm_state->reauth = TRUE;

#ifdef SUPPORT_NON_HDCP_DEVICES
		/* Code to remove blinking effect.
		 *
		 * Save off any BKSV error and zero out the error now
		 * since the below calls may change the value again.
		 */
		had_bksv_error = bksv_error;
		bksv_error = 0;

		if (had_bksv_error) {
			DEV_DBG("Calling HDCP ENABLE\n");
			hdmi_msm_hdcp_enable();
		} else {
			DEV_DBG("Calling HDCP TURN ON\n");
			hdmi_msm_turn_on();
		}
#else
		hdmi_msm_turn_on();
#endif
	} else
		mutex_unlock(&external_common_state_hpd_mutex);
}
#endif /* CONFIG_FB_MSM_HDMI_MSM_PANEL_HDCP_SUPPORT */

static irqreturn_t hdmi_msm_isr(int irq, void *dev_id)
{
	uint32 hpd_int_status;
	uint32 hpd_int_ctrl;
#ifdef CONFIG_FB_MSM_HDMI_MSM_PANEL_CEC_SUPPORT
	uint32 cec_intr_status;
#endif
	uint32 ddc_int_ctrl;
	uint32 audio_int_val;
#ifdef CONFIG_FB_MSM_HDMI_MSM_PANEL_HDCP_SUPPORT
	uint32 hdcp_int_val;
	char *envp[2];
#endif /* CONFIG_FB_MSM_HDMI_MSM_PANEL_HDCP_SUPPORT */
	static uint32 fifo_urun_int_occurred;
	static uint32 sample_drop_int_occurred;
	const uint32 occurrence_limit = 5;

	if (!hdmi_msm_state || !hdmi_msm_state->hpd_initialized ||
		!MSM_HDMI_BASE) {
		DEV_DBG("ISR ignored, probe failed\n");
		return IRQ_HANDLED;
	}

	/* Process HPD Interrupt */
	/* HDMI_HPD_INT_STATUS[0x0250] */
	hpd_int_status = HDMI_INP_ND(0x0250);
	/* HDMI_HPD_INT_CTRL[0x0254] */
	hpd_int_ctrl = HDMI_INP_ND(0x0254);
	if ((hpd_int_ctrl & (1 << 2)) && (hpd_int_status & (1 << 0))) {
		boolean cable_detected = (hpd_int_status & 2) >> 1;

		/* HDMI_HPD_INT_CTRL[0x0254] */
		/* Clear all interrupts, timer will turn IRQ back on
		 * Leaving the bit[2] on, else core goes off
		 * on getting HPD during power off
		 */
		HDMI_OUTP(0x0254, (1 << 2) | (1 << 0));

		DEV_DBG("%s: HPD IRQ, Ctrl=%04x, State=%04x\n", __func__,
			hpd_int_ctrl, hpd_int_status);
		mutex_lock(&hdmi_msm_state_mutex);
		hdmi_msm_state->hpd_cable_chg_detected = TRUE;

		/* ensure 2 readouts */
		hdmi_msm_state->hpd_prev_state = cable_detected ? 0 : 1;
		external_common_state->hpd_state = cable_detected ? 1 : 0;
		hdmi_msm_state->hpd_stable = 0;
		mod_timer(&hdmi_msm_state->hpd_state_timer, jiffies + HZ/2);
		mutex_unlock(&hdmi_msm_state_mutex);
		/*
		 * HDCP Compliance 1A-01:
		 * The Quantum Data Box 882 triggers two consecutive
		 * HPD events very close to each other as a part of this
		 * test which can trigger two parallel HDCP auth threads
		 * if HDCP authentication is going on and we get ISR
		 * then stop the authentication , rather than
		 * reauthenticating it again
		 */
		if (!(hdmi_msm_state->full_auth_done)) {
			DEV_DBG("%s getting hpd while authenticating\n",\
			    __func__);
			mutex_lock(&hdcp_auth_state_mutex);
			hdmi_msm_state->hpd_during_auth = TRUE;
			mutex_unlock(&hdcp_auth_state_mutex);
		}
		return IRQ_HANDLED;
	}

	/* Process DDC Interrupts */
	/* HDMI_DDC_INT_CTRL[0x0214] */
	ddc_int_ctrl = HDMI_INP_ND(0x0214);
	if ((ddc_int_ctrl & (1 << 2)) && (ddc_int_ctrl & (1 << 0))) {
		/* SW_DONE INT occured, clr it */
		HDMI_OUTP_ND(0x0214, ddc_int_ctrl | (1 << 1));
		complete(&hdmi_msm_state->ddc_sw_done);
		return IRQ_HANDLED;
	}

	/* FIFO Underrun Int is enabled */
	/* HDMI_AUD_INT[0x02CC]
	 *   [3] AUD_SAM_DROP_MASK [R/W]
	 *   [2] AUD_SAM_DROP_ACK [W], AUD_SAM_DROP_INT [R]
	 *   [1] AUD_FIFO_URUN_MASK [R/W]
	 *   [0] AUD_FIFO_URUN_ACK [W], AUD_FIFO_URUN_INT [R] */
	audio_int_val = HDMI_INP_ND(0x02CC);
	if ((audio_int_val & (1 << 1)) && (audio_int_val & (1 << 0))) {
		/* FIFO Underrun occured, clr it */
		HDMI_OUTP(0x02CC, audio_int_val | (1 << 0));

		++fifo_urun_int_occurred;
		DEV_INFO("HDMI AUD_FIFO_URUN: %d\n", fifo_urun_int_occurred);

		if (fifo_urun_int_occurred >= occurrence_limit) {
			HDMI_OUTP(0x02CC, HDMI_INP(0x02CC) & ~(1 << 1));
			DEV_INFO("HDMI AUD_FIFO_URUN: INT has been disabled "
				"by the ISR after %d occurences...\n",
				fifo_urun_int_occurred);
		}
		return IRQ_HANDLED;
	}

	/* Audio Sample Drop int is enabled */
	if ((audio_int_val & (1 << 3)) && (audio_int_val & (1 << 2))) {
		/* Audio Sample Drop occured, clr it */
		HDMI_OUTP(0x02CC, audio_int_val | (1 << 2));
		DEV_DBG("%s: AUD_SAM_DROP", __func__);

		++sample_drop_int_occurred;
		if (sample_drop_int_occurred >= occurrence_limit) {
			HDMI_OUTP(0x02CC, HDMI_INP(0x02CC) & ~(1 << 3));
			DEV_INFO("HDMI AUD_SAM_DROP: INT has been disabled "
				"by the ISR after %d occurences...\n",
				sample_drop_int_occurred);
		}
		return IRQ_HANDLED;
	}

#ifdef CONFIG_FB_MSM_HDMI_MSM_PANEL_HDCP_SUPPORT
	/* HDCP_INT_CTRL[0x0118]
	 *    [0] AUTH_SUCCESS_INT	[R]	HDCP Authentication Success
	 *		interrupt status
	 *    [1] AUTH_SUCCESS_ACK	[W]	Acknowledge bit for HDCP
	 *		Authentication Success bit - write 1 to clear
	 *    [2] AUTH_SUCCESS_MASK	[R/W]	Mask bit for HDCP Authentication
	 *		Success interrupt - set to 1 to enable interrupt */
	hdcp_int_val = HDMI_INP_ND(0x0118);
	if ((hdcp_int_val & (1 << 2)) && (hdcp_int_val & (1 << 0))) {
		/* AUTH_SUCCESS_INT */
		HDMI_OUTP(0x0118, (hdcp_int_val | (1 << 1)) & ~(1 << 0));
		DEV_INFO("HDCP: AUTH_SUCCESS_INT received\n");
		complete_all(&hdmi_msm_state->hdcp_success_done);
		return IRQ_HANDLED;
	}
	/*    [4] AUTH_FAIL_INT		[R]	HDCP Authentication Lost
	 *		interrupt Status
	 *    [5] AUTH_FAIL_ACK		[W]	Acknowledge bit for HDCP
	 *		Authentication Lost bit - write 1 to clear
	 *    [6] AUTH_FAIL_MASK	[R/W]	Mask bit fo HDCP Authentication
	 *		Lost interrupt set to 1 to enable interrupt
	 *    [7] AUTH_FAIL_INFO_ACK	[W]	Acknowledge bit for HDCP
	 *		Authentication Failure Info field - write 1 to clear */
	if ((hdcp_int_val & (1 << 6)) && (hdcp_int_val & (1 << 4))) {
		/* AUTH_FAIL_INT */
		/* Clear and Disable */
		HDMI_OUTP(0x0118, (hdcp_int_val | (1 << 5))
			& ~((1 << 6) | (1 << 4)));
		DEV_INFO("HDCP: AUTH_FAIL_INT received, LINK0_STATUS=0x%08x\n",
			HDMI_INP_ND(0x011C));
		if (hdmi_msm_state->full_auth_done) {
			envp[0] = "HDCP_STATE=FAIL";
			envp[1] = NULL;
			DEV_INFO("HDMI HPD:QDSP OFF\n");
			kobject_uevent_env(external_common_state->uevent_kobj,
			KOBJ_CHANGE, envp);
			mutex_lock(&hdcp_auth_state_mutex);
			hdmi_msm_state->full_auth_done = FALSE;
			mutex_unlock(&hdcp_auth_state_mutex);
			/* Calling reauth only when authentication
			 * is sucessful or else we always go into
			 * the reauth loop
			 */
			queue_work(hdmi_work_queue,
			    &hdmi_msm_state->hdcp_reauth_work);
		}
		mutex_lock(&hdcp_auth_state_mutex);
		/* This flag prevents other threads from re-authenticating
		 * after we've just authenticated (i.e., finished part3)
		 */
		hdmi_msm_state->full_auth_done = FALSE;

		mutex_unlock(&hdcp_auth_state_mutex);
		DEV_DBG("calling reauthenticate from %s HDCP FAIL INT ",
		    __func__);

#ifdef SUPPORT_NON_HDCP_DEVICES
		/* Clear AUTH_FAIL_INFO as well */
		HDMI_OUTP(0x0118, (hdcp_int_val | (1 << 7)));
#endif
		return IRQ_HANDLED;
	}
	/*    [8] DDC_XFER_REQ_INT	[R]	HDCP DDC Transfer Request
	 *		interrupt status
	 *    [9] DDC_XFER_REQ_ACK	[W]	Acknowledge bit for HDCP DDC
	 *		Transfer Request bit - write 1 to clear
	 *   [10] DDC_XFER_REQ_MASK	[R/W]	Mask bit for HDCP DDC Transfer
	 *		Request interrupt - set to 1 to enable interrupt */
	if ((hdcp_int_val & (1 << 10)) && (hdcp_int_val & (1 << 8))) {
		/* DDC_XFER_REQ_INT */
		HDMI_OUTP_ND(0x0118, (hdcp_int_val | (1 << 9)) & ~(1 << 8));
		if (!(hdcp_int_val & (1 << 12)))
			return IRQ_HANDLED;
	}
	/*   [12] DDC_XFER_DONE_INT	[R]	HDCP DDC Transfer done interrupt
	 *		status
	 *   [13] DDC_XFER_DONE_ACK	[W]	Acknowledge bit for HDCP DDC
	 *		Transfer done bit - write 1 to clear
	 *   [14] DDC_XFER_DONE_MASK	[R/W]	Mask bit for HDCP DDC Transfer
	 *		done interrupt - set to 1 to enable interrupt */
	if ((hdcp_int_val & (1 << 14)) && (hdcp_int_val & (1 << 12))) {
		/* DDC_XFER_DONE_INT */
		HDMI_OUTP_ND(0x0118, (hdcp_int_val | (1 << 13)) & ~(1 << 12));
		DEV_INFO("HDCP: DDC_XFER_DONE received\n");
		return IRQ_HANDLED;
	}
#endif /* CONFIG_FB_MSM_HDMI_MSM_PANEL_HDCP_SUPPORT */

#ifdef CONFIG_FB_MSM_HDMI_MSM_PANEL_CEC_SUPPORT
	/* Process CEC Interrupt */
	/* HDMI_MSM_CEC_INT[0x029C] */
	cec_intr_status = HDMI_INP_ND(0x029C);

	DEV_DBG("cec interrupt status is [%u]\n", cec_intr_status);

	if (HDMI_MSM_CEC_FRAME_WR_SUCCESS(cec_intr_status)) {
		DEV_DBG("CEC_IRQ_FRAME_WR_DONE\n");
		HDMI_OUTP(0x029C, cec_intr_status |
			HDMI_MSM_CEC_INT_FRAME_WR_DONE_ACK);
		mutex_lock(&hdmi_msm_state_mutex);
		hdmi_msm_state->cec_frame_wr_status |= CEC_STATUS_WR_DONE;
		mutex_unlock(&hdmi_msm_state_mutex);
		complete(&hdmi_msm_state->cec_frame_wr_done);
		return IRQ_HANDLED;
	}
	if ((cec_intr_status & (1 << 2)) && (cec_intr_status & (1 << 3))) {
		DEV_DBG("CEC_IRQ_FRAME_ERROR\n");
#ifdef TOGGLE_CEC_HARDWARE_FSM
		/* Toggle CEC hardware FSM */
		HDMI_OUTP(0x028C, 0x0);
		HDMI_OUTP(0x028C, HDMI_MSM_CEC_CTRL_ENABLE);
#endif
		HDMI_OUTP(0x029C, cec_intr_status);
		mutex_lock(&hdmi_msm_state_mutex);
		hdmi_msm_state->cec_frame_wr_status |= CEC_STATUS_WR_ERROR;
		mutex_unlock(&hdmi_msm_state_mutex);
		complete(&hdmi_msm_state->cec_frame_wr_done);
		return IRQ_HANDLED;
	}

	if ((cec_intr_status & (1 << 4)) && (cec_intr_status & (1 << 5)))
		DEV_DBG("CEC_IRQ_MONITOR\n");

	if ((cec_intr_status & (1 << 6)) && (cec_intr_status & (1 << 7))) {
		DEV_DBG("CEC_IRQ_FRAME_RD_DONE\n");
		HDMI_OUTP(0x029C, cec_intr_status |
			HDMI_MSM_CEC_INT_FRAME_RD_DONE_ACK);
		hdmi_msm_cec_msg_recv();

#ifdef TOGGLE_CEC_HARDWARE_FSM
		if (!msg_send_complete)
			msg_recv_complete = FALSE;
		else {
			/* Toggle CEC hardware FSM */
			HDMI_OUTP(0x028C, 0x0);
			HDMI_OUTP(0x028C, HDMI_MSM_CEC_CTRL_ENABLE);
		}
#endif

		return IRQ_HANDLED;
	}
#endif /* CONFIG_FB_MSM_HDMI_MSM_PANEL_CEC_SUPPORT */

	DEV_DBG("%s: HPD<Ctrl=%04x, State=%04x>, ddc_int_ctrl=%04x, "
		"aud_int=%04x, cec_intr_status=%04x\n", __func__, hpd_int_ctrl,
		hpd_int_status, ddc_int_ctrl, audio_int_val,
		HDMI_INP_ND(0x029C));

	return IRQ_HANDLED;
}

static int check_hdmi_features(void)
{
	/* RAW_FEAT_CONFIG_ROW0_LSB */
	uint32 val = inpdw(QFPROM_BASE + 0x0238);
	/* HDMI_DISABLE */
	boolean hdmi_disabled = (val & 0x00200000) >> 21;
	/* HDCP_DISABLE */
	boolean hdcp_disabled = (val & 0x00400000) >> 22;

	DEV_DBG("Features <val:0x%08x, HDMI:%s, HDCP:%s>\n", val,
		hdmi_disabled ? "OFF" : "ON", hdcp_disabled ? "OFF" : "ON");
	if (hdmi_disabled) {
		DEV_ERR("ERROR: HDMI disabled\n");
		return -ENODEV;
	}

	if (hdcp_disabled)
		DEV_WARN("WARNING: HDCP disabled\n");

	return 0;
}

static boolean hdmi_msm_has_hdcp(void)
{
	/* RAW_FEAT_CONFIG_ROW0_LSB, HDCP_DISABLE */
	return (inpdw(QFPROM_BASE + 0x0238) & 0x00400000) ? FALSE : TRUE;
}

static boolean hdmi_msm_is_power_on(void)
{
	/* HDMI_CTRL, ENABLE */
	return (HDMI_INP_ND(0x0000) & 0x00000001) ? TRUE : FALSE;
}

/* 1.2.1.2.1 DVI Operation
 * HDMI compliance requires the HDMI core to support DVI as well. The
 * HDMI core also supports DVI. In DVI operation there are no preambles
 * and guardbands transmitted. THe TMDS encoding of video data remains
 * the same as HDMI. There are no VBI or audio packets transmitted. In
 * order to enable DVI mode in HDMI core, HDMI_DVI_SEL field of
 * HDMI_CTRL register needs to be programmed to 0. */
static boolean hdmi_msm_is_dvi_mode(void)
{
	/* HDMI_CTRL, HDMI_DVI_SEL */
	return (HDMI_INP_ND(0x0000) & 0x00000002) ? FALSE : TRUE;
}

void hdmi_msm_set_mode(boolean power_on)
{
	uint32 reg_val = 0;
	if (power_on) {
		/* ENABLE */
		reg_val |= 0x00000001; /* Enable the block */
		if (external_common_state->hdmi_sink == 0) {
			/* HDMI_DVI_SEL */
			reg_val |= 0x00000002;
			if (external_common_state->present_hdcp)
#ifdef SUPPORT_NON_HDCP_DEVICES
				/* Disable Encryption */
				reg_val |= 0x00000002;
#else
				/* HDMI Encryption */
				reg_val |= 0x00000004;
#endif
			/* HDMI_CTRL */
			HDMI_OUTP(0x0000, reg_val);
			/* HDMI_DVI_SEL */
			reg_val &= ~0x00000002;
		} else {
#ifdef SUPPORT_NON_HDCP_DEVICES
			/* HDMI_Encryption_OFF */
			reg_val |= 0x00000002;
#else
			if (external_common_state->present_hdcp)
				/* HDMI_Encryption_ON */
				reg_val |= 0x00000006;
			else
				reg_val |= 0x00000002;
#endif
		}
	} else
		reg_val = 0x00000002;

	/* HDMI_CTRL */
	HDMI_OUTP(0x0000, reg_val);
	DEV_DBG("HDMI Core: %s\n", power_on ? "Enable" : "Disable");
}

static void msm_hdmi_init_ddc(void)
{
	/* 0x0220 HDMI_DDC_SPEED
	   [31:16] PRESCALE prescale = (m * xtal_frequency) /
		(desired_i2c_speed), where m is multiply
		factor, default: m = 1
	   [1:0]   THRESHOLD Select threshold to use to determine whether value
		sampled on SDA is a 1 or 0. Specified in terms of the ratio
		between the number of sampled ones and the total number of times
		SDA is sampled.
		* 0x0: >0
		* 0x1: 1/4 of total samples
		* 0x2: 1/2 of total samples
		* 0x3: 3/4 of total samples */
	/* Configure the Pre-Scale multiplier
	 * Configure the Threshold */
	HDMI_OUTP_ND(0x0220, (10 << 16) | (2 << 0));

	/*
	 * 0x0224 HDMI_DDC_SETUP
	 * Setting 31:24 bits : Time units to wait before timeout
	 * when clock is being stalled by external sink device
	 */
	HDMI_OUTP_ND(0x0224, 0xff000000);

	/* 0x027C HDMI_DDC_REF
	   [6] REFTIMER_ENABLE	Enable the timer
		* 0: Disable
		* 1: Enable
	   [15:0] REFTIMER	Value to set the register in order to generate
		DDC strobe. This register counts on HDCP application clock */
	/* Enable reference timer
	 * 27 micro-seconds */
	HDMI_OUTP_ND(0x027C, (1 << 16) | (27 << 0));
}

static int hdmi_msm_ddc_clear_irq(const char *what)
{
	const uint32 time_out = 0xFFFF;
	uint32 time_out_count, reg_val;

	/* clear pending and enable interrupt */
	time_out_count = time_out;
	do {
		--time_out_count;
		/* HDMI_DDC_INT_CTRL[0x0214]
		   [2] SW_DONE_MK Mask bit for SW_DONE_INT. Set to 1 to enable
		       interrupt.
		   [1] SW_DONE_ACK WRITE ONLY. Acknowledge bit for SW_DONE_INT.
		       Write 1 to clear interrupt.
		   [0] SW_DONE_INT READ ONLY. SW_DONE interrupt status */
		/* Clear and Enable DDC interrupt */
		/* Write */
		HDMI_OUTP_ND(0x0214, (1 << 2) | (1 << 1));
		/* Read back */
		reg_val = HDMI_INP_ND(0x0214);
	} while ((reg_val & 0x1) && time_out_count);
	if (!time_out_count) {
		DEV_ERR("%s[%s]: timedout\n", __func__, what);
		return -ETIMEDOUT;
	}

	return 0;
}

#ifdef CONFIG_FB_MSM_HDMI_MSM_PANEL_HDCP_SUPPORT
static int hdmi_msm_ddc_write(uint32 dev_addr, uint32 offset,
	const uint8 *data_buf, uint32 data_len, const char *what)
{
	uint32 reg_val, ndx;
	int status = 0, retry = 10;
	uint32 time_out_count;

	if (NULL == data_buf) {
		status = -EINVAL;
		DEV_ERR("%s[%s]: invalid input paramter\n", __func__, what);
		goto error;
	}

again:
	status = hdmi_msm_ddc_clear_irq(what);
	if (status)
		goto error;

	/* Ensure Device Address has LSB set to 0 to indicate Slave addr read */
	dev_addr &= 0xFE;

	/* 0x0238 HDMI_DDC_DATA
	   [31] INDEX_WRITE WRITE ONLY. To write index field, set this bit to
		1 while writing HDMI_DDC_DATA.
	   [23:16] INDEX Use to set index into DDC buffer for next read or
		current write, or to read index of current read or next write.
		Writable only when INDEX_WRITE=1.
	   [15:8] DATA Use to fill or read the DDC buffer
	   [0] DATA_RW Select whether buffer access will be a read or write.
		For writes, address auto-increments on write to HDMI_DDC_DATA.
		For reads, address autoincrements on reads to HDMI_DDC_DATA.
		* 0: Write
		* 1: Read */

	/* 1. Write to HDMI_I2C_DATA with the following fields set in order to
	 *    handle portion #1
	 *    DATA_RW = 0x1 (write)
	 *    DATA = linkAddress (primary link address and writing)
	 *    INDEX = 0x0 (initial offset into buffer)
	 *    INDEX_WRITE = 0x1 (setting initial offset) */
	HDMI_OUTP_ND(0x0238, (0x1UL << 31) | (dev_addr << 8));

	/* 2. Write to HDMI_I2C_DATA with the following fields set in order to
	 *    handle portion #2
	 *    DATA_RW = 0x0 (write)
	 *    DATA = offsetAddress
	 *    INDEX = 0x0
	 *    INDEX_WRITE = 0x0 (auto-increment by hardware) */
	HDMI_OUTP_ND(0x0238, offset << 8);

	/* 3. Write to HDMI_I2C_DATA with the following fields set in order to
	 *    handle portion #3
	 *    DATA_RW = 0x0 (write)
	 *    DATA = data_buf[ndx]
	 *    INDEX = 0x0
	 *    INDEX_WRITE = 0x0 (auto-increment by hardware) */
	for (ndx = 0; ndx < data_len; ++ndx)
		HDMI_OUTP_ND(0x0238, ((uint32)data_buf[ndx]) << 8);

	/* Data setup is complete, now setup the transaction characteristics */

	/* 0x0228 HDMI_DDC_TRANS0
	   [23:16] CNT0 Byte count for first transaction (excluding the first
		byte, which is usually the address).
	   [13] STOP0 Determines whether a stop bit will be sent after the first
		transaction
		* 0: NO STOP
		* 1: STOP
	   [12] START0 Determines whether a start bit will be sent before the
		first transaction
		* 0: NO START
		* 1: START
	   [8] STOP_ON_NACK0 Determines whether the current transfer will stop
		if a NACK is received during the first transaction (current
		transaction always stops).
		* 0: STOP CURRENT TRANSACTION, GO TO NEXT TRANSACTION
		* 1: STOP ALL TRANSACTIONS, SEND STOP BIT
	   [0] RW0 Read/write indicator for first transaction - set to 0 for
		write, 1 for read. This bit only controls HDMI_DDC behaviour -
		the R/W bit in the transaction is programmed into the DDC buffer
		as the LSB of the address byte.
		* 0: WRITE
		* 1: READ */

	/* 4. Write to HDMI_I2C_TRANSACTION0 with the following fields set in
	      order to handle characteristics of portion #1 and portion #2
	 *    RW0 = 0x0 (write)
	 *    START0 = 0x1 (insert START bit)
	 *    STOP0 = 0x0 (do NOT insert STOP bit)
	 *    CNT0 = 0x1 (single byte transaction excluding address) */
	HDMI_OUTP_ND(0x0228, (1 << 12) | (1 << 16));

	/* 0x022C HDMI_DDC_TRANS1
	  [23:16] CNT1 Byte count for second transaction (excluding the first
		byte, which is usually the address).
	  [13] STOP1 Determines whether a stop bit will be sent after the second
		transaction
		* 0: NO STOP
		* 1: STOP
	  [12] START1 Determines whether a start bit will be sent before the
		second transaction
		* 0: NO START
		* 1: START
	  [8] STOP_ON_NACK1 Determines whether the current transfer will stop if
		a NACK is received during the second transaction (current
		transaction always stops).
		* 0: STOP CURRENT TRANSACTION, GO TO NEXT TRANSACTION
		* 1: STOP ALL TRANSACTIONS, SEND STOP BIT
	  [0] RW1 Read/write indicator for second transaction - set to 0 for
		write, 1 for read. This bit only controls HDMI_DDC behaviour -
		the R/W bit in the transaction is programmed into the DDC buffer
		as the LSB of the address byte.
		* 0: WRITE
		* 1: READ */

	/* 5. Write to HDMI_I2C_TRANSACTION1 with the following fields set in
	      order to handle characteristics of portion #3
	 *    RW1 = 0x1 (read)
	 *    START1 = 0x1 (insert START bit)
	 *    STOP1 = 0x1 (insert STOP bit)
	 *    CNT1 = data_len   (0xN (write N bytes of data))
	 *    Byte count for second transition (excluding the first
	 *    Byte which is usually the address) */
	HDMI_OUTP_ND(0x022C, (1 << 13) | ((data_len-1) << 16));

	/* Trigger the I2C transfer */
	/* 0x020C HDMI_DDC_CTRL
	   [21:20] TRANSACTION_CNT
		Number of transactions to be done in current transfer.
		* 0x0: transaction0 only
		* 0x1: transaction0, transaction1
		* 0x2: transaction0, transaction1, transaction2
		* 0x3: transaction0, transaction1, transaction2, transaction3
	   [3] SW_STATUS_RESET
		Write 1 to reset HDMI_DDC_SW_STATUS flags, will reset SW_DONE,
		ABORTED, TIMEOUT, SW_INTERRUPTED, BUFFER_OVERFLOW,
		STOPPED_ON_NACK, NACK0, NACK1, NACK2, NACK3
	   [2] SEND_RESET Set to 1 to send reset sequence (9 clocks with no
		data) at start of transfer.  This sequence is sent after GO is
		written to 1, before the first transaction only.
	   [1] SOFT_RESET Write 1 to reset DDC controller
	   [0] GO WRITE ONLY. Write 1 to start DDC transfer. */

	/* 6. Write to HDMI_I2C_CONTROL to kick off the hardware.
	 *    Note that NOTHING has been transmitted on the DDC lines up to this
	 *    point.
	 *    TRANSACTION_CNT = 0x1 (execute transaction0 followed by
	 *    transaction1)
	 *    GO = 0x1 (kicks off hardware) */
	INIT_COMPLETION(hdmi_msm_state->ddc_sw_done);
	HDMI_OUTP_ND(0x020C, (1 << 0) | (1 << 20));

	time_out_count = wait_for_completion_interruptible_timeout(
		&hdmi_msm_state->ddc_sw_done, HZ/2);
	HDMI_OUTP_ND(0x0214, 0x2);
	if (!time_out_count) {
		if (retry-- > 0) {
			DEV_INFO("%s[%s]: failed timout, retry=%d\n", __func__,
				what, retry);
			goto again;
		}
		status = -ETIMEDOUT;
		DEV_ERR("%s[%s]: timedout, DDC SW Status=%08x, HW "
			"Status=%08x, Int Ctrl=%08x\n", __func__, what,
			HDMI_INP_ND(0x0218), HDMI_INP_ND(0x021C),
			HDMI_INP_ND(0x0214));
		goto error;
	}

	/* Read DDC status */
	reg_val = HDMI_INP_ND(0x0218);
	reg_val &= 0x00001000 | 0x00002000 | 0x00004000 | 0x00008000;

	/* Check if any NACK occurred */
	if (reg_val) {
		if (retry > 1)
			HDMI_OUTP_ND(0x020C, BIT(3)); /* SW_STATUS_RESET */
		else
			HDMI_OUTP_ND(0x020C, BIT(1)); /* SOFT_RESET */
		if (retry-- > 0) {
			DEV_DBG("%s[%s]: failed NACK=%08x, retry=%d\n",
				__func__, what, reg_val, retry);
			msleep(100);
			goto again;
		}
		status = -EIO;
		DEV_ERR("%s[%s]: failed NACK: %08x\n", __func__, what, reg_val);
		goto error;
	}

	DEV_DBG("%s[%s] success\n", __func__, what);

error:
	return status;
}
#endif /* CONFIG_FB_MSM_HDMI_MSM_PANEL_HDCP_SUPPORT */

static int hdmi_msm_ddc_read_retry(uint32 dev_addr, uint32 offset,
	uint8 *data_buf, uint32 data_len, uint32 request_len, int retry,
	const char *what)
{
	uint32 reg_val, ndx;
	int status = 0;
	uint32 time_out_count;
	int log_retry_fail = retry != 1;

	if (NULL == data_buf) {
		status = -EINVAL;
		DEV_ERR("%s: invalid input paramter\n", __func__);
		goto error;
	}

again:
	status = hdmi_msm_ddc_clear_irq(what);
	if (status)
		goto error;

	/* Ensure Device Address has LSB set to 0 to indicate Slave addr read */
	dev_addr &= 0xFE;

	/* 0x0238 HDMI_DDC_DATA
	   [31] INDEX_WRITE WRITE ONLY. To write index field, set this bit to
		1 while writing HDMI_DDC_DATA.
	   [23:16] INDEX Use to set index into DDC buffer for next read or
		current write, or to read index of current read or next write.
		Writable only when INDEX_WRITE=1.
	   [15:8] DATA Use to fill or read the DDC buffer
	   [0] DATA_RW Select whether buffer access will be a read or write.
		For writes, address auto-increments on write to HDMI_DDC_DATA.
		For reads, address autoincrements on reads to HDMI_DDC_DATA.
		* 0: Write
		* 1: Read */

	/* 1. Write to HDMI_I2C_DATA with the following fields set in order to
	 *    handle portion #1
	 *    DATA_RW = 0x0 (write)
	 *    DATA = linkAddress (primary link address and writing)
	 *    INDEX = 0x0 (initial offset into buffer)
	 *    INDEX_WRITE = 0x1 (setting initial offset) */
	HDMI_OUTP_ND(0x0238, (0x1UL << 31) | (dev_addr << 8));

	/* 2. Write to HDMI_I2C_DATA with the following fields set in order to
	 *    handle portion #2
	 *    DATA_RW = 0x0 (write)
	 *    DATA = offsetAddress
	 *    INDEX = 0x0
	 *    INDEX_WRITE = 0x0 (auto-increment by hardware) */
	HDMI_OUTP_ND(0x0238, offset << 8);

	/* 3. Write to HDMI_I2C_DATA with the following fields set in order to
	 *    handle portion #3
	 *    DATA_RW = 0x0 (write)
	 *    DATA = linkAddress + 1 (primary link address 0x74 and reading)
	 *    INDEX = 0x0
	 *    INDEX_WRITE = 0x0 (auto-increment by hardware) */
	HDMI_OUTP_ND(0x0238, (dev_addr | 1) << 8);

	/* Data setup is complete, now setup the transaction characteristics */

	/* 0x0228 HDMI_DDC_TRANS0
	   [23:16] CNT0 Byte count for first transaction (excluding the first
		byte, which is usually the address).
	   [13] STOP0 Determines whether a stop bit will be sent after the first
		transaction
		* 0: NO STOP
		* 1: STOP
	   [12] START0 Determines whether a start bit will be sent before the
		first transaction
		* 0: NO START
		* 1: START
	   [8] STOP_ON_NACK0 Determines whether the current transfer will stop
		if a NACK is received during the first transaction (current
		transaction always stops).
		* 0: STOP CURRENT TRANSACTION, GO TO NEXT TRANSACTION
		* 1: STOP ALL TRANSACTIONS, SEND STOP BIT
	   [0] RW0 Read/write indicator for first transaction - set to 0 for
		write, 1 for read. This bit only controls HDMI_DDC behaviour -
		the R/W bit in the transaction is programmed into the DDC buffer
		as the LSB of the address byte.
		* 0: WRITE
		* 1: READ */

	/* 4. Write to HDMI_I2C_TRANSACTION0 with the following fields set in
	      order to handle characteristics of portion #1 and portion #2
	 *    RW0 = 0x0 (write)
	 *    START0 = 0x1 (insert START bit)
	 *    STOP0 = 0x0 (do NOT insert STOP bit)
	 *    CNT0 = 0x1 (single byte transaction excluding address) */
	HDMI_OUTP_ND(0x0228, (1 << 12) | (1 << 16));

	/* 0x022C HDMI_DDC_TRANS1
	  [23:16] CNT1 Byte count for second transaction (excluding the first
		byte, which is usually the address).
	  [13] STOP1 Determines whether a stop bit will be sent after the second
		transaction
		* 0: NO STOP
		* 1: STOP
	  [12] START1 Determines whether a start bit will be sent before the
		second transaction
		* 0: NO START
		* 1: START
	  [8] STOP_ON_NACK1 Determines whether the current transfer will stop if
		a NACK is received during the second transaction (current
		transaction always stops).
		* 0: STOP CURRENT TRANSACTION, GO TO NEXT TRANSACTION
		* 1: STOP ALL TRANSACTIONS, SEND STOP BIT
	  [0] RW1 Read/write indicator for second transaction - set to 0 for
		write, 1 for read. This bit only controls HDMI_DDC behaviour -
		the R/W bit in the transaction is programmed into the DDC buffer
		as the LSB of the address byte.
		* 0: WRITE
		* 1: READ */

	/* 5. Write to HDMI_I2C_TRANSACTION1 with the following fields set in
	      order to handle characteristics of portion #3
	 *    RW1 = 0x1 (read)
	 *    START1 = 0x1 (insert START bit)
	 *    STOP1 = 0x1 (insert STOP bit)
	 *    CNT1 = data_len   (it's 128 (0x80) for a blk read) */
	HDMI_OUTP_ND(0x022C, 1 | (1 << 12) | (1 << 13) | (request_len << 16));

	/* Trigger the I2C transfer */
	/* 0x020C HDMI_DDC_CTRL
	   [21:20] TRANSACTION_CNT
		Number of transactions to be done in current transfer.
		* 0x0: transaction0 only
		* 0x1: transaction0, transaction1
		* 0x2: transaction0, transaction1, transaction2
		* 0x3: transaction0, transaction1, transaction2, transaction3
	   [3] SW_STATUS_RESET
		Write 1 to reset HDMI_DDC_SW_STATUS flags, will reset SW_DONE,
		ABORTED, TIMEOUT, SW_INTERRUPTED, BUFFER_OVERFLOW,
		STOPPED_ON_NACK, NACK0, NACK1, NACK2, NACK3
	   [2] SEND_RESET Set to 1 to send reset sequence (9 clocks with no
		data) at start of transfer.  This sequence is sent after GO is
		written to 1, before the first transaction only.
	   [1] SOFT_RESET Write 1 to reset DDC controller
	   [0] GO WRITE ONLY. Write 1 to start DDC transfer. */

	/* 6. Write to HDMI_I2C_CONTROL to kick off the hardware.
	 *    Note that NOTHING has been transmitted on the DDC lines up to this
	 *    point.
	 *    TRANSACTION_CNT = 0x1 (execute transaction0 followed by
	 *    transaction1)
	 *    SEND_RESET = Set to 1 to send reset sequence
	 *    GO = 0x1 (kicks off hardware) */
	INIT_COMPLETION(hdmi_msm_state->ddc_sw_done);
	HDMI_OUTP_ND(0x020C, (1 << 0) | (1 << 20));

	time_out_count = wait_for_completion_interruptible_timeout(
		&hdmi_msm_state->ddc_sw_done, HZ/2);
	HDMI_OUTP_ND(0x0214, 0x2);
	if (!time_out_count) {
		if (retry-- > 0) {
			DEV_INFO("%s: failed timout, retry=%d\n", __func__,
				retry);
			goto again;
		}
		status = -ETIMEDOUT;
		DEV_ERR("%s: timedout(7), DDC SW Status=%08x, HW "
			"Status=%08x, Int Ctrl=%08x\n", __func__,
			HDMI_INP(0x0218), HDMI_INP(0x021C), HDMI_INP(0x0214));
		goto error;
	}

	/* Read DDC status */
	reg_val = HDMI_INP_ND(0x0218);
	reg_val &= 0x00001000 | 0x00002000 | 0x00004000 | 0x00008000;

	/* Check if any NACK occurred */
	if (reg_val) {
		HDMI_OUTP_ND(0x020C, BIT(3)); /* SW_STATUS_RESET */
		if (retry == 1)
			HDMI_OUTP_ND(0x020C, BIT(1)); /* SOFT_RESET */
		if (retry-- > 0) {
			DEV_DBG("%s(%s): failed NACK=0x%08x, retry=%d, "
				"dev-addr=0x%02x, offset=0x%02x, "
				"length=%d\n", __func__, what,
				reg_val, retry, dev_addr,
				offset, data_len);
			goto again;
		}
		status = -EIO;
		if (log_retry_fail)
			DEV_ERR("%s(%s): failed NACK=0x%08x, dev-addr=0x%02x, "
				"offset=0x%02x, length=%d\n", __func__, what,
				reg_val, dev_addr, offset, data_len);
		goto error;
	}

	/* 0x0238 HDMI_DDC_DATA
	   [31] INDEX_WRITE WRITE ONLY. To write index field, set this bit to 1
		while writing HDMI_DDC_DATA.
	   [23:16] INDEX Use to set index into DDC buffer for next read or
		current write, or to read index of current read or next write.
		Writable only when INDEX_WRITE=1.
	   [15:8] DATA Use to fill or read the DDC buffer
	   [0] DATA_RW Select whether buffer access will be a read or write.
		For writes, address auto-increments on write to HDMI_DDC_DATA.
		For reads, address autoincrements on reads to HDMI_DDC_DATA.
		* 0: Write
		* 1: Read */

	/* 8. ALL data is now available and waiting in the DDC buffer.
	 *    Read HDMI_I2C_DATA with the following fields set
	 *    RW = 0x1 (read)
	 *    DATA = BCAPS (this is field where data is pulled from)
	 *    INDEX = 0x3 (where the data has been placed in buffer by hardware)
	 *    INDEX_WRITE = 0x1 (explicitly define offset) */
	/* Write this data to DDC buffer */
	HDMI_OUTP_ND(0x0238, 0x1 | (3 << 16) | (1 << 31));

	/* Discard first byte */
	HDMI_INP_ND(0x0238);
	for (ndx = 0; ndx < data_len; ++ndx) {
		reg_val = HDMI_INP_ND(0x0238);
		data_buf[ndx] = (uint8) ((reg_val & 0x0000FF00) >> 8);
	}

	DEV_DBG("%s[%s] success\n", __func__, what);

error:
	return status;
}

static int hdmi_msm_ddc_read_edid_seg(uint32 dev_addr, uint32 offset,
	uint8 *data_buf, uint32 data_len, uint32 request_len, int retry,
	const char *what)
{
	uint32 reg_val, ndx;
	int status = 0;
	uint32 time_out_count;
	int log_retry_fail = retry != 1;
	int seg_addr = 0x60, seg_num = 0x01;

	if (NULL == data_buf) {
		status = -EINVAL;
		DEV_ERR("%s: invalid input paramter\n", __func__);
		goto error;
	}

again:
	status = hdmi_msm_ddc_clear_irq(what);
	if (status)
		goto error;

	/* Ensure Device Address has LSB set to 0 to indicate Slave addr read */
	dev_addr &= 0xFE;

	/* 0x0238 HDMI_DDC_DATA
	   [31] INDEX_WRITE WRITE ONLY. To write index field, set this bit to
		1 while writing HDMI_DDC_DATA.
	   [23:16] INDEX Use to set index into DDC buffer for next read or
		current write, or to read index of current read or next write.
		Writable only when INDEX_WRITE=1.
	   [15:8] DATA Use to fill or read the DDC buffer
	   [0] DATA_RW Select whether buffer access will be a read or write.
		For writes, address auto-increments on write to HDMI_DDC_DATA.
		For reads, address autoincrements on reads to HDMI_DDC_DATA.
		* 0: Write
		* 1: Read */

	/* 1. Write to HDMI_I2C_DATA with the following fields set in order to
	 *    handle portion #1
	 *    DATA_RW = 0x0 (write)
	 *    DATA = linkAddress (primary link address and writing)
	 *    INDEX = 0x0 (initial offset into buffer)
	 *    INDEX_WRITE = 0x1 (setting initial offset) */
	HDMI_OUTP_ND(0x0238, (0x1UL << 31) | (seg_addr << 8));

	/* 2. Write to HDMI_I2C_DATA with the following fields set in order to
	 *    handle portion #2
	 *    DATA_RW = 0x0 (write)
	 *    DATA = offsetAddress
	 *    INDEX = 0x0
	 *    INDEX_WRITE = 0x0 (auto-increment by hardware) */
	HDMI_OUTP_ND(0x0238, seg_num << 8);

	/* 3. Write to HDMI_I2C_DATA with the following fields set in order to
	 *    handle portion #3
	 *    DATA_RW = 0x0 (write)
	 *    DATA = linkAddress + 1 (primary link address 0x74 and reading)
	 *    INDEX = 0x0
	 *    INDEX_WRITE = 0x0 (auto-increment by hardware) */
	HDMI_OUTP_ND(0x0238, dev_addr << 8);
	HDMI_OUTP_ND(0x0238, offset << 8);
	HDMI_OUTP_ND(0x0238, (dev_addr | 1) << 8);

	/* Data setup is complete, now setup the transaction characteristics */

	/* 0x0228 HDMI_DDC_TRANS0
	   [23:16] CNT0 Byte count for first transaction (excluding the first
		byte, which is usually the address).
	   [13] STOP0 Determines whether a stop bit will be sent after the first
		transaction
		* 0: NO STOP
		* 1: STOP
	   [12] START0 Determines whether a start bit will be sent before the
		first transaction
		* 0: NO START
		* 1: START
	   [8] STOP_ON_NACK0 Determines whether the current transfer will stop
		if a NACK is received during the first transaction (current
		transaction always stops).
		* 0: STOP CURRENT TRANSACTION, GO TO NEXT TRANSACTION
		* 1: STOP ALL TRANSACTIONS, SEND STOP BIT
	   [0] RW0 Read/write indicator for first transaction - set to 0 for
		write, 1 for read. This bit only controls HDMI_DDC behaviour -
		the R/W bit in the transaction is programmed into the DDC buffer
		as the LSB of the address byte.
		* 0: WRITE
		* 1: READ */

	/* 4. Write to HDMI_I2C_TRANSACTION0 with the following fields set in
	      order to handle characteristics of portion #1 and portion #2
	 *    RW0 = 0x0 (write)
	 *    START0 = 0x1 (insert START bit)
	 *    STOP0 = 0x0 (do NOT insert STOP bit)
	 *    CNT0 = 0x1 (single byte transaction excluding address) */
	HDMI_OUTP_ND(0x0228, (1 << 12) | (1 << 16));

	/* 0x022C HDMI_DDC_TRANS1
	  [23:16] CNT1 Byte count for second transaction (excluding the first
		byte, which is usually the address).
	  [13] STOP1 Determines whether a stop bit will be sent after the second
		transaction
		* 0: NO STOP
		* 1: STOP
	  [12] START1 Determines whether a start bit will be sent before the
		second transaction
		* 0: NO START
		* 1: START
	  [8] STOP_ON_NACK1 Determines whether the current transfer will stop if
		a NACK is received during the second transaction (current
		transaction always stops).
		* 0: STOP CURRENT TRANSACTION, GO TO NEXT TRANSACTION
		* 1: STOP ALL TRANSACTIONS, SEND STOP BIT
	  [0] RW1 Read/write indicator for second transaction - set to 0 for
		write, 1 for read. This bit only controls HDMI_DDC behaviour -
		the R/W bit in the transaction is programmed into the DDC buffer
		as the LSB of the address byte.
		* 0: WRITE
		* 1: READ */

	/* 5. Write to HDMI_I2C_TRANSACTION1 with the following fields set in
	      order to handle characteristics of portion #3
	 *    RW1 = 0x1 (read)
	 *    START1 = 0x1 (insert START bit)
	 *    STOP1 = 0x1 (insert STOP bit)
	 *    CNT1 = data_len   (it's 128 (0x80) for a blk read) */
	HDMI_OUTP_ND(0x022C, (1 << 12) | (1 << 16));

	/* 0x022C HDMI_DDC_TRANS2
	  [23:16] CNT1 Byte count for second transaction (excluding the first
		byte, which is usually the address).
	  [13] STOP1 Determines whether a stop bit will be sent after the second
		transaction
		* 0: NO STOP
		* 1: STOP
	  [12] START1 Determines whether a start bit will be sent before the
		second transaction
		* 0: NO START
		* 1: START
	  [8] STOP_ON_NACK1 Determines whether the current transfer will stop if
		a NACK is received during the second transaction (current
		transaction always stops).
		* 0: STOP CURRENT TRANSACTION, GO TO NEXT TRANSACTION
		* 1: STOP ALL TRANSACTIONS, SEND STOP BIT
	  [0] RW1 Read/write indicator for second transaction - set to 0 for
		write, 1 for read. This bit only controls HDMI_DDC behaviour -
		the R/W bit in the transaction is programmed into the DDC buffer
		as the LSB of the address byte.
		* 0: WRITE
		* 1: READ */

	/* 5. Write to HDMI_I2C_TRANSACTION1 with the following fields set in
	      order to handle characteristics of portion #3
	 *    RW1 = 0x1 (read)
	 *    START1 = 0x1 (insert START bit)
	 *    STOP1 = 0x1 (insert STOP bit)
	 *    CNT1 = data_len   (it's 128 (0x80) for a blk read) */
	HDMI_OUTP_ND(0x0230, 1 | (1 << 12) | (1 << 13) | (request_len << 16));

	/* Trigger the I2C transfer */
	/* 0x020C HDMI_DDC_CTRL
	   [21:20] TRANSACTION_CNT
		Number of transactions to be done in current transfer.
		* 0x0: transaction0 only
		* 0x1: transaction0, transaction1
		* 0x2: transaction0, transaction1, transaction2
		* 0x3: transaction0, transaction1, transaction2, transaction3
	   [3] SW_STATUS_RESET
		Write 1 to reset HDMI_DDC_SW_STATUS flags, will reset SW_DONE,
		ABORTED, TIMEOUT, SW_INTERRUPTED, BUFFER_OVERFLOW,
		STOPPED_ON_NACK, NACK0, NACK1, NACK2, NACK3
	   [2] SEND_RESET Set to 1 to send reset sequence (9 clocks with no
		data) at start of transfer.  This sequence is sent after GO is
		written to 1, before the first transaction only.
	   [1] SOFT_RESET Write 1 to reset DDC controller
	   [0] GO WRITE ONLY. Write 1 to start DDC transfer. */

	/* 6. Write to HDMI_I2C_CONTROL to kick off the hardware.
	 *    Note that NOTHING has been transmitted on the DDC lines up to this
	 *    point.
	 *    TRANSACTION_CNT = 0x2 (execute transaction0 followed by
	 *    transaction1)
	 *    GO = 0x1 (kicks off hardware) */
	INIT_COMPLETION(hdmi_msm_state->ddc_sw_done);
	HDMI_OUTP_ND(0x020C, (1 << 0) | (2 << 20));

	time_out_count = wait_for_completion_interruptible_timeout(
		&hdmi_msm_state->ddc_sw_done, HZ/2);
	HDMI_OUTP_ND(0x0214, 0x2);
	if (!time_out_count) {
		if (retry-- > 0) {
			DEV_INFO("%s: failed timout, retry=%d\n", __func__,
				retry);
			goto again;
		}
		status = -ETIMEDOUT;
		DEV_ERR("%s: timedout(7), DDC SW Status=%08x, HW "
			"Status=%08x, Int Ctrl=%08x\n", __func__,
			HDMI_INP(0x0218), HDMI_INP(0x021C), HDMI_INP(0x0214));
		goto error;
	}

	/* Read DDC status */
	reg_val = HDMI_INP_ND(0x0218);
	reg_val &= 0x00001000 | 0x00002000 | 0x00004000 | 0x00008000;

	/* Check if any NACK occurred */
	if (reg_val) {
		HDMI_OUTP_ND(0x020C, BIT(3)); /* SW_STATUS_RESET */
		if (retry == 1)
			HDMI_OUTP_ND(0x020C, BIT(1)); /* SOFT_RESET */
		if (retry-- > 0) {
			DEV_DBG("%s(%s): failed NACK=0x%08x, retry=%d, "
				"dev-addr=0x%02x, offset=0x%02x, "
				"length=%d\n", __func__, what,
				reg_val, retry, dev_addr,
				offset, data_len);
			goto again;
		}
		status = -EIO;
		if (log_retry_fail)
			DEV_ERR("%s(%s): failed NACK=0x%08x, dev-addr=0x%02x, "
				"offset=0x%02x, length=%d\n", __func__, what,
				reg_val, dev_addr, offset, data_len);
		goto error;
	}

	/* 0x0238 HDMI_DDC_DATA
	   [31] INDEX_WRITE WRITE ONLY. To write index field, set this bit to 1
		while writing HDMI_DDC_DATA.
	   [23:16] INDEX Use to set index into DDC buffer for next read or
		current write, or to read index of current read or next write.
		Writable only when INDEX_WRITE=1.
	   [15:8] DATA Use to fill or read the DDC buffer
	   [0] DATA_RW Select whether buffer access will be a read or write.
		For writes, address auto-increments on write to HDMI_DDC_DATA.
		For reads, address autoincrements on reads to HDMI_DDC_DATA.
		* 0: Write
		* 1: Read */

	/* 8. ALL data is now available and waiting in the DDC buffer.
	 *    Read HDMI_I2C_DATA with the following fields set
	 *    RW = 0x1 (read)
	 *    DATA = BCAPS (this is field where data is pulled from)
	 *    INDEX = 0x5 (where the data has been placed in buffer by hardware)
	 *    INDEX_WRITE = 0x1 (explicitly define offset) */
	/* Write this data to DDC buffer */
	HDMI_OUTP_ND(0x0238, 0x1 | (5 << 16) | (1 << 31));

	/* Discard first byte */
	HDMI_INP_ND(0x0238);

	for (ndx = 0; ndx < data_len; ++ndx) {
		reg_val = HDMI_INP_ND(0x0238);
		data_buf[ndx] = (uint8) ((reg_val & 0x0000FF00) >> 8);
	}

	DEV_DBG("%s[%s] success\n", __func__, what);

error:
	return status;
}


static int hdmi_msm_ddc_read(uint32 dev_addr, uint32 offset, uint8 *data_buf,
	uint32 data_len, int retry, const char *what, boolean no_align)
{
	int ret = hdmi_msm_ddc_read_retry(dev_addr, offset, data_buf, data_len,
		data_len, retry, what);
	if (!ret)
		return 0;
	if (no_align) {
		return hdmi_msm_ddc_read_retry(dev_addr, offset, data_buf,
			data_len, data_len, retry, what);
	} else {
		return hdmi_msm_ddc_read_retry(dev_addr, offset, data_buf,
			data_len, 32 * ((data_len + 31) / 32), retry, what);
	}
}


static int hdmi_msm_read_edid_block(int block, uint8 *edid_buf)
{
	int i, rc = 0;
	int block_size = 0x80;

	do {
		DEV_DBG("EDID: reading block(%d) with block-size=%d\n",
			block, block_size);
		for (i = 0; i < 0x80; i += block_size) {
			/*Read EDID twice with 32bit alighnment too */
			if (block < 2) {
				rc = hdmi_msm_ddc_read(0xA0, block*0x80 + i,
					edid_buf+i, block_size, 1,
					"EDID", FALSE);
			} else {
				rc = hdmi_msm_ddc_read_edid_seg(0xA0,
				block*0x80 + i, edid_buf+i, block_size,
				block_size, 1, "EDID");
			}
			if (rc)
				break;
		}

		block_size /= 2;
	} while (rc && (block_size >= 16));

	return rc;
}

static int hdmi_msm_read_edid(void)
{
	int status;

	msm_hdmi_init_ddc();
	/* Looks like we need to turn on HDMI engine before any
	 * DDC transaction */
	if (!hdmi_msm_is_power_on()) {
		DEV_ERR("%s: failed: HDMI power is off", __func__);
		status = -ENXIO;
		goto error;
	}

	external_common_state->read_edid_block = hdmi_msm_read_edid_block;
	status = hdmi_common_read_edid();
	if (!status)
		DEV_DBG("EDID: successfully read\n");

error:
	return status;
}

#ifdef CONFIG_FB_MSM_HDMI_MSM_PANEL_HDCP_SUPPORT
static void hdcp_auth_info(uint32 auth_info)
{
	switch (auth_info) {
	case 0:
		DEV_INFO("%s: None", __func__);
		break;
	case 1:
		DEV_INFO("%s: Software Disabled Authentication", __func__);
		break;
	case 2:
		DEV_INFO("%s: An Written", __func__);
		break;
	case 3:
		DEV_INFO("%s: Invalid Aksv", __func__);
		break;
	case 4:
		DEV_INFO("%s: Invalid Bksv", __func__);
		break;
	case 5:
		DEV_INFO("%s: RI Mismatch (including RO)", __func__);
		break;
	case 6:
		DEV_INFO("%s: consecutive Pj Mismatches", __func__);
		break;
	case 7:
		DEV_INFO("%s: HPD Disconnect", __func__);
		break;
	case 8:
	default:
		DEV_INFO("%s: Reserved", __func__);
		break;
	}
}

static void hdcp_key_state(uint32 key_state)
{
	switch (key_state) {
	case 0:
		DEV_WARN("%s: No HDCP Keys", __func__);
		break;
	case 1:
		DEV_WARN("%s: Not Checked", __func__);
		break;
	case 2:
		DEV_DBG("%s: Checking", __func__);
		break;
	case 3:
		DEV_DBG("%s: HDCP Keys Valid", __func__);
		break;
	case 4:
		DEV_WARN("%s: AKSV not valid", __func__);
		break;
	case 5:
		DEV_WARN("%s: Checksum Mismatch", __func__);
		break;
	case 6:
		DEV_DBG("%s: Production AKSV"
			"with ENABLE_USER_DEFINED_AN=1", __func__);
		break;
	case 7:
	default:
		DEV_INFO("%s: Reserved", __func__);
		break;
	}
}

static int hdmi_msm_count_one(uint8 *array, uint8 len)
{
	int i, j, count = 0;
	for (i = 0; i < len; i++)
		for (j = 0; j < 8; j++)
			count += (((array[i] >> j) & 0x1) ? 1 : 0);
	return count;
}

static void hdcp_deauthenticate(void)
{
	int hdcp_link_status = HDMI_INP(0x011C);

	external_common_state->hdcp_active = FALSE;
	/* 0x0130 HDCP_RESET
	  [0] LINK0_DEAUTHENTICATE */
	HDMI_OUTP(0x0130, 0x1);

	/* 0x0110 HDCP_CTRL
	  [8] ENCRYPTION_ENABLE
	  [0] ENABLE */
	/* encryption_enable = 0 | hdcp block enable = 1 */
	HDMI_OUTP(0x0110, 0x0);

	if (hdcp_link_status & 0x00000004)
		hdcp_auth_info((hdcp_link_status & 0x000000F0) >> 4);

#ifdef SUPPORT_NON_HDCP_DEVICES
	/* Disable HDCP interrupts */
	HDMI_OUTP(0x0118, 0x0);
#endif
}
#endif

#ifdef SUPPORT_NON_HDCP_DEVICES
static void check_and_clear_HDCP_DDC_Failure(void)
{
	int hdcp_ddc_ctrl1_reg;
	int hdcp_ddc_status;
	int failure;
	int nack0;

	/*
	 * Check for any DDC transfer failures
	 * 0x0128 HDCP_DDC_STATUS
	 * [16] FAILED		Indicates that the last HDCP HW DDC transer
	 *			failed. This occurs when a transfer is
	 *			attempted with HDCP DDC disabled
	 *			(HDCP_DDC_DISABLE=1) or the number of retries
	 *			match HDCP_DDC_RETRY_CNT
	 *
	 * [14] NACK0		Indicates that the last HDCP HW DDC transfer
	 *			was aborted due to a NACK on the first
	 *			transaction - cleared by writing 0 to GO bit
	 */
	hdcp_ddc_status = HDMI_INP(HDCP_DDC_STATUS);
	failure = (hdcp_ddc_status >> 16) & 0x1;
	nack0 = (hdcp_ddc_status >> 14) & 0x1;
	DEV_DBG("%s: On Entry: HDCP_DDC_STATUS = 0x%x, FAILURE = %d,"
		"NACK0 = %d\n", __func__ , hdcp_ddc_status, failure, nack0);

	if (failure == 0x1) {
		/*
		 * Indicates that the last HDCP HW DDC transfer failed.
		 * This occurs when a transfer is attempted with HDCP DDC
		 * disabled (HDCP_DDC_DISABLE=1) or the number of retries
		 * matches HDCP_DDC_RETRY_CNT.
		 * Failure occured,  let's clear it.
		 */
		DEV_INFO("%s: DDC failure detected. HDCP_DDC_STATUS=0x%08x\n",
			 __func__, hdcp_ddc_status);
		/*
		 * First, Disable DDC
		 * 0x0120 HDCP_DDC_CTRL_0
		 * [0] DDC_DISABLE	Determines whether HDCP Ri and Pj reads
		 *			are done unassisted by hardware or by
		 *			software via HDMI_DDC (HDCP provides
		 *			interrupts to request software
		 *			transfers)
		 *     0 : Use Hardware DDC
		 *     1 : Use Software DDC
		 */
		HDMI_OUTP(HDCP_DDC_CTRL_0, 0x1);

		/*
		 * ACK the Failure to Clear it
		 * 0x0124 HDCP_DDC_CTRL_1
		 * [0] DDC_FAILED_ACK	Write 1 to clear
		 *			HDCP_STATUS.HDCP_DDC_FAILED
		 */
		hdcp_ddc_ctrl1_reg = HDMI_INP(HDCP_DDC_CTRL_1);
		HDMI_OUTP(HDCP_DDC_CTRL_1, hdcp_ddc_ctrl1_reg | 0x1);

		/* Check if the FAILURE got Cleared */
		hdcp_ddc_status = HDMI_INP(HDCP_DDC_STATUS);
		hdcp_ddc_status = (hdcp_ddc_status >> 16) & 0x1;
		if (hdcp_ddc_status == 0x0) {
			DEV_INFO("%s: HDCP DDC Failure has been cleared\n",
				  __func__);
		} else {
			DEV_WARN("%s: Error: HDCP DDC Failure DID NOT get"
				 "cleared\n", __func__);
		}

		/* Re-Enable HDCP DDC */
		HDMI_OUTP(HDCP_DDC_CTRL_0, 0x0);
	}

	if (nack0 == 0x1) {
		/*
		 * 0x020C HDMI_DDC_CTRL
		 * [3] SW_STATUS_RESET	Write 1 to reset HDMI_DDC_SW_STATUS
		 *			flags, will reset SW_DONE, ABORTED,
		 *			TIMEOUT, SW_INTERRUPTED,
		 *			BUFFER_OVERFLOW, STOPPED_ON_NACK, NACK0,
		 *			NACK1, NACK2, NACK3
		 */
		HDMI_OUTP_ND(HDMI_DDC_CTRL,
			     HDMI_INP(HDMI_DDC_CTRL) | (0x1 << 3));
		msleep(20);
		HDMI_OUTP_ND(HDMI_DDC_CTRL,
			     HDMI_INP(HDMI_DDC_CTRL) & ~(0x1 << 3));
	}

	hdcp_ddc_status = HDMI_INP(HDCP_DDC_STATUS);

	failure = (hdcp_ddc_status >> 16) & 0x1;
	nack0 = (hdcp_ddc_status >> 14) & 0x1;
	DEV_DBG("%s: On Exit: HDCP_DDC_STATUS = 0x%x, FAILURE = %d,"
		"NACK0 = %d\n", __func__ , hdcp_ddc_status, failure, nack0);
}


static int hdcp_authentication_part1(void)
{
	int ret = 0;
	boolean is_match;
	boolean is_part1_done = FALSE;
	uint32 timeout_count;
	uint8 bcaps;
	uint8 aksv[5];
	uint32 qfprom_aksv_0, qfprom_aksv_1, link0_aksv_0, link0_aksv_1;
	uint8 bksv[5];
	uint32 link0_bksv_0, link0_bksv_1;
	uint8 an[8];
	uint32 link0_an_0, link0_an_1;
	uint32 hpd_int_status, hpd_int_ctrl;


	static uint8 buf[0xFF];
	memset(buf, 0, sizeof(buf));

	if (!is_part1_done) {
		is_part1_done = TRUE;

		/* Fetch aksv from QFprom, this info should be public. */
		qfprom_aksv_0 = inpdw(QFPROM_BASE + 0x000060D8);
		qfprom_aksv_1 = inpdw(QFPROM_BASE + 0x000060DC);

		/* copy an and aksv to byte arrays for transmission */
		aksv[0] =  qfprom_aksv_0        & 0xFF;
		aksv[1] = (qfprom_aksv_0 >> 8)  & 0xFF;
		aksv[2] = (qfprom_aksv_0 >> 16) & 0xFF;
		aksv[3] = (qfprom_aksv_0 >> 24) & 0xFF;
		aksv[4] =  qfprom_aksv_1        & 0xFF;
		/* check there are 20 ones in AKSV */
		if (hdmi_msm_count_one(aksv, 5) != 20) {
			DEV_ERR("HDCP: AKSV read from QFPROM doesn't have "
				"20 1's and 20 0's, FAIL (AKSV=%02x%08x)\n",
			qfprom_aksv_1, qfprom_aksv_0);
			ret = -EINVAL;
			goto error;
		}
		DEV_DBG("HDCP: AKSV=%02x%08x\n", qfprom_aksv_1, qfprom_aksv_0);

		/* 0x0288 HDCP_SW_LOWER_AKSV
			[31:0] LOWER_AKSV */
		/* 0x0284 HDCP_SW_UPPER_AKSV
			[7:0] UPPER_AKSV */

		/* This is the lower 32 bits of the SW
		 * injected AKSV value(AKSV[31:0]) read
		 * from the EFUSE. It is needed for HDCP
		 * authentication and must be written
		 * before enabling HDCP. */
		HDMI_OUTP(0x0288, qfprom_aksv_0);
		HDMI_OUTP(0x0284, qfprom_aksv_1);

		msm_hdmi_init_ddc();

		/* Read Bksv 5 bytes at 0x00 in HDCP port */
		ret = hdmi_msm_ddc_read(0x74, 0x00, bksv, 5, 5, "Bksv", TRUE);
		if (ret) {
			DEV_ERR("%s(%d): Read BKSV failed", __func__, __LINE__);
#ifdef SUPPORT_NON_HDCP_DEVICES
			bksv_error = 1;
#endif
			goto error;
		}
		/* check there are 20 ones in BKSV */
		if (hdmi_msm_count_one(bksv, 5) != 20) {
			DEV_ERR("HDCP: BKSV read from Sink doesn't have "
				"20 1's and 20 0's, FAIL (BKSV="
				"%02x%02x%02x%02x%02x)\n",
				bksv[4], bksv[3], bksv[2], bksv[1], bksv[0]);
#ifdef SUPPORT_NON_HDCP_DEVICES
			bksv_error = 1;
#endif
			ret = -EINVAL;
			goto error;
		}

		link0_bksv_0 = bksv[3];
		link0_bksv_0 = (link0_bksv_0 << 8) | bksv[2];
		link0_bksv_0 = (link0_bksv_0 << 8) | bksv[1];
		link0_bksv_0 = (link0_bksv_0 << 8) | bksv[0];
		link0_bksv_1 = bksv[4];
		DEV_DBG("HDCP: BKSV=%02x%08x\n", link0_bksv_1, link0_bksv_0);

		/* read Bcaps at 0x40 in HDCP Port */
		ret = hdmi_msm_ddc_read(0x74, 0x40, &bcaps, 1, 5, "Bcaps",
			TRUE);
		if (ret) {
			DEV_ERR("%s(%d): Read Bcaps failed", __func__,
			    __LINE__);
			goto error;
		}
		DEV_DBG("HDCP: Bcaps=%02x\n", bcaps);

		/* HDCP setup prior to HDCP enabled */

		/* 0x0148 HDCP_RCVPORT_DATA4
			[15:8] LINK0_AINFO
			[7:0] LINK0_AKSV_1 */
		/* LINK0_AINFO	= 0x2 FEATURE 1.1 on.
		 *		= 0x0 FEATURE 1.1 off*/
		HDMI_OUTP(0x0148, 0x2 << 8);

		/* 0x012C HDCP_ENTROPY_CTRL0
			[31:0] BITS_OF_INFLUENCE_0 */
		/* 0x025C HDCP_ENTROPY_CTRL1
			[31:0] BITS_OF_INFLUENCE_1 */
		HDMI_OUTP(0x012C, 0xB1FFB0FF);
		HDMI_OUTP(0x025C, 0xF00DFACE);

		/* 0x0114 HDCP_DEBUG_CTRL
			[2]	DEBUG_RNG_CIPHER
			else default 0 */
		HDMI_OUTP(0x0114, HDMI_INP(0x0114) & 0xFFFFFFFB);

		/* 0x0110 HDCP_CTRL
			[8] ENCRYPTION_ENABLE
			[0] ENABLE */
		/* encryption_enable | enable  */
		HDMI_OUTP(0x0110, (1 << 8) | (1 << 0));

#ifdef SUPPORT_NON_HDCP_DEVICES
		/*
		 * Check to see if a HDCP DDC Failure is indicated in
		 * HDCP_DDC_STATUS. If yes, clear it.
		 */
		check_and_clear_HDCP_DDC_Failure();
#endif

		/* 0x0118 HDCP_INT_CTRL
		 *    [2] AUTH_SUCCESS_MASK	[R/W]	Mask bit for\
		 *					HDCP Authentication
		 *		Success interrupt - set to 1 to enable interrupt
		 *
		 *    [6] AUTH_FAIL_MASK	[R/W]	Mask bit for HDCP
		 *					Authentication
		 *		Lost interrupt set to 1 to enable interrupt
		 *
		 *    [7] AUTH_FAIL_INFO_ACK	[W]	Acknwledge bit for HDCP
		 *		Auth Failure Info field - write 1 to clear
		 *
		 *   [10] DDC_XFER_REQ_MASK	[R/W]	Mask bit for HDCP\
		 *					DDC Transfer
		 *		Request interrupt - set to 1 to enable interrupt
		 *
		 *   [14] DDC_XFER_DONE_MASK	[R/W]	Mask bit for HDCP\
		 *					DDC Transfer
		 *		done interrupt - set to 1 to enable interrupt */
		/* enable all HDCP ints */
		HDMI_OUTP(0x0118, (1 << 2) | (1 << 6) | (1 << 7));

		/* 0x011C HDCP_LINK0_STATUS
		[8] AN_0_READY
		[9] AN_1_READY */
		/* wait for an0 and an1 ready bits to be set in LINK0_STATUS */
		timeout_count = 100;
		while (((HDMI_INP_ND(0x011C) & (0x3 << 8)) != (0x3 << 8))
			&& timeout_count--)
			msleep(20);
		if (!timeout_count) {
			ret = -ETIMEDOUT;
			DEV_ERR("%s(%d): timedout, An0=%d, An1=%d\n",
				__func__, __LINE__,
			(HDMI_INP_ND(0x011C) & BIT(8)) >> 8,
			(HDMI_INP_ND(0x011C) & BIT(9)) >> 9);
			goto error;
		}

		/*
		 * A small delay is needed here to avoid device crash observed
		 * during reauthentication in MSM8960
		 */
		msleep(20);

		/* 0x0168 HDCP_RCVPORT_DATA12
		   [23:8] BSTATUS
		   [7:0] BCAPS */
		HDMI_OUTP(0x0168, bcaps);

		/* 0x014C HDCP_RCVPORT_DATA5
		   [31:0] LINK0_AN_0 */
		/* read an0 calculation */
		link0_an_0 = HDMI_INP(0x014C);

		/* 0x0150 HDCP_RCVPORT_DATA6
		   [31:0] LINK0_AN_1 */
		/* read an1 calculation */
		link0_an_1 = HDMI_INP(0x0150);

		/* three bits 28..30 */
		hdcp_key_state((HDMI_INP(0x011C) >> 28) & 0x7);

		/* 0x0144 HDCP_RCVPORT_DATA3
		[31:0] LINK0_AKSV_0 public key
		0x0148 HDCP_RCVPORT_DATA4
		[15:8] LINK0_AINFO
		[7:0]  LINK0_AKSV_1 public key */
		link0_aksv_0 = HDMI_INP(0x0144);
		link0_aksv_1 = HDMI_INP(0x0148);

		/* copy an and aksv to byte arrays for transmission */
		aksv[0] =  link0_aksv_0        & 0xFF;
		aksv[1] = (link0_aksv_0 >> 8)  & 0xFF;
		aksv[2] = (link0_aksv_0 >> 16) & 0xFF;
		aksv[3] = (link0_aksv_0 >> 24) & 0xFF;
		aksv[4] =  link0_aksv_1        & 0xFF;

		an[0] =  link0_an_0        & 0xFF;
		an[1] = (link0_an_0 >> 8)  & 0xFF;
		an[2] = (link0_an_0 >> 16) & 0xFF;
		an[3] = (link0_an_0 >> 24) & 0xFF;
		an[4] =  link0_an_1        & 0xFF;
		an[5] = (link0_an_1 >> 8)  & 0xFF;
		an[6] = (link0_an_1 >> 16) & 0xFF;
		an[7] = (link0_an_1 >> 24) & 0xFF;

		/* Write An 8 bytes to offset 0x18 */
		ret = hdmi_msm_ddc_write(0x74, 0x18, an, 8, "An");
		if (ret) {
			DEV_ERR("%s(%d): Write An failed", __func__, __LINE__);
			goto error;
		}

		/* Write Aksv 5 bytes to offset 0x10 */
		ret = hdmi_msm_ddc_write(0x74, 0x10, aksv, 5, "Aksv");
		if (ret) {
			DEV_ERR("%s(%d): Write Aksv failed", __func__,
			    __LINE__);
			goto error;
		}
		DEV_DBG("HDCP: Link0-AKSV=%02x%08x\n",
			link0_aksv_1 & 0xFF, link0_aksv_0);

		/* 0x0134 HDCP_RCVPORT_DATA0
		   [31:0] LINK0_BKSV_0 */
		HDMI_OUTP(0x0134, link0_bksv_0);
		/* 0x0138 HDCP_RCVPORT_DATA1
		   [31:0] LINK0_BKSV_1 */
		HDMI_OUTP(0x0138, link0_bksv_1);
		DEV_DBG("HDCP: Link0-BKSV=%02x%08x\n", link0_bksv_1,
		    link0_bksv_0);

		/* HDMI_HPD_INT_STATUS[0x0250] */
		hpd_int_status = HDMI_INP_ND(0x0250);
		/* HDMI_HPD_INT_CTRL[0x0254] */
		hpd_int_ctrl = HDMI_INP_ND(0x0254);
		DEV_DBG("[SR-DEUG]: HPD_INTR_CTRL=[%u] HPD_INTR_STATUS=[%u] "
			"before reading R0'\n", hpd_int_ctrl, hpd_int_status);

		/*
		* HDCP Compliace Test case 1B-01:
		* Wait here until all the ksv bytes have been
		* read from the KSV FIFO register.
		*/
		msleep(125);

		/* Reading R0' 2 bytes at offset 0x08 */
		ret = hdmi_msm_ddc_read(0x74, 0x08, buf, 2, 5, "RO'", TRUE);
		if (ret) {
			DEV_ERR("%s(%d): Read RO's failed", __func__,
			    __LINE__);
			goto error;
		}

		DEV_DBG("HDCP: R0'=%02x%02x\n", buf[1], buf[0]);
		INIT_COMPLETION(hdmi_msm_state->hdcp_success_done);
		/* 0x013C HDCP_RCVPORT_DATA2_0
		[15:0] LINK0_RI */
		HDMI_OUTP(0x013C, (((uint32)buf[1]) << 8) | buf[0]);

		timeout_count = wait_for_completion_interruptible_timeout(
			&hdmi_msm_state->hdcp_success_done, HZ*2);

		if (!timeout_count) {
			ret = -ETIMEDOUT;
			is_match = HDMI_INP(0x011C) & BIT(12);
			DEV_ERR("%s(%d): timedout, Link0=<%s>\n", __func__,
			  __LINE__,
			  is_match ? "RI_MATCH" : "No RI Match INTR in time");
			if (!is_match)
				goto error;
		}

		/* 0x011C HDCP_LINK0_STATUS
		[12] RI_MATCHES	[0] MISMATCH, [1] MATCH
		[0] AUTH_SUCCESS */
		/* Checking for RI, R0 Match */
		/* RI_MATCHES */
		if ((HDMI_INP(0x011C) & BIT(12)) != BIT(12)) {
			ret = -EINVAL;
			DEV_ERR("%s: HDCP_LINK0_STATUS[RI_MATCHES]: MISMATCH\n",
			    __func__);
			goto error;
		}

		DEV_INFO("HDCP: authentication part I, successful\n");
		is_part1_done = FALSE;
		return 0;
error:
		DEV_ERR("[%s]: HDCP Reauthentication\n", __func__);
		is_part1_done = FALSE;
		return ret;
	} else {
		return 1;
	}
}

static int hdmi_msm_transfer_v_h(void)
{
	/* Read V'.HO 4 Byte at offset 0x20 */
	char what[20];
	int ret;
	uint8 buf[4];

	snprintf(what, sizeof(what), "V' H0");
	ret = hdmi_msm_ddc_read(0x74, 0x20, buf, 4, 5, what, TRUE);
	if (ret) {
		DEV_ERR("%s: Read %s failed", __func__, what);
		return ret;
	}
	DEV_DBG("buf[0]= %x , buf[1] = %x , buf[2] = %x , buf[3] = %x\n ",
			buf[0] , buf[1] , buf[2] , buf[3]);

	/* 0x0154 HDCP_RCVPORT_DATA7
	   [31:0] V_HO */
	HDMI_OUTP(0x0154 ,
		(buf[3] << 24 | buf[2] << 16 | buf[1] << 8 | buf[0]));

	snprintf(what, sizeof(what), "V' H1");
	ret = hdmi_msm_ddc_read(0x74, 0x24, buf, 4, 5, what, TRUE);
	if (ret) {
		DEV_ERR("%s: Read %s failed", __func__, what);
		return ret;
	}
	DEV_DBG("buf[0]= %x , buf[1] = %x , buf[2] = %x , buf[3] = %x\n ",
			buf[0] , buf[1] , buf[2] , buf[3]);

	/* 0x0158 HDCP_RCVPORT_ DATA8
	   [31:0] V_H1 */
	HDMI_OUTP(0x0158,
		(buf[3] << 24 | buf[2] << 16 | buf[1] << 8 | buf[0]));


	snprintf(what, sizeof(what), "V' H2");
	ret = hdmi_msm_ddc_read(0x74, 0x28, buf, 4, 5, what, TRUE);
	if (ret) {
		DEV_ERR("%s: Read %s failed", __func__, what);
		return ret;
	}
	DEV_DBG("buf[0]= %x , buf[1] = %x , buf[2] = %x , buf[3] = %x\n ",
			buf[0] , buf[1] , buf[2] , buf[3]);

	/* 0x015c HDCP_RCVPORT_DATA9
	   [31:0] V_H2 */
	HDMI_OUTP(0x015c ,
		(buf[3] << 24 | buf[2] << 16 | buf[1] << 8 | buf[0]));

	snprintf(what, sizeof(what), "V' H3");
	ret = hdmi_msm_ddc_read(0x74, 0x2c, buf, 4, 5, what, TRUE);
	if (ret) {
		DEV_ERR("%s: Read %s failed", __func__, what);
		return ret;
	}
	DEV_DBG("buf[0]= %x , buf[1] = %x , buf[2] = %x , buf[3] = %x\n ",
			buf[0] , buf[1] , buf[2] , buf[3]);

	/* 0x0160 HDCP_RCVPORT_DATA10
	   [31:0] V_H3 */
	HDMI_OUTP(0x0160,
		(buf[3] << 24 | buf[2] << 16 | buf[1] << 8 | buf[0]));

	snprintf(what, sizeof(what), "V' H4");
	ret = hdmi_msm_ddc_read(0x74, 0x30, buf, 4, 5, what, TRUE);
	if (ret) {
		DEV_ERR("%s: Read %s failed", __func__, what);
		return ret;
	}
	DEV_DBG("buf[0]= %x , buf[1] = %x , buf[2] = %x , buf[3] = %x\n ",
			buf[0] , buf[1] , buf[2] , buf[3]);
	/* 0x0164 HDCP_RCVPORT_DATA11
	   [31:0] V_H4 */
	HDMI_OUTP(0x0164,
		(buf[3] << 24 | buf[2] << 16 | buf[1] << 8 | buf[0]));

	return 0;
}

static int hdcp_authentication_part2(void)
{
	int ret = 0;
	uint32 timeout_count;
	int i = 0;
	int cnt = 0;
	uint bstatus;
	uint8 bcaps;
	uint32 down_stream_devices;
	uint32 ksv_bytes;

	static uint8 buf[0xFF];
	static uint8 kvs_fifo[5 * 127];

	boolean max_devs_exceeded = 0;
	boolean max_cascade_exceeded = 0;

	boolean ksv_done = FALSE;

	memset(buf, 0, sizeof(buf));
	memset(kvs_fifo, 0, sizeof(kvs_fifo));

	/* wait until READY bit is set in bcaps */
	timeout_count = 50;
	do {
		timeout_count--;
		/* read bcaps 1 Byte at offset 0x40 */
		ret = hdmi_msm_ddc_read(0x74, 0x40, &bcaps, 1, 1,
		    "Bcaps", FALSE);
		if (ret) {
			DEV_ERR("%s(%d): Read Bcaps failed", __func__,
			    __LINE__);
			goto error;
		}
		msleep(100);
	} while ((0 == (bcaps & 0x20)) && timeout_count); /* READY (Bit 5) */
	if (!timeout_count) {
		ret = -ETIMEDOUT;
		DEV_ERR("%s:timedout(1)", __func__);
		goto error;
	}

	/* read bstatus 2 bytes at offset 0x41 */

	ret = hdmi_msm_ddc_read(0x74, 0x41, buf, 2, 5, "Bstatus", FALSE);
	if (ret) {
		DEV_ERR("%s(%d): Read Bstatus failed", __func__, __LINE__);
		goto error;
	}
	bstatus = buf[1];
	bstatus = (bstatus << 8) | buf[0];
	/* 0x0168 DCP_RCVPORT_DATA12
	[7:0] BCAPS
	[23:8 BSTATUS */
	HDMI_OUTP(0x0168, bcaps | (bstatus << 8));
	/* BSTATUS [6:0] DEVICE_COUNT Number of HDMI device attached to repeater
	* - see HDCP spec */
	down_stream_devices = bstatus & 0x7F;

	if (down_stream_devices == 0x0) {
		/* There isn't any devices attaced to the Repeater */
		DEV_ERR("%s: there isn't any devices attached to the "
		    "Repeater\n", __func__);
		ret = -EINVAL;
		goto error;
	}

	/*
	* HDCP Compliance 1B-05:
	* Check if no. of devices connected to repeater
	* exceed max_devices_connected from bit 7 of Bstatus.
	*/
	max_devs_exceeded = (bstatus & 0x80) >> 7;
	if (max_devs_exceeded == 0x01) {
		DEV_ERR("%s: Number of devs connected to repeater "
		    "exceeds max_devs\n", __func__);
		ret = -EINVAL;
		goto hdcp_error;
	}

	/*
	* HDCP Compliance 1B-06:
	* Check if no. of cascade connected to repeater
	* exceed max_cascade_connected from bit 11 of Bstatus.
	*/
	max_cascade_exceeded = (bstatus & 0x800) >> 11;
	if (max_cascade_exceeded == 0x01) {
		DEV_ERR("%s: Number of cascade connected to repeater "
		    "exceeds max_cascade\n", __func__);
		ret = -EINVAL;
		goto hdcp_error;
	}

	/* Read KSV FIFO over DDC
	* Key Slection vector FIFO
	* Used to pull downstream KSVs from HDCP Repeaters.
	* All bytes (DEVICE_COUNT * 5) must be read in a single,
	*   auto incrementing access.
	* All bytes read as 0x00 for HDCP Receivers that are not
	*   HDCP Repeaters (REPEATER == 0). */
	ksv_bytes = 5 * down_stream_devices;
	/* Reading KSV FIFO / KSV FIFO */
	ksv_done = FALSE;

	ret = hdmi_msm_ddc_read(0x74, 0x43, kvs_fifo, ksv_bytes, 5,
	"KSV FIFO", TRUE);
	do {
		if (ret) {
			DEV_ERR("%s(%d): Read KSV FIFO failed",
			    __func__, __LINE__);
			/*
			* HDCP Compliace Test case 1B-01:
			* Wait here until all the ksv bytes have been
			* read from the KSV FIFO register.
			*/
			msleep(25);
		} else {
			ksv_done = TRUE;
		}
		cnt++;
	} while (!ksv_done && cnt != 20);

	if (ksv_done == FALSE)
		goto error;

	ret = hdmi_msm_transfer_v_h();
	if (ret)
		goto error;

	/* Next: Write KSV FIFO to HDCP_SHA_DATA.
	* This is done 1 byte at time starting with the LSB.
	* On the very last byte write,
	* the HDCP_SHA_DATA_DONE bit[0]
	*/

	/* 0x023C HDCP_SHA_CTRL
	[0] RESET	[0] Enable, [1] Reset
	[4] SELECT	[0] DIGA_HDCP, [1] DIGB_HDCP */
	/* reset SHA engine */
	HDMI_OUTP(0x023C, 1);
	/* enable SHA engine, SEL=DIGA_HDCP */
	HDMI_OUTP(0x023C, 0);

	for (i = 0; i < ksv_bytes - 1; i++) {
		/* Write KSV byte and do not set DONE bit[0] */
		HDMI_OUTP_ND(0x0244, kvs_fifo[i] << 16);

		/* Once 64 bytes have been written, we need to poll for
		 * HDCP_SHA_BLOCK_DONE before writing any further
		 */
		if (i && !((i+1)%64)) {
			timeout_count = 100;
			while (!(HDMI_INP_ND(0x0240) & 0x1)
					&& (--timeout_count)) {
				DEV_DBG("HDCP Auth Part II: Waiting for the "
					"computation of the current 64 byte to "
					"complete. HDCP_SHA_STATUS=%08x. "
					"timeout_count=%d\n",
					 HDMI_INP_ND(0x0240), timeout_count);
				msleep(20);
			}
			if (!timeout_count) {
				ret = -ETIMEDOUT;
				DEV_ERR("%s(%d): timedout", __func__, __LINE__);
				goto error;
			}
		}

	}

	/* Write l to DONE bit[0] */
	HDMI_OUTP_ND(0x0244, (kvs_fifo[ksv_bytes - 1] << 16) | 0x1);

	/* 0x0240 HDCP_SHA_STATUS
	[4] COMP_DONE */
	/* Now wait for HDCP_SHA_COMP_DONE */
	timeout_count = 100;
	while ((0x10 != (HDMI_INP_ND(0x0240) & 0xFFFFFF10)) && --timeout_count)
		msleep(20);

	if (!timeout_count) {
		ret = -ETIMEDOUT;
		DEV_ERR("%s(%d): timedout", __func__, __LINE__);
		goto error;
	}

	/* 0x011C HDCP_LINK0_STATUS
	[20] V_MATCHES */
	timeout_count = 100;
	while (((HDMI_INP_ND(0x011C) & (1 << 20)) != (1 << 20))
	    && --timeout_count) {
		msleep(20);
	}

	if (!timeout_count) {
		ret = -ETIMEDOUT;
		DEV_ERR("%s(%d): timedout", __func__, __LINE__);
		goto error;
	}

	DEV_INFO("HDCP: authentication part II, successful\n");

hdcp_error:
error:
	return ret;
}

static int hdcp_authentication_part3(uint32 found_repeater)
{
	int ret = 0;
	int poll = 3000;
	while (poll) {
		/* 0x011C HDCP_LINK0_STATUS
		    [30:28]  KEYS_STATE = 3 = "Valid"
		    [24] RO_COMPUTATION_DONE	[0] Not Done, [1] Done
		    [20] V_MATCHES		[0] Mismtach, [1] Match
		    [12] RI_MATCHES		[0] Mismatch, [1] Match
		    [0] AUTH_SUCCESS */
		if (HDMI_INP_ND(0x011C) != (0x31001001 |
		    (found_repeater << 20))) {
			DEV_ERR("HDCP: autentication part III, FAILED, "
			    "Link Status=%08x\n", HDMI_INP(0x011C));
			ret = -EINVAL;
			goto error;
		}
		poll--;
	}

	DEV_INFO("HDCP: authentication part III, successful\n");

error:
	return ret;
}

static void hdmi_msm_hdcp_enable(void)
{
	int ret = 0;
	uint8 bcaps;
	uint32 found_repeater = 0x0;
	char *envp[2];

	if (!hdmi_msm_has_hdcp())
		return;

	mutex_lock(&hdmi_msm_state_mutex);
	hdmi_msm_state->hdcp_activating = TRUE;
	mutex_unlock(&hdmi_msm_state_mutex);

#ifndef SUPPORT_NON_HDCP_DEVICES
	fill_black_screen();
#endif

	mutex_lock(&hdcp_auth_state_mutex);
	/*
	 * Initialize this to zero here to make
	 * sure HPD has not happened yet
	 */
	hdmi_msm_state->hpd_during_auth = FALSE;
	/* This flag prevents other threads from re-authenticating
	* after we've just authenticated (i.e., finished part3)
	* We probably need to protect this in a mutex lock */
	hdmi_msm_state->full_auth_done = FALSE;
	mutex_unlock(&hdcp_auth_state_mutex);

	/* PART I Authentication*/
	ret = hdcp_authentication_part1();
	if (ret)
		goto error;

	/* PART II Authentication*/
	/* read Bcaps at 0x40 in HDCP Port */
	ret = hdmi_msm_ddc_read(0x74, 0x40, &bcaps, 1, 5, "Bcaps", FALSE);
	if (ret) {
		DEV_ERR("%s(%d): Read Bcaps failed\n", __func__, __LINE__);
		goto error;
	}
	DEV_DBG("HDCP: Bcaps=0x%02x (%s)\n", bcaps,
		(bcaps & BIT(6)) ? "repeater" : "no repeater");

	/* if REPEATER (Bit 6), perform Part2 Authentication */
	if (bcaps & BIT(6)) {
		found_repeater = 0x1;
		ret = hdcp_authentication_part2();
		if (ret)
			goto error;
	} else
		DEV_INFO("HDCP: authentication part II skipped, no repeater\n");

	/* PART III Authentication*/
	ret = hdcp_authentication_part3(found_repeater);
	if (ret)
		goto error;

#ifndef SUPPORT_NON_HDCP_DEVICES
	unfill_black_screen();
#endif

	external_common_state->hdcp_active = TRUE;
	mutex_lock(&hdmi_msm_state_mutex);
	hdmi_msm_state->hdcp_activating = FALSE;
	mutex_unlock(&hdmi_msm_state_mutex);

	mutex_lock(&hdcp_auth_state_mutex);
	/*
	 * This flag prevents other threads from re-authenticating
	 * after we've just authenticated (i.e., finished part3)
	 */
	hdmi_msm_state->full_auth_done = TRUE;
	mutex_unlock(&hdcp_auth_state_mutex);

	if (!hdmi_msm_is_dvi_mode()) {
		DEV_INFO("HDMI HPD: sense : send HDCP_PASS\n");
		envp[0] = "HDCP_STATE=PASS";
		envp[1] = NULL;
		kobject_uevent_env(external_common_state->uevent_kobj,
		    KOBJ_CHANGE, envp);
	}
	return;

error:
	mutex_lock(&hdmi_msm_state_mutex);
	hdmi_msm_state->hdcp_activating = FALSE;
	mutex_unlock(&hdmi_msm_state_mutex);
	if (hdmi_msm_state->hpd_during_auth) {
		DEV_WARN("Calling Deauthentication: HPD occured during "
			 "authentication  from [%s]\n", __func__);
		hdcp_deauthenticate();
		mutex_lock(&hdcp_auth_state_mutex);
		hdmi_msm_state->hpd_during_auth = FALSE;
		mutex_unlock(&hdcp_auth_state_mutex);
	} else {
		DEV_WARN("[DEV_DBG]: Calling reauth from [%s]\n", __func__);
		if (hdmi_msm_state->panel_power_on)
			queue_work(hdmi_work_queue,
			    &hdmi_msm_state->hdcp_reauth_work);
	}
}
#endif /* CONFIG_FB_MSM_HDMI_MSM_PANEL_HDCP_SUPPORT */

static void hdmi_msm_video_setup(int video_format)
{
	uint32 total_v   = 0;
	uint32 total_h   = 0;
	uint32 start_h   = 0;
	uint32 end_h     = 0;
	uint32 start_v   = 0;
	uint32 end_v     = 0;
	const struct hdmi_disp_mode_timing_type *timing =
		hdmi_common_get_supported_mode(video_format);

	/* timing register setup */
	if (timing == NULL) {
		DEV_ERR("video format not supported: %d\n", video_format);
		return;
	}

	/* Hsync Total and Vsync Total */
	total_h = timing->active_h + timing->front_porch_h
		+ timing->back_porch_h + timing->pulse_width_h - 1;
	total_v = timing->active_v + timing->front_porch_v
		+ timing->back_porch_v + timing->pulse_width_v - 1;
	/* 0x02C0 HDMI_TOTAL
	   [27:16] V_TOTAL Vertical Total
	   [11:0]  H_TOTAL Horizontal Total */
	HDMI_OUTP(0x02C0, ((total_v << 16) & 0x0FFF0000)
		| ((total_h << 0) & 0x00000FFF));

	/* Hsync Start and Hsync End */
	start_h = timing->back_porch_h + timing->pulse_width_h;
	end_h   = (total_h + 1) - timing->front_porch_h;
	/* 0x02B4 HDMI_ACTIVE_H
	   [27:16] END Horizontal end
	   [11:0]  START Horizontal start */
	HDMI_OUTP(0x02B4, ((end_h << 16) & 0x0FFF0000)
		| ((start_h << 0) & 0x00000FFF));

	start_v = timing->back_porch_v + timing->pulse_width_v - 1;
	end_v   = total_v - timing->front_porch_v;
	/* 0x02B8 HDMI_ACTIVE_V
	   [27:16] END Vertical end
	   [11:0]  START Vertical start */
	HDMI_OUTP(0x02B8, ((end_v << 16) & 0x0FFF0000)
		| ((start_v << 0) & 0x00000FFF));

	if (timing->interlaced) {
		/* 0x02C4 HDMI_V_TOTAL_F2
		   [11:0] V_TOTAL_F2 Vertical total for field2 */
		HDMI_OUTP(0x02C4, ((total_v + 1) << 0) & 0x00000FFF);

		/* 0x02BC HDMI_ACTIVE_V_F2
		   [27:16] END_F2 Vertical end for field2
		   [11:0]  START_F2 Vertical start for Field2 */
		HDMI_OUTP(0x02BC,
			  (((start_v + 1) << 0) & 0x00000FFF)
			| (((end_v + 1) << 16) & 0x0FFF0000));
	} else {
		/* HDMI_V_TOTAL_F2 */
		HDMI_OUTP(0x02C4, 0);
		/* HDMI_ACTIVE_V_F2 */
		HDMI_OUTP(0x02BC, 0);
	}

	hdmi_frame_ctrl_cfg(timing);
}

struct hdmi_msm_audio_acr {
	uint32 n;	/* N parameter for clock regeneration */
	uint32 cts;	/* CTS parameter for clock regeneration */
};

struct hdmi_msm_audio_arcs {
	uint32 pclk;
	struct hdmi_msm_audio_acr lut[MSM_HDMI_SAMPLE_RATE_MAX];
};

#define HDMI_MSM_AUDIO_ARCS(pclk, ...) { pclk, __VA_ARGS__ }

/* Audio constants lookup table for hdmi_msm_audio_acr_setup */
/* Valid Pixel-Clock rates: 25.2MHz, 27MHz, 27.03MHz, 74.25MHz, 148.5MHz */
static const struct hdmi_msm_audio_arcs hdmi_msm_audio_acr_lut[] = {
	/*  25.200MHz  */
	HDMI_MSM_AUDIO_ARCS(25200, {
		{4096, 25200}, {6272, 28000}, {6144, 25200}, {12544, 28000},
		{12288, 25200}, {25088, 28000}, {24576, 25200} }),
	/*  27.000MHz  */
	HDMI_MSM_AUDIO_ARCS(27000, {
		{4096, 27000}, {6272, 30000}, {6144, 27000}, {12544, 30000},
		{12288, 27000}, {25088, 30000}, {24576, 27000} }),
	/*  27.027MHz */
	HDMI_MSM_AUDIO_ARCS(27027, {
		{4096, 27027}, {6272, 30030}, {6144, 27027}, {12544, 30030},
		{12288, 27027}, {25088, 30030}, {24576, 27027} }),
	/*  74.250MHz */
	HDMI_MSM_AUDIO_ARCS(74250, {
		{4096, 74250}, {6272, 82500}, {6144, 74250}, {12544, 82500},
		{12288, 74250}, {25088, 82500}, {24576, 74250} }),
	/* 148.500MHz */
	HDMI_MSM_AUDIO_ARCS(148500, {
		{4096, 148500}, {6272, 165000}, {6144, 148500}, {12544, 165000},
		{12288, 148500}, {25088, 165000}, {24576, 148500} }),
};

static void hdmi_msm_audio_acr_setup(boolean enabled, int video_format,
	int audio_sample_rate, int num_of_channels)
{
	/* Read first before writing */
	/* HDMI_ACR_PKT_CTRL[0x0024] */
	uint32 acr_pck_ctrl_reg = HDMI_INP(0x0024);

	if (enabled) {
		const struct hdmi_disp_mode_timing_type *timing =
			hdmi_common_get_supported_mode(video_format);
		const struct hdmi_msm_audio_arcs *audio_arc =
			&hdmi_msm_audio_acr_lut[0];
		const int lut_size = sizeof(hdmi_msm_audio_acr_lut)
			/sizeof(*hdmi_msm_audio_acr_lut);
		uint32 i, n, cts, layout, multiplier, aud_pck_ctrl_2_reg;

		if (timing == NULL) {
			DEV_WARN("%s: video format %d not supported\n",
				__func__, video_format);
			return;
		}

		for (i = 0; i < lut_size;
			audio_arc = &hdmi_msm_audio_acr_lut[++i]) {
			if (audio_arc->pclk == timing->pixel_freq)
				break;
		}
		if (i >= lut_size) {
			DEV_WARN("%s: pixel clock %d not supported\n", __func__,
				timing->pixel_freq);
			return;
		}

		n = audio_arc->lut[audio_sample_rate].n;
		cts = audio_arc->lut[audio_sample_rate].cts;
		layout = (MSM_HDMI_AUDIO_CHANNEL_2 == num_of_channels) ? 0 : 1;

		if ((MSM_HDMI_SAMPLE_RATE_192KHZ == audio_sample_rate) ||
		    (MSM_HDMI_SAMPLE_RATE_176_4KHZ == audio_sample_rate)) {
			multiplier = 4;
			n >>= 2; /* divide N by 4 and use multiplier */
		} else if ((MSM_HDMI_SAMPLE_RATE_96KHZ == audio_sample_rate) ||
			  (MSM_HDMI_SAMPLE_RATE_88_2KHZ == audio_sample_rate)) {
			multiplier = 2;
			n >>= 1; /* divide N by 2 and use multiplier */
		} else {
			multiplier = 1;
		}
		DEV_DBG("%s: n=%u, cts=%u, layout=%u\n", __func__, n, cts,
			layout);

		/* AUDIO_PRIORITY | SOURCE */
		acr_pck_ctrl_reg |= 0x80000100;
		/* N_MULTIPLE(multiplier) */
		acr_pck_ctrl_reg |= (multiplier & 7) << 16;

		if ((MSM_HDMI_SAMPLE_RATE_48KHZ == audio_sample_rate) ||
		    (MSM_HDMI_SAMPLE_RATE_96KHZ == audio_sample_rate) ||
		    (MSM_HDMI_SAMPLE_RATE_192KHZ == audio_sample_rate)) {
			/* SELECT(3) */
			acr_pck_ctrl_reg |= 3 << 4;
			/* CTS_48 */
			cts <<= 12;

			/* CTS: need to determine how many fractional bits */
			/* HDMI_ACR_48_0 */
			HDMI_OUTP(0x00D4, cts);
			/* N */
			/* HDMI_ACR_48_1 */
			HDMI_OUTP(0x00D8, n);
		} else if ((MSM_HDMI_SAMPLE_RATE_44_1KHZ == audio_sample_rate)
			   || (MSM_HDMI_SAMPLE_RATE_88_2KHZ ==
			       audio_sample_rate)
			   || (MSM_HDMI_SAMPLE_RATE_176_4KHZ ==
			       audio_sample_rate)) {
			/* SELECT(2) */
			acr_pck_ctrl_reg |= 2 << 4;
			/* CTS_44 */
			cts <<= 12;

			/* CTS: need to determine how many fractional bits */
			/* HDMI_ACR_44_0 */
			HDMI_OUTP(0x00CC, cts);
			/* N */
			/* HDMI_ACR_44_1 */
			HDMI_OUTP(0x00D0, n);
		} else {	/* default to 32k */
			/* SELECT(1) */
			acr_pck_ctrl_reg |= 1 << 4;
			/* CTS_32 */
			cts <<= 12;

			/* CTS: need to determine how many fractional bits */
			/* HDMI_ACR_32_0 */
			HDMI_OUTP(0x00C4, cts);
			/* N */
			/* HDMI_ACR_32_1 */
			HDMI_OUTP(0x00C8, n);
		}
		/* Payload layout depends on number of audio channels */
		/* LAYOUT_SEL(layout) */
		aud_pck_ctrl_2_reg = 1 | (layout << 1);
		/* override | layout */
		/* HDMI_AUDIO_PKT_CTRL2[0x00044] */
		HDMI_OUTP(0x00044, aud_pck_ctrl_2_reg);

		/* SEND | CONT */
		acr_pck_ctrl_reg |= 0x00000003;
	} else {
		/* ~(SEND | CONT) */
		acr_pck_ctrl_reg &= ~0x00000003;
	}
	/* HDMI_ACR_PKT_CTRL[0x0024] */
	HDMI_OUTP(0x0024, acr_pck_ctrl_reg);
}

static void hdmi_msm_outpdw_chk(uint32 offset, uint32 data)
{
	uint32 check, i = 0;

#ifdef DEBUG
	HDMI_OUTP(offset, data);
#endif
	do {
		outpdw(MSM_HDMI_BASE+offset, data);
		check = inpdw(MSM_HDMI_BASE+offset);
	} while (check != data && i++ < 10);

	if (check != data)
		DEV_ERR("%s: failed addr=%08x, data=%x, check=%x",
			__func__, offset, data, check);
}

static void hdmi_msm_rmw32or(uint32 offset, uint32 data)
{
	uint32 reg_data;
	reg_data = inpdw(MSM_HDMI_BASE+offset);
	reg_data = inpdw(MSM_HDMI_BASE+offset);
	hdmi_msm_outpdw_chk(offset, reg_data | data);
}


#define HDMI_AUDIO_CFG				0x01D0
#define HDMI_AUDIO_ENGINE_ENABLE		1
#define HDMI_AUDIO_FIFO_MASK			0x000000F0
#define HDMI_AUDIO_FIFO_WATERMARK_SHIFT		4
#define HDMI_AUDIO_FIFO_MAX_WATER_MARK		8


int hdmi_audio_enable(bool on , u32 fifo_water_mark)
{
	u32 hdmi_audio_config;

	hdmi_audio_config = HDMI_INP(HDMI_AUDIO_CFG);

	if (on) {

		if (fifo_water_mark > HDMI_AUDIO_FIFO_MAX_WATER_MARK) {
			pr_err("%s : HDMI audio fifo water mark can not be more"
				" than %u\n", __func__,
				HDMI_AUDIO_FIFO_MAX_WATER_MARK);
			return -EINVAL;
		}

		/*
		 *  Enable HDMI Audio engine.
		 *  MUST be enabled after Audio DMA is enabled.
		*/
		hdmi_audio_config &= ~(HDMI_AUDIO_FIFO_MASK);

		hdmi_audio_config |= (HDMI_AUDIO_ENGINE_ENABLE |
			 (fifo_water_mark << HDMI_AUDIO_FIFO_WATERMARK_SHIFT));

	} else
		 hdmi_audio_config &= ~(HDMI_AUDIO_ENGINE_ENABLE);

	HDMI_OUTP(HDMI_AUDIO_CFG, hdmi_audio_config);

	mb();
	pr_info("%s :HDMI_AUDIO_CFG 0x%08x\n", __func__,
		HDMI_INP(HDMI_AUDIO_CFG));

	return 0;
}
EXPORT_SYMBOL(hdmi_audio_enable);

#define HDMI_AUDIO_PKT_CTRL			0x0020
#define HDMI_AUDIO_SAMPLE_SEND_ENABLE		1

int hdmi_audio_packet_enable(bool on)
{
	u32 hdmi_audio_pkt_ctrl;
	hdmi_audio_pkt_ctrl = HDMI_INP(HDMI_AUDIO_PKT_CTRL);

	if (on)
		hdmi_audio_pkt_ctrl |= HDMI_AUDIO_SAMPLE_SEND_ENABLE;
	else
		hdmi_audio_pkt_ctrl &= ~(HDMI_AUDIO_SAMPLE_SEND_ENABLE);

	HDMI_OUTP(HDMI_AUDIO_PKT_CTRL, hdmi_audio_pkt_ctrl);

	mb();
	pr_info("%s : HDMI_AUDIO_PKT_CTRL 0x%08x\n", __func__,
	HDMI_INP(HDMI_AUDIO_PKT_CTRL));
	return 0;
}
EXPORT_SYMBOL(hdmi_audio_packet_enable);

static void hdmi_msm_audio_info_setup(boolean enabled, int num_of_channels,
	int level_shift, boolean down_mix)
{
	uint32 channel_allocation = 0;	/* Default to FR,FL */
	uint32 channel_count = 1;	/* Default to 2 channels
					   -> See Table 17 in CEA-D spec */
	uint32 check_sum, audio_info_0_reg, audio_info_1_reg;
	uint32 audio_info_ctrl_reg;

	/* Please see table 20 Audio InfoFrame in HDMI spec
	   FL  = front left
	   FC  = front Center
	   FR  = front right
	   FLC = front left center
	   FRC = front right center
	   RL  = rear left
	   RC  = rear center
	   RR  = rear right
	   RLC = rear left center
	   RRC = rear right center
	   LFE = low frequency effect
	 */

	/* Read first then write because it is bundled with other controls */
	/* HDMI_INFOFRAME_CTRL0[0x002C] */
	audio_info_ctrl_reg = HDMI_INP(0x002C);

	if (enabled) {
		switch (num_of_channels) {
		case MSM_HDMI_AUDIO_CHANNEL_2:
			break;
		case MSM_HDMI_AUDIO_CHANNEL_4:
			channel_count = 3;
			/* FC,LFE,FR,FL */
			channel_allocation = 0x3;
			break;
		case MSM_HDMI_AUDIO_CHANNEL_6:
			channel_count = 5;
			/* RR,RL,FC,LFE,FR,FL */
			channel_allocation = 0xB;
			break;
		case MSM_HDMI_AUDIO_CHANNEL_8:
			channel_count = 7;
			/* FRC,FLC,RR,RL,FC,LFE,FR,FL */
			channel_allocation = 0x1f;
			break;
		default:
			break;
		}

		/* Program the Channel-Speaker allocation */
		audio_info_1_reg = 0;
		/* CA(channel_allocation) */
		audio_info_1_reg |= channel_allocation & 0xff;
		/* Program the Level shifter */
		/* LSV(level_shift) */
		audio_info_1_reg |= (level_shift << 11) & 0x00007800;
		/* Program the Down-mix Inhibit Flag */
		/* DM_INH(down_mix) */
		audio_info_1_reg |= (down_mix << 15) & 0x00008000;

		/* HDMI_AUDIO_INFO1[0x00E8] */
		HDMI_OUTP(0x00E8, audio_info_1_reg);

		/* Calculate CheckSum
		   Sum of all the bytes in the Audio Info Packet bytes
		   (See table 8.4 in HDMI spec) */
		check_sum = 0;
		/* HDMI_AUDIO_INFO_FRAME_PACKET_HEADER_TYPE[0x84] */
		check_sum += 0x84;
		/* HDMI_AUDIO_INFO_FRAME_PACKET_HEADER_VERSION[0x01] */
		check_sum += 1;
		/* HDMI_AUDIO_INFO_FRAME_PACKET_LENGTH[0x0A] */
		check_sum += 0x0A;
		check_sum += channel_count;
		check_sum += channel_allocation;
		/* See Table 8.5 in HDMI spec */
		check_sum += (level_shift & 0xF) << 3 | (down_mix & 0x1) << 7;
		check_sum &= 0xFF;
		check_sum = (uint8) (256 - check_sum);

		audio_info_0_reg = 0;
		/* CHECKSUM(check_sum) */
		audio_info_0_reg |= check_sum & 0xff;
		/* CC(channel_count) */
		audio_info_0_reg |= (channel_count << 8) & 0x00000700;

		/* HDMI_AUDIO_INFO0[0x00E4] */
		HDMI_OUTP(0x00E4, audio_info_0_reg);

		/* Set these flags */
		/* AUDIO_INFO_UPDATE | AUDIO_INFO_SOURCE | AUDIO_INFO_CONT
		 | AUDIO_INFO_SEND */
		audio_info_ctrl_reg |= 0x000000F0;
	} else {
		/* Clear these flags */
		/* ~(AUDIO_INFO_UPDATE | AUDIO_INFO_SOURCE | AUDIO_INFO_CONT
		   | AUDIO_INFO_SEND) */
		audio_info_ctrl_reg &= ~0x000000F0;
	}
	/* HDMI_INFOFRAME_CTRL0[0x002C] */
	HDMI_OUTP(0x002C, audio_info_ctrl_reg);
}

static void hdmi_msm_en_gc_packet(boolean av_mute_is_requested)
{
	/* HDMI_GC[0x0040] */
	HDMI_OUTP(0x0040, av_mute_is_requested ? 1 : 0);

	/* GC packet enable (every frame) */
	/* HDMI_VBI_PKT_CTRL[0x0028] */
	hdmi_msm_rmw32or(0x0028, 3 << 4);
}

#ifdef CONFIG_FB_MSM_HDMI_MSM_PANEL_ISRC_ACP_SUPPORT
static void hdmi_msm_en_isrc_packet(boolean isrc_is_continued)
{
	static const char isrc_psuedo_data[] =
					"ISRC1:0123456789isrc2=ABCDEFGHIJ";
	const uint32 * isrc_data = (const uint32 *) isrc_psuedo_data;

	/* ISRC_STATUS =0b010 | ISRC_CONTINUE | ISRC_VALID */
	/* HDMI_ISRC1_0[0x00048] */
	HDMI_OUTP(0x00048, 2 | (isrc_is_continued ? 1 : 0) << 6 | 0 << 7);

	/* HDMI_ISRC1_1[0x004C] */
	HDMI_OUTP(0x004C, *isrc_data++);
	/* HDMI_ISRC1_2[0x0050] */
	HDMI_OUTP(0x0050, *isrc_data++);
	/* HDMI_ISRC1_3[0x0054] */
	HDMI_OUTP(0x0054, *isrc_data++);
	/* HDMI_ISRC1_4[0x0058] */
	HDMI_OUTP(0x0058, *isrc_data++);

	/* HDMI_ISRC2_0[0x005C] */
	HDMI_OUTP(0x005C, *isrc_data++);
	/* HDMI_ISRC2_1[0x0060] */
	HDMI_OUTP(0x0060, *isrc_data++);
	/* HDMI_ISRC2_2[0x0064] */
	HDMI_OUTP(0x0064, *isrc_data++);
	/* HDMI_ISRC2_3[0x0068] */
	HDMI_OUTP(0x0068, *isrc_data);

	/* HDMI_VBI_PKT_CTRL[0x0028] */
	/* ISRC Send + Continuous */
	hdmi_msm_rmw32or(0x0028, 3 << 8);
}
#else
static void hdmi_msm_en_isrc_packet(boolean isrc_is_continued)
{
	/*
	 * Until end-to-end support for various audio packets
	 */
}
#endif

#ifdef CONFIG_FB_MSM_HDMI_MSM_PANEL_ISRC_ACP_SUPPORT
static void hdmi_msm_en_acp_packet(uint32 byte1)
{
	/* HDMI_ACP[0x003C] */
	HDMI_OUTP(0x003C, 2 | 1 << 8 | byte1 << 16);

	/* HDMI_VBI_PKT_CTRL[0x0028] */
	/* ACP send, s/w source */
	hdmi_msm_rmw32or(0x0028, 3 << 12);
}
#else
static void hdmi_msm_en_acp_packet(uint32 byte1)
{
	/*
	 * Until end-to-end support for various audio packets
	 */
}
#endif

int hdmi_msm_audio_get_sample_rate(void)
{
	return msm_hdmi_sample_rate;
}
EXPORT_SYMBOL(hdmi_msm_audio_get_sample_rate);

void hdmi_msm_audio_sample_rate_reset(int rate)
{
	msm_hdmi_sample_rate = rate;

#ifdef CONFIG_FB_MSM_HDMI_MSM_PANEL_HDCP_SUPPORT
	if (hdmi_msm_has_hdcp())
		hdcp_deauthenticate();
	else
#endif
		hdmi_msm_turn_on();
}
EXPORT_SYMBOL(hdmi_msm_audio_sample_rate_reset);

static void hdmi_msm_audio_setup(void)
{
	const int channels = MSM_HDMI_AUDIO_CHANNEL_2;

	/* (0) for clr_avmute, (1) for set_avmute */
	hdmi_msm_en_gc_packet(0);
	/* (0) for isrc1 only, (1) for isrc1 and isrc2 */
	hdmi_msm_en_isrc_packet(1);
	/* arbitrary bit pattern for byte1 */
	hdmi_msm_en_acp_packet(0x5a);
	DEV_DBG("Not setting ACP, ISRC1, ISRC2 packets\n");
	hdmi_msm_audio_acr_setup(TRUE,
		external_common_state->video_resolution,
		msm_hdmi_sample_rate, channels);
	hdmi_msm_audio_info_setup(TRUE, channels, 0, FALSE);

	/* Turn on Audio FIFO and SAM DROP ISR */
	HDMI_OUTP(0x02CC, HDMI_INP(0x02CC) | BIT(1) | BIT(3));
	DEV_INFO("HDMI Audio: Enabled\n");
}

static int hdmi_msm_audio_off(void)
{
	uint32 audio_pkt_ctrl, audio_cfg;
	 /* Number of wait iterations */
	int i = 10;
	audio_pkt_ctrl = HDMI_INP_ND(0x0020);
	audio_cfg = HDMI_INP_ND(0x01D0);

	/* Checking BIT[0] of AUDIO PACKET CONTROL and */
	/* AUDIO CONFIGURATION register */
	while (((audio_pkt_ctrl & 0x00000001) || (audio_cfg & 0x00000001))
		&& (i--)) {
		audio_pkt_ctrl = HDMI_INP_ND(0x0020);
		audio_cfg = HDMI_INP_ND(0x01D0);
		DEV_DBG("%d times :: HDMI AUDIO PACKET is %08x and "
		"AUDIO CFG is %08x", i, audio_pkt_ctrl, audio_cfg);
		msleep(100);
		if (!i) {
			DEV_ERR("%s:failed to set BIT[0] AUDIO PACKET"
			"CONTROL or AUDIO CONFIGURATION REGISTER\n",
				__func__);
			return -ETIMEDOUT;
		}
	}
	hdmi_msm_audio_info_setup(FALSE, 0, 0, FALSE);
	hdmi_msm_audio_acr_setup(FALSE, 0, 0, 0);
	DEV_INFO("HDMI Audio: Disabled\n");
	return 0;
}


static uint8 hdmi_msm_avi_iframe_lut[][16] = {
/*	480p60	480i60	576p50	576i50	720p60	 720p50	1080p60	1080i60	1080p50
	1080i50	1080p24	1080p30	1080p25	640x480p 480p60_16_9 576p50_4_3 */
	{0x10,	0x10,	0x10,	0x10,	0x10,	 0x10,	0x10,	0x10,	0x10,
	 0x10,	0x10,	0x10,	0x10,	0x10, 0x10, 0x10}, /*00*/
	{0x18,	0x18,	0x28,	0x28,	0x28,	 0x28,	0x28,	0x28,	0x28,
	 0x28,	0x28,	0x28,	0x28,	0x18, 0x28, 0x18}, /*01*/
	{0x04,	0x04,	0x04,	0x04,	0x04,	 0x04,	0x04,	0x04,	0x04,
	 0x04,	0x04,	0x04,	0x04,	0x88, 0x04, 0x04}, /*02*/
	{0x02,	0x06,	0x11,	0x15,	0x04,	 0x13,	0x10,	0x05,	0x1F,
	 0x14,	0x20,	0x22,	0x21,	0x01, 0x03, 0x11}, /*03*/
	{0x00,	0x01,	0x00,	0x01,	0x00,	 0x00,	0x00,	0x00,	0x00,
	 0x00,	0x00,	0x00,	0x00,	0x00, 0x00, 0x00}, /*04*/
	{0x00,	0x00,	0x00,	0x00,	0x00,	 0x00,	0x00,	0x00,	0x00,
	 0x00,	0x00,	0x00,	0x00,	0x00, 0x00, 0x00}, /*05*/
	{0x00,	0x00,	0x00,	0x00,	0x00,	 0x00,	0x00,	0x00,	0x00,
	 0x00,	0x00,	0x00,	0x00,	0x00, 0x00, 0x00}, /*06*/
	{0xE1,	0xE1,	0x41,	0x41,	0xD1,	 0xd1,	0x39,	0x39,	0x39,
	 0x39,	0x39,	0x39,	0x39,	0xe1, 0xE1, 0x41}, /*07*/
	{0x01,	0x01,	0x02,	0x02,	0x02,	 0x02,	0x04,	0x04,	0x04,
	 0x04,	0x04,	0x04,	0x04,	0x01, 0x01, 0x02}, /*08*/
	{0x00,	0x00,	0x00,	0x00,	0x00,	 0x00,	0x00,	0x00,	0x00,
	 0x00,	0x00,	0x00,	0x00,	0x00, 0x00, 0x00}, /*09*/
	{0x00,	0x00,	0x00,	0x00,	0x00,	 0x00,	0x00,	0x00,	0x00,
	 0x00,	0x00,	0x00,	0x00,	0x00, 0x00, 0x00}, /*10*/
	{0xD1,	0xD1,	0xD1,	0xD1,	0x01,	 0x01,	0x81,	0x81,	0x81,
	 0x81,	0x81,	0x81,	0x81,	0x81, 0xD1, 0xD1}, /*11*/
	{0x02,	0x02,	0x02,	0x02,	0x05,	 0x05,	0x07,	0x07,	0x07,
	 0x07,	0x07,	0x07,	0x07,	0x02, 0x02, 0x02}  /*12*/
};

static void hdmi_msm_avi_info_frame(void)
{
	/* two header + length + 13 data */
	uint8 aviInfoFrame[16];
	uint8 checksum;
	uint32 sum;
	uint32 regVal;
	int i;
	int mode = 0;

	switch (external_common_state->video_resolution) {
	case HDMI_VFRMT_720x480p60_4_3:
		mode = 0;
		break;
	case HDMI_VFRMT_720x480i60_16_9:
		mode = 1;
		break;
	case HDMI_VFRMT_720x576p50_16_9:
		mode = 2;
		break;
	case HDMI_VFRMT_720x576i50_16_9:
		mode = 3;
		break;
	case HDMI_VFRMT_1280x720p60_16_9:
		mode = 4;
		break;
	case HDMI_VFRMT_1280x720p50_16_9:
		mode = 5;
		break;
	case HDMI_VFRMT_1920x1080p60_16_9:
		mode = 6;
		break;
	case HDMI_VFRMT_1920x1080i60_16_9:
		mode = 7;
		break;
	case HDMI_VFRMT_1920x1080p50_16_9:
		mode = 8;
		break;
	case HDMI_VFRMT_1920x1080i50_16_9:
		mode = 9;
		break;
	case HDMI_VFRMT_1920x1080p24_16_9:
		mode = 10;
		break;
	case HDMI_VFRMT_1920x1080p30_16_9:
		mode = 11;
		break;
	case HDMI_VFRMT_1920x1080p25_16_9:
		mode = 12;
		break;
	case HDMI_VFRMT_640x480p60_4_3:
		mode = 13;
		break;
	case HDMI_VFRMT_720x480p60_16_9:
		mode = 14;
		break;
	case HDMI_VFRMT_720x576p50_4_3:
		mode = 15;
		break;
	default:
		DEV_INFO("%s: mode %d not supported\n", __func__,
			external_common_state->video_resolution);
		return;
	}

	/* InfoFrame Type = 82 */
	aviInfoFrame[0]  = 0x82;
	/* Version = 2 */
	aviInfoFrame[1]  = 2;
	/* Length of AVI InfoFrame = 13 */
	aviInfoFrame[2]  = 13;

	/* Data Byte 01: 0 Y1 Y0 A0 B1 B0 S1 S0 */
	aviInfoFrame[3]  = hdmi_msm_avi_iframe_lut[0][mode];
	/* Data Byte 02: C1 C0 M1 M0 R3 R2 R1 R0 */
	aviInfoFrame[4]  = hdmi_msm_avi_iframe_lut[1][mode];
	/* Data Byte 03: ITC EC2 EC1 EC0 Q1 Q0 SC1 SC0 */
	aviInfoFrame[5]  = hdmi_msm_avi_iframe_lut[2][mode];
	/* Data Byte 04: 0 VIC6 VIC5 VIC4 VIC3 VIC2 VIC1 VIC0 */
	aviInfoFrame[6]  = hdmi_msm_avi_iframe_lut[3][mode];
	/* Data Byte 05: 0 0 0 0 PR3 PR2 PR1 PR0 */
	aviInfoFrame[7]  = hdmi_msm_avi_iframe_lut[4][mode];
	/* Data Byte 06: LSB Line No of End of Top Bar */
	aviInfoFrame[8]  = hdmi_msm_avi_iframe_lut[5][mode];
	/* Data Byte 07: MSB Line No of End of Top Bar */
	aviInfoFrame[9]  = hdmi_msm_avi_iframe_lut[6][mode];
	/* Data Byte 08: LSB Line No of Start of Bottom Bar */
	aviInfoFrame[10] = hdmi_msm_avi_iframe_lut[7][mode];
	/* Data Byte 09: MSB Line No of Start of Bottom Bar */
	aviInfoFrame[11] = hdmi_msm_avi_iframe_lut[8][mode];
	/* Data Byte 10: LSB Pixel Number of End of Left Bar */
	aviInfoFrame[12] = hdmi_msm_avi_iframe_lut[9][mode];
	/* Data Byte 11: MSB Pixel Number of End of Left Bar */
	aviInfoFrame[13] = hdmi_msm_avi_iframe_lut[10][mode];
	/* Data Byte 12: LSB Pixel Number of Start of Right Bar */
	aviInfoFrame[14] = hdmi_msm_avi_iframe_lut[11][mode];
	/* Data Byte 13: MSB Pixel Number of Start of Right Bar */
	aviInfoFrame[15] = hdmi_msm_avi_iframe_lut[12][mode];

	sum = 0;
	for (i = 0; i < 16; i++)
		sum += aviInfoFrame[i];
	sum &= 0xFF;
	sum = 256 - sum;
	checksum = (uint8) sum;

	regVal = aviInfoFrame[5];
	regVal = regVal << 8 | aviInfoFrame[4];
	regVal = regVal << 8 | aviInfoFrame[3];
	regVal = regVal << 8 | checksum;
	HDMI_OUTP(0x006C, regVal);

	regVal = aviInfoFrame[9];
	regVal = regVal << 8 | aviInfoFrame[8];
	regVal = regVal << 8 | aviInfoFrame[7];
	regVal = regVal << 8 | aviInfoFrame[6];
	HDMI_OUTP(0x0070, regVal);

	regVal = aviInfoFrame[13];
	regVal = regVal << 8 | aviInfoFrame[12];
	regVal = regVal << 8 | aviInfoFrame[11];
	regVal = regVal << 8 | aviInfoFrame[10];
	HDMI_OUTP(0x0074, regVal);

	regVal = aviInfoFrame[1];
	regVal = regVal << 16 | aviInfoFrame[15];
	regVal = regVal << 8 | aviInfoFrame[14];
	HDMI_OUTP(0x0078, regVal);

	/* INFOFRAME_CTRL0[0x002C] */
	/* 0x3 for AVI InfFrame enable (every frame) */
	HDMI_OUTP(0x002C, HDMI_INP(0x002C) | 0x00000003L);
}

#ifdef CONFIG_FB_MSM_HDMI_3D
static void hdmi_msm_vendor_infoframe_packetsetup(void)
{
	uint32 packet_header      = 0;
	uint32 check_sum          = 0;
	uint32 packet_payload     = 0;

	if (!external_common_state->format_3d) {
		HDMI_OUTP(0x0034, 0);
		return;
	}

	/* 0x0084 GENERIC0_HDR
	 *   HB0             7:0  NUM
	 *   HB1            15:8  NUM
	 *   HB2           23:16  NUM */
	/* Setup Packet header and payload */
	/* 0x81 VS_INFO_FRAME_ID
	   0x01 VS_INFO_FRAME_VERSION
	   0x1B VS_INFO_FRAME_PAYLOAD_LENGTH */
	packet_header  = 0x81 | (0x01 << 8) | (0x1B << 16);
	HDMI_OUTP(0x0084, packet_header);

	check_sum  = packet_header & 0xff;
	check_sum += (packet_header >> 8) & 0xff;
	check_sum += (packet_header >> 16) & 0xff;

	/* 0x008C GENERIC0_1
	 *   BYTE4           7:0  NUM
	 *   BYTE5          15:8  NUM
	 *   BYTE6         23:16  NUM
	 *   BYTE7         31:24  NUM */
	/* 0x02 VS_INFO_FRAME_3D_PRESENT */
	packet_payload  = 0x02 << 5;
	switch (external_common_state->format_3d) {
	case 1:
		/* 0b1000 VIDEO_3D_FORMAT_SIDE_BY_SIDE_HALF */
		packet_payload |= (0x08 << 8) << 4;
		break;
	case 2:
		/* 0b0110 VIDEO_3D_FORMAT_TOP_AND_BOTTOM_HALF */
		packet_payload |= (0x06 << 8) << 4;
		break;
	}
	HDMI_OUTP(0x008C, packet_payload);

	check_sum += packet_payload & 0xff;
	check_sum += (packet_payload >> 8) & 0xff;

	#define IEEE_REGISTRATION_ID	0xC03
	/* Next 3 bytes are IEEE Registration Identifcation */
	/* 0x0088 GENERIC0_0
	 *   BYTE0           7:0  NUM (checksum)
	 *   BYTE1          15:8  NUM
	 *   BYTE2         23:16  NUM
	 *   BYTE3         31:24  NUM */
	check_sum += IEEE_REGISTRATION_ID & 0xff;
	check_sum += (IEEE_REGISTRATION_ID >> 8) & 0xff;
	check_sum += (IEEE_REGISTRATION_ID >> 16) & 0xff;

	HDMI_OUTP(0x0088, (0x100 - (0xff & check_sum))
		| ((IEEE_REGISTRATION_ID & 0xff) << 8)
		| (((IEEE_REGISTRATION_ID >> 8) & 0xff) << 16)
		| (((IEEE_REGISTRATION_ID >> 16) & 0xff) << 24));

	/* 0x0034 GEN_PKT_CTRL
	 *   GENERIC0_SEND   0      0 = Disable Generic0 Packet Transmission
	 *                          1 = Enable Generic0 Packet Transmission
	 *   GENERIC0_CONT   1      0 = Send Generic0 Packet on next frame only
	 *                          1 = Send Generic0 Packet on every frame
	 *   GENERIC0_UPDATE 2      NUM
	 *   GENERIC1_SEND   4      0 = Disable Generic1 Packet Transmission
	 *                          1 = Enable Generic1 Packet Transmission
	 *   GENERIC1_CONT   5      0 = Send Generic1 Packet on next frame only
	 *                          1 = Send Generic1 Packet on every frame
	 *   GENERIC0_LINE   21:16  NUM
	 *   GENERIC1_LINE   29:24  NUM
	 */
	/* GENERIC0_LINE | GENERIC0_UPDATE | GENERIC0_CONT | GENERIC0_SEND
	 * Setup HDMI TX generic packet control
	 * Enable this packet to transmit every frame
	 * Enable this packet to transmit every frame
	 * Enable HDMI TX engine to transmit Generic packet 0 */
	HDMI_OUTP(0x0034, (1 << 16) | (1 << 2) | BIT(1) | BIT(0));
}

static void hdmi_msm_switch_3d(boolean on)
{
	mutex_lock(&external_common_state_hpd_mutex);
	if (external_common_state->hpd_state)
		hdmi_msm_vendor_infoframe_packetsetup();
	mutex_unlock(&external_common_state_hpd_mutex);
}
#endif

int hdmi_msm_clk(int on)
{
	int rc;

	DEV_DBG("HDMI Clk: %s\n", on ? "Enable" : "Disable");
	if (on) {
		rc = clk_enable(hdmi_msm_state->hdmi_app_clk);
		if (rc) {
			DEV_ERR("'hdmi_app_clk' clock enable failed, rc=%d\n",
				rc);
			return rc;
		}

		rc = clk_enable(hdmi_msm_state->hdmi_m_pclk);
		if (rc) {
			DEV_ERR("'hdmi_m_pclk' clock enable failed, rc=%d\n",
				rc);
			return rc;
		}

		rc = clk_enable(hdmi_msm_state->hdmi_s_pclk);
		if (rc) {
			DEV_ERR("'hdmi_s_pclk' clock enable failed, rc=%d\n",
				rc);
			return rc;
		}
	} else {
		clk_disable(hdmi_msm_state->hdmi_app_clk);
		clk_disable(hdmi_msm_state->hdmi_m_pclk);
		clk_disable(hdmi_msm_state->hdmi_s_pclk);
	}

	return 0;
}

static void hdmi_msm_turn_on(void)
{
	uint32 hpd_ctrl;
	uint32 audio_pkt_ctrl, audio_cfg;
	/*
	 * Number of wait iterations for QDSP to disable Audio Engine
	 * before resetting HDMI core
	 */
	int i = 10;
	audio_pkt_ctrl = HDMI_INP_ND(0x0020);
	audio_cfg = HDMI_INP_ND(0x01D0);

	/*
	 * Checking BIT[0] of AUDIO PACKET CONTROL and
	 * AUDIO CONFIGURATION register
	 */
	while (((audio_pkt_ctrl & 0x00000001) || (audio_cfg & 0x00000001))
		&& (i--)) {
		audio_pkt_ctrl = HDMI_INP_ND(0x0020);
		audio_cfg = HDMI_INP_ND(0x01D0);
		DEV_DBG("%d times :: HDMI AUDIO PACKET is %08x and "
			"AUDIO CFG is %08x", i, audio_pkt_ctrl, audio_cfg);
		msleep(20);
	}
	hdmi_msm_reset_core();
	hdmi_msm_init_phy(external_common_state->video_resolution);
	/* HDMI_USEC_REFTIMER[0x0208] */
	HDMI_OUTP(0x0208, 0x0001001B);

	hdmi_msm_video_setup(external_common_state->video_resolution);
	if (!hdmi_msm_is_dvi_mode())
		hdmi_msm_audio_setup();
	hdmi_msm_avi_info_frame();
#ifdef CONFIG_FB_MSM_HDMI_3D
	hdmi_msm_vendor_infoframe_packetsetup();
#endif

	/* set timeout to 4.1ms (max) for hardware debounce */
	hpd_ctrl = (HDMI_INP(0x0258) & ~0xFFF) | 0xFFF;

	/* Toggle HPD circuit to trigger HPD sense */
	HDMI_OUTP(0x0258, ~(1 << 28) & hpd_ctrl);
	HDMI_OUTP(0x0258, (1 << 28) | hpd_ctrl);

	hdmi_msm_set_mode(TRUE);

	/* Setup HPD IRQ */
	HDMI_OUTP(0x0254, 4 | (external_common_state->hpd_state ? 0 : 2));

#ifdef CONFIG_FB_MSM_HDMI_MSM_PANEL_HDCP_SUPPORT
	if (hdmi_msm_state->reauth) {
		hdmi_msm_hdcp_enable();
		hdmi_msm_state->reauth = FALSE ;
	}
#endif /* CONFIG_FB_MSM_HDMI_MSM_PANEL_HDCP_SUPPORT */

#ifdef CONFIG_FB_MSM_HDMI_MSM_PANEL_CEC_SUPPORT
	/* re-initialize CEC if enabled */
	mutex_lock(&hdmi_msm_state_mutex);
	if (hdmi_msm_state->cec_enabled == true) {
		hdmi_msm_cec_init();
		hdmi_msm_cec_write_logical_addr(
			hdmi_msm_state->cec_logical_addr);
	}
	mutex_unlock(&hdmi_msm_state_mutex);
#endif /* CONFIG_FB_MSM_HDMI_MSM_PANEL_CEC_SUPPORT */
	DEV_INFO("HDMI Core: Initialized\n");
}

static void hdmi_msm_hpd_state_timer(unsigned long data)
{
	queue_work(hdmi_work_queue, &hdmi_msm_state->hpd_state_work);
}

#ifdef CONFIG_FB_MSM_HDMI_MSM_PANEL_HDCP_SUPPORT
static void hdmi_msm_hdcp_timer(unsigned long data)
{
	queue_work(hdmi_work_queue, &hdmi_msm_state->hdcp_work);
}
#endif

static void hdmi_msm_hpd_read_work(struct work_struct *work)
{
	uint32 hpd_ctrl;

	clk_enable(hdmi_msm_state->hdmi_app_clk);
	hdmi_msm_state->pd->core_power(1, 1);
	hdmi_msm_state->pd->enable_5v(1);
	hdmi_msm_set_mode(FALSE);
	hdmi_msm_init_phy(external_common_state->video_resolution);
	/* HDMI_USEC_REFTIMER[0x0208] */
	HDMI_OUTP(0x0208, 0x0001001B);
	hpd_ctrl = (HDMI_INP(0x0258) & ~0xFFF) | 0xFFF;

	/* Toggle HPD circuit to trigger HPD sense */
	HDMI_OUTP(0x0258, ~(1 << 28) & hpd_ctrl);
	HDMI_OUTP(0x0258, (1 << 28) | hpd_ctrl);

	hdmi_msm_set_mode(TRUE);
	msleep(1000);
	external_common_state->hpd_state = (HDMI_INP(0x0250) & 0x2) >> 1;
	if (external_common_state->hpd_state) {
		hdmi_msm_read_edid();
		DEV_DBG("%s: sense CONNECTED: send ONLINE\n", __func__);
		kobject_uevent(external_common_state->uevent_kobj,
			KOBJ_ONLINE);
	}
	hdmi_msm_hpd_off();
	hdmi_msm_set_mode(FALSE);
	hdmi_msm_state->pd->core_power(0, 1);
	hdmi_msm_state->pd->enable_5v(0);
	clk_disable(hdmi_msm_state->hdmi_app_clk);
}

static void hdmi_msm_hpd_off(void)
{
	DEV_DBG("%s: (timer, clk, 5V, core, IRQ off)\n", __func__);
	del_timer(&hdmi_msm_state->hpd_state_timer);
	disable_irq(hdmi_msm_state->irq);

	hdmi_msm_set_mode(FALSE);
	hdmi_msm_state->hpd_initialized = FALSE;
	hdmi_msm_state->pd->cec_power(0);
	hdmi_msm_state->pd->enable_5v(0);
	hdmi_msm_state->pd->core_power(0, 1);
	hdmi_msm_clk(0);
	hdmi_msm_state->hpd_initialized = FALSE;
}

static void hdmi_msm_dump_regs(const char *prefix)
{
#ifdef REG_DUMP
	print_hex_dump(KERN_INFO, prefix, DUMP_PREFIX_OFFSET, 32, 4,
		(void *)MSM_HDMI_BASE, 0x0334, false);
#endif
}

static int hdmi_msm_hpd_on(bool trigger_handler)
{
	static int phy_reset_done;

	hdmi_msm_clk(1);
	hdmi_msm_state->pd->core_power(1, 1);
	hdmi_msm_state->pd->enable_5v(1);
	hdmi_msm_state->pd->cec_power(1);
	hdmi_msm_dump_regs("HDMI-INIT: ");
	hdmi_msm_set_mode(FALSE);

	if (!phy_reset_done) {
		hdmi_phy_reset();
		phy_reset_done = 1;
	}

	/* HDMI_USEC_REFTIMER[0x0208] */
	HDMI_OUTP(0x0208, 0x0001001B);

	/* Check HPD State */
	if (!hdmi_msm_state->hpd_initialized) {
		uint32 hpd_ctrl;
		enable_irq(hdmi_msm_state->irq);

		/* set timeout to 4.1ms (max) for hardware debounce */
		hpd_ctrl = (HDMI_INP(0x0258) & ~0xFFF) | 0xFFF;

		/* Toggle HPD circuit to trigger HPD sense */
		HDMI_OUTP(0x0258, ~(1 << 28) & hpd_ctrl);
		HDMI_OUTP(0x0258, (1 << 28) | hpd_ctrl);

		DEV_DBG("%s: (clk, 5V, core, IRQ on) <trigger:%s>\n", __func__,
			trigger_handler ? "true" : "false");

		if (trigger_handler) {
			/* Set HPD state machine: ensure at least 2 readouts */
			mutex_lock(&hdmi_msm_state_mutex);
			hdmi_msm_state->hpd_stable = 0;
			hdmi_msm_state->hpd_prev_state = TRUE;
			mutex_lock(&external_common_state_hpd_mutex);
			external_common_state->hpd_state = FALSE;
			mutex_unlock(&external_common_state_hpd_mutex);
			hdmi_msm_state->hpd_cable_chg_detected = TRUE;
			mutex_unlock(&hdmi_msm_state_mutex);
			mod_timer(&hdmi_msm_state->hpd_state_timer,
				jiffies + HZ/2);
		}

		hdmi_msm_state->hpd_initialized = TRUE;
	}
	hdmi_msm_set_mode(TRUE);

	return 0;
}

static int hdmi_msm_power_on(struct platform_device *pdev)
{
	struct msm_fb_data_type *mfd = platform_get_drvdata(pdev);
	bool changed;

	if (!hdmi_msm_state || !hdmi_msm_state->hdmi_app_clk || !MSM_HDMI_BASE)
		return -ENODEV;

	DEV_INFO("power: ON (%dx%d %d)\n", mfd->var_xres, mfd->var_yres,
		mfd->var_pixclock);

#ifdef CONFIG_FB_MSM_HDMI_MSM_PANEL_HDCP_SUPPORT
	mutex_lock(&hdmi_msm_state_mutex);
	if (hdmi_msm_state->hdcp_activating) {
		hdmi_msm_state->panel_power_on = TRUE;
		DEV_INFO("HDCP: activating, returning\n");
	}
	mutex_unlock(&hdmi_msm_state_mutex);
#endif /* CONFIG_FB_MSM_HDMI_MSM_PANEL_HDCP_SUPPORT */

	changed = hdmi_common_get_video_format_from_drv_data(mfd);
	if (!external_common_state->hpd_feature_on) {
		int rc = hdmi_msm_hpd_on(true);
		DEV_INFO("HPD: panel power without 'hpd' feature on\n");
		if (rc) {
			DEV_WARN("HPD: activation failed: rc=%d\n", rc);
			return rc;
		}
	}
	hdmi_msm_audio_info_setup(TRUE, 0, 0, FALSE);

	mutex_lock(&external_common_state_hpd_mutex);
	hdmi_msm_state->panel_power_on = TRUE;
	if ((external_common_state->hpd_state && !hdmi_msm_is_power_on())
		|| changed) {
		mutex_unlock(&external_common_state_hpd_mutex);
		hdmi_msm_turn_on();
	} else
		mutex_unlock(&external_common_state_hpd_mutex);

	hdmi_msm_dump_regs("HDMI-ON: ");

	DEV_INFO("power=%s DVI= %s\n",
		hdmi_msm_is_power_on() ? "ON" : "OFF" ,
		hdmi_msm_is_dvi_mode() ? "ON" : "OFF");
	return 0;
}

/* Note that power-off will also be called when the cable-remove event is
 * processed on the user-space and as a result the framebuffer is powered
 * down.  However, we are still required to be able to detect a cable-insert
 * event; so for now leave the HDMI engine running; so that the HPD IRQ is
 * still being processed.
 */
static int hdmi_msm_power_off(struct platform_device *pdev)
{
	if (!hdmi_msm_state->hdmi_app_clk)
		return -ENODEV;

#ifdef CONFIG_FB_MSM_HDMI_MSM_PANEL_HDCP_SUPPORT
	mutex_lock(&hdmi_msm_state_mutex);
	if (hdmi_msm_state->hdcp_activating) {
		hdmi_msm_state->panel_power_on = FALSE;
		mutex_unlock(&hdmi_msm_state_mutex);
		DEV_INFO("HDCP: activating, returning\n");
		return 0;
	}
	mutex_unlock(&hdmi_msm_state_mutex);
#endif /* CONFIG_FB_MSM_HDMI_MSM_PANEL_HDCP_SUPPORT */

	DEV_INFO("power: OFF (audio off, Reset Core)\n");
	hdmi_msm_audio_off();
#ifdef CONFIG_FB_MSM_HDMI_MSM_PANEL_HDCP_SUPPORT
	hdcp_deauthenticate();
#endif
	hdmi_msm_hpd_off();
	hdmi_msm_powerdown_phy();
	hdmi_msm_dump_regs("HDMI-OFF: ");
	hdmi_msm_hpd_on(true);

	mutex_lock(&external_common_state_hpd_mutex);
	if (!external_common_state->hpd_feature_on)
		hdmi_msm_hpd_off();
	mutex_unlock(&external_common_state_hpd_mutex);

	hdmi_msm_state->panel_power_on = FALSE;
	return 0;
}

static int __devinit hdmi_msm_probe(struct platform_device *pdev)
{
	int rc;
	struct platform_device *fb_dev;

	if (cpu_is_apq8064())
		return -ENODEV;

	if (!hdmi_msm_state) {
		pr_err("%s: hdmi_msm_state is NULL\n", __func__);
		return -ENOMEM;
	}

	external_common_state->dev = &pdev->dev;
	DEV_DBG("probe\n");
	if (pdev->id == 0) {
		struct resource *res;

		#define GET_RES(name, mode) do {			\
			res = platform_get_resource_byname(pdev, mode, name); \
			if (!res) {					\
				DEV_ERR("'" name "' resource not found\n"); \
				rc = -ENODEV;				\
				goto error;				\
			}						\
		} while (0)

		#define IO_REMAP(var, name) do {			\
			GET_RES(name, IORESOURCE_MEM);			\
			var = ioremap(res->start, resource_size(res));	\
			if (!var) {					\
				DEV_ERR("'" name "' ioremap failed\n");	\
				rc = -ENOMEM;				\
				goto error;				\
			}						\
		} while (0)

		#define GET_IRQ(var, name) do {				\
			GET_RES(name, IORESOURCE_IRQ);			\
			var = res->start;				\
		} while (0)

		IO_REMAP(hdmi_msm_state->qfprom_io, "hdmi_msm_qfprom_addr");
		hdmi_msm_state->hdmi_io = MSM_HDMI_BASE;
		GET_IRQ(hdmi_msm_state->irq, "hdmi_msm_irq");

		hdmi_msm_state->pd = pdev->dev.platform_data;

		#undef GET_RES
		#undef IO_REMAP
		#undef GET_IRQ
		return 0;
	}

	hdmi_msm_state->hdmi_app_clk = clk_get(&pdev->dev, "core_clk");
	if (IS_ERR(hdmi_msm_state->hdmi_app_clk)) {
		DEV_ERR("'core_clk' clk not found\n");
		rc = IS_ERR(hdmi_msm_state->hdmi_app_clk);
		goto error;
	}

	hdmi_msm_state->hdmi_m_pclk = clk_get(&pdev->dev, "master_iface_clk");
	if (IS_ERR(hdmi_msm_state->hdmi_m_pclk)) {
		DEV_ERR("'master_iface_clk' clk not found\n");
		rc = IS_ERR(hdmi_msm_state->hdmi_m_pclk);
		goto error;
	}

	hdmi_msm_state->hdmi_s_pclk = clk_get(&pdev->dev, "slave_iface_clk");
	if (IS_ERR(hdmi_msm_state->hdmi_s_pclk)) {
		DEV_ERR("'slave_iface_clk' clk not found\n");
		rc = IS_ERR(hdmi_msm_state->hdmi_s_pclk);
		goto error;
	}

	rc = check_hdmi_features();
	if (rc) {
		DEV_ERR("Init FAILED: check_hdmi_features rc=%d\n", rc);
		goto error;
	}

	if (!hdmi_msm_state->pd->core_power) {
		DEV_ERR("Init FAILED: core_power function missing\n");
		rc = -ENODEV;
		goto error;
	}
	if (!hdmi_msm_state->pd->enable_5v) {
		DEV_ERR("Init FAILED: enable_5v function missing\n");
		rc = -ENODEV;
		goto error;
	}

	if (!hdmi_msm_state->pd->cec_power) {
		DEV_ERR("Init FAILED: cec_power function missing\n");
		rc = -ENODEV;
		goto error;
	}

	rc = request_threaded_irq(hdmi_msm_state->irq, NULL, &hdmi_msm_isr,
		IRQF_TRIGGER_HIGH | IRQF_ONESHOT, "hdmi_msm_isr", NULL);
	if (rc) {
		DEV_ERR("Init FAILED: IRQ request, rc=%d\n", rc);
		goto error;
	}
	disable_irq(hdmi_msm_state->irq);

	init_timer(&hdmi_msm_state->hpd_state_timer);
	hdmi_msm_state->hpd_state_timer.function =
		hdmi_msm_hpd_state_timer;
	hdmi_msm_state->hpd_state_timer.data = (uint32)NULL;

	hdmi_msm_state->hpd_state_timer.expires = 0xffffffffL;
	add_timer(&hdmi_msm_state->hpd_state_timer);

#ifdef CONFIG_FB_MSM_HDMI_MSM_PANEL_HDCP_SUPPORT
	init_timer(&hdmi_msm_state->hdcp_timer);
	hdmi_msm_state->hdcp_timer.function =
		hdmi_msm_hdcp_timer;
	hdmi_msm_state->hdcp_timer.data = (uint32)NULL;

	hdmi_msm_state->hdcp_timer.expires = 0xffffffffL;
	add_timer(&hdmi_msm_state->hdcp_timer);
#endif /* CONFIG_FB_MSM_HDMI_MSM_PANEL_HDCP_SUPPORT */

	fb_dev = msm_fb_add_device(pdev);
	if (fb_dev) {
		rc = external_common_state_create(fb_dev);
		if (rc) {
			DEV_ERR("Init FAILED: hdmi_msm_state_create, rc=%d\n",
				rc);
			goto error;
		}
	} else
		DEV_ERR("Init FAILED: failed to add fb device\n");

	DEV_INFO("HDMI HPD: ON\n");

	rc = hdmi_msm_hpd_on(true);
	if (rc)
		goto error;

	if (hdmi_msm_has_hdcp()) {
		/* Don't Set Encryption in case of non HDCP builds */
		external_common_state->present_hdcp = FALSE;
#ifdef CONFIG_FB_MSM_HDMI_MSM_PANEL_HDCP_SUPPORT
		external_common_state->present_hdcp = TRUE;
#endif
	} else {
		external_common_state->present_hdcp = FALSE;
#ifdef CONFIG_FB_MSM_HDMI_MSM_PANEL_HDCP_SUPPORT
		/*
		 * If the device is not hdcp capable do
		 * not start hdcp timer.
		 */
		del_timer(&hdmi_msm_state->hdcp_timer);
#endif
	}

	queue_work(hdmi_work_queue, &hdmi_msm_state->hpd_read_work);
	return 0;

error:
	if (hdmi_msm_state->qfprom_io)
		iounmap(hdmi_msm_state->qfprom_io);
	hdmi_msm_state->qfprom_io = NULL;

	if (hdmi_msm_state->hdmi_io)
		iounmap(hdmi_msm_state->hdmi_io);
	hdmi_msm_state->hdmi_io = NULL;

	external_common_state_remove();

	if (hdmi_msm_state->hdmi_app_clk)
		clk_put(hdmi_msm_state->hdmi_app_clk);
	if (hdmi_msm_state->hdmi_m_pclk)
		clk_put(hdmi_msm_state->hdmi_m_pclk);
	if (hdmi_msm_state->hdmi_s_pclk)
		clk_put(hdmi_msm_state->hdmi_s_pclk);

	hdmi_msm_state->hdmi_app_clk = NULL;
	hdmi_msm_state->hdmi_m_pclk = NULL;
	hdmi_msm_state->hdmi_s_pclk = NULL;

	return rc;
}

static int __devexit hdmi_msm_remove(struct platform_device *pdev)
{
	DEV_INFO("HDMI device: remove\n");

	DEV_INFO("HDMI HPD: OFF\n");
	hdmi_msm_hpd_off();
	free_irq(hdmi_msm_state->irq, NULL);

	if (hdmi_msm_state->qfprom_io)
		iounmap(hdmi_msm_state->qfprom_io);
	hdmi_msm_state->qfprom_io = NULL;

	if (hdmi_msm_state->hdmi_io)
		iounmap(hdmi_msm_state->hdmi_io);
	hdmi_msm_state->hdmi_io = NULL;

	external_common_state_remove();

	if (hdmi_msm_state->hdmi_app_clk)
		clk_put(hdmi_msm_state->hdmi_app_clk);
	if (hdmi_msm_state->hdmi_m_pclk)
		clk_put(hdmi_msm_state->hdmi_m_pclk);
	if (hdmi_msm_state->hdmi_s_pclk)
		clk_put(hdmi_msm_state->hdmi_s_pclk);

	hdmi_msm_state->hdmi_app_clk = NULL;
	hdmi_msm_state->hdmi_m_pclk = NULL;
	hdmi_msm_state->hdmi_s_pclk = NULL;

	kfree(hdmi_msm_state);
	hdmi_msm_state = NULL;

	return 0;
}

static int hdmi_msm_hpd_feature(int on)
{
	int rc = 0;

	DEV_INFO("%s: %d\n", __func__, on);
	if (on)
		rc = hdmi_msm_hpd_on(true);
	else
		hdmi_msm_hpd_off();

	return rc;
}

static struct platform_driver this_driver = {
	.probe = hdmi_msm_probe,
	.remove = hdmi_msm_remove,
	.driver.name = "hdmi_msm",
};

static struct msm_fb_panel_data hdmi_msm_panel_data = {
	.on = hdmi_msm_power_on,
	.off = hdmi_msm_power_off,
};

static struct platform_device this_device = {
	.name = "hdmi_msm",
	.id = 1,
	.dev.platform_data = &hdmi_msm_panel_data,
};

static int __init hdmi_msm_init(void)
{
	int rc;

	if (cpu_is_msm8930())
		return 0;

	if (msm_fb_detect_client("hdmi_msm"))
		return 0;

	hdmi_msm_setup_video_mode_lut();
	hdmi_msm_state = kzalloc(sizeof(*hdmi_msm_state), GFP_KERNEL);
	if (!hdmi_msm_state) {
		pr_err("hdmi_msm_init FAILED: out of memory\n");
		rc = -ENOMEM;
		goto init_exit;
	}

	external_common_state = &hdmi_msm_state->common;
	external_common_state->video_resolution = HDMI_VFRMT_1920x1080p60_16_9;
#ifdef CONFIG_FB_MSM_HDMI_3D
	external_common_state->switch_3d = hdmi_msm_switch_3d;
#endif

#ifdef CONFIG_FB_MSM_HDMI_MSM_PANEL_CEC_SUPPORT
	hdmi_msm_state->cec_queue_start =
		kzalloc(sizeof(struct hdmi_msm_cec_msg)*CEC_QUEUE_SIZE,
			GFP_KERNEL);
	if (!hdmi_msm_state->cec_queue_start) {
		pr_err("hdmi_msm_init FAILED: CEC queue out of memory\n");
		rc = -ENOMEM;
		goto init_exit;
	}

	hdmi_msm_state->cec_queue_wr = hdmi_msm_state->cec_queue_start;
	hdmi_msm_state->cec_queue_rd = hdmi_msm_state->cec_queue_start;
	hdmi_msm_state->cec_queue_full = false;
#endif

	/*
	 * Create your work queue
	 * allocs and returns ptr
	*/
	hdmi_work_queue = create_workqueue("hdmi_hdcp");
	external_common_state->hpd_feature = hdmi_msm_hpd_feature;

	rc = platform_driver_register(&this_driver);
	if (rc) {
		pr_err("hdmi_msm_init FAILED: platform_driver_register rc=%d\n",
		       rc);
		goto init_exit;
	}

	hdmi_common_init_panel_info(&hdmi_msm_panel_data.panel_info);
	init_completion(&hdmi_msm_state->ddc_sw_done);
	INIT_WORK(&hdmi_msm_state->hpd_state_work, hdmi_msm_hpd_state_work);
	INIT_WORK(&hdmi_msm_state->hpd_read_work, hdmi_msm_hpd_read_work);
#ifdef CONFIG_FB_MSM_HDMI_MSM_PANEL_HDCP_SUPPORT
	init_completion(&hdmi_msm_state->hdcp_success_done);
	INIT_WORK(&hdmi_msm_state->hdcp_reauth_work, hdmi_msm_hdcp_reauth_work);
	INIT_WORK(&hdmi_msm_state->hdcp_work, hdmi_msm_hdcp_work);
#endif /* CONFIG_FB_MSM_HDMI_MSM_PANEL_HDCP_SUPPORT */

#ifdef CONFIG_FB_MSM_HDMI_MSM_PANEL_CEC_SUPPORT
	init_completion(&hdmi_msm_state->cec_frame_wr_done);
#endif

	rc = platform_device_register(&this_device);
	if (rc) {
		pr_err("hdmi_msm_init FAILED: platform_device_register rc=%d\n",
		       rc);
		platform_driver_unregister(&this_driver);
		goto init_exit;
	}

	pr_debug("%s: success:"
#ifdef DEBUG
		" DEBUG"
#else
		" RELEASE"
#endif
		" AUDIO EDID HPD HDCP"
#ifndef CONFIG_FB_MSM_HDMI_MSM_PANEL_HDCP_SUPPORT
		":0"
#endif /* CONFIG_FB_MSM_HDMI_MSM_PANEL_HDCP_SUPPORT */
		" DVI"
#ifndef CONFIG_FB_MSM_HDMI_MSM_PANEL_DVI_SUPPORT
		":0"
#endif /* CONFIG_FB_MSM_HDMI_MSM_PANEL_DVI_SUPPORT */
		"\n", __func__);

	return 0;

init_exit:
	kfree(hdmi_msm_state);
	hdmi_msm_state = NULL;

	return rc;
}

static void __exit hdmi_msm_exit(void)
{
	platform_device_unregister(&this_device);
	platform_driver_unregister(&this_driver);
}

module_init(hdmi_msm_init);
module_exit(hdmi_msm_exit);

MODULE_LICENSE("GPL v2");
MODULE_VERSION("0.3");
MODULE_AUTHOR("Qualcomm Innovation Center, Inc.");
MODULE_DESCRIPTION("HDMI MSM TX driver");<|MERGE_RESOLUTION|>--- conflicted
+++ resolved
@@ -881,22 +881,9 @@
 
 static void hdmi_msm_hdcp_work(struct work_struct *work)
 {
-<<<<<<< HEAD
 #ifdef SUPPORT_NON_HDCP_DEVICES
 	int had_bksv_error = 0;
 #endif
-
-#ifdef CONFIG_SUSPEND
-	mutex_lock(&hdmi_msm_state_mutex);
-	if (hdmi_msm_state->pm_suspended) {
-		mutex_unlock(&hdmi_msm_state_mutex);
-		DEV_WARN("HDCP: Re-enable skipped, pm_suspended\n");
-		return;
-	}
-	mutex_unlock(&hdmi_msm_state_mutex);
-#endif
-=======
->>>>>>> 1d97849e
 
 	/* Only re-enable if cable still connected */
 	mutex_lock(&external_common_state_hpd_mutex);
