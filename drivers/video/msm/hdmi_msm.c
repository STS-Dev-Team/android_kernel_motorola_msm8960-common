--- conflicted
+++ resolved
@@ -4326,35 +4326,6 @@
 	HDMI_OUTP(0x0208, 0x0001001B);
 
 	/* Check HPD State */
-<<<<<<< HEAD
-	if (!hdmi_msm_state->hpd_initialized) {
-		uint32 hpd_ctrl;
-		enable_irq(hdmi_msm_state->irq);
-
-		/* set timeout to 4.1ms (max) for hardware debounce */
-		hpd_ctrl = (HDMI_INP(0x0258) & ~0xFFF) | 0xFFF;
-
-		/* Toggle HPD circuit to trigger HPD sense */
-		HDMI_OUTP(0x0258, ~(1 << 28) & hpd_ctrl);
-		HDMI_OUTP(0x0258, (1 << 28) | hpd_ctrl);
-
-		DEV_DBG("%s: (clk, 5V, core, IRQ on) <trigger:%s>\n", __func__,
-			trigger_handler ? "true" : "false");
-
-		if (trigger_handler) {
-			/* Set HPD state machine: ensure at least 2 readouts */
-			mutex_lock(&hdmi_msm_state_mutex);
-			hdmi_msm_state->hpd_stable = 0;
-			hdmi_msm_state->hpd_prev_state = TRUE;
-			mutex_lock(&external_common_state_hpd_mutex);
-			external_common_state->hpd_state = FALSE;
-			mutex_unlock(&external_common_state_hpd_mutex);
-			hdmi_msm_state->hpd_cable_chg_detected = TRUE;
-			mutex_unlock(&hdmi_msm_state_mutex);
-			mod_timer(&hdmi_msm_state->hpd_state_timer,
-				jiffies + HZ/20);
-		}
-=======
 	enable_irq(hdmi_msm_state->irq);
 
 	/* set timeout to 4.1ms (max) for hardware debounce */
@@ -4366,7 +4337,6 @@
 
 	DEV_DBG("%s: (clk, 5V, core, IRQ on) <trigger:%s>\n", __func__,
 		trigger_handler ? "true" : "false");
->>>>>>> 31ef23fd
 
 	if (trigger_handler) {
 		/* Set HPD state machine: ensure at least 2 readouts */
@@ -4379,7 +4349,7 @@
 		hdmi_msm_state->hpd_cable_chg_detected = TRUE;
 		mutex_unlock(&hdmi_msm_state_mutex);
 		mod_timer(&hdmi_msm_state->hpd_state_timer,
-			jiffies + HZ/2);
+			jiffies + HZ/20);
 	}
 
 	hdmi_msm_state->hpd_initialized = TRUE;
