/* Copyright (c) 2010-2012, Code Aurora Forum. All rights reserved.
 *
 * This program is free software; you can redistribute it and/or modify
 * it under the terms of the GNU General Public License version 2 and
 * only version 2 as published by the Free Software Foundation.
 *
 * This program is distributed in the hope that it will be useful,
 * but WITHOUT ANY WARRANTY; without even the implied warranty of
 * MERCHANTABILITY or FITNESS FOR A PARTICULAR PURPOSE.  See the
 * GNU General Public License for more details.
 *
 */

#include <linux/types.h>
#include <linux/bitops.h>
#include <linux/mutex.h>

/* #define DEBUG */
#define DEV_DBG_PREFIX "EXT_COMMON: "
#define SUPPORT_RAW_EDID_READS

#include "msm_fb.h"
#include "hdmi_msm.h"
#include "external_common.h"
#include "mhl_api.h"

<<<<<<< HEAD
#ifdef MSM_FB_US_DVI_SUPPORT
#define FB_VMODE_MIN_DS     (1 << 31)
#define FB_VMODE_DVI_AUDIO  (1 << 30)
static struct hdmi_disp_mode_timing_type us_timing;
#endif
=======
#include "mdp.h"
>>>>>>> 31ef23fd

struct external_common_state_type *external_common_state;
EXPORT_SYMBOL(external_common_state);
DEFINE_MUTEX(external_common_state_hpd_mutex);
EXPORT_SYMBOL(external_common_state_hpd_mutex);


static int atoi(const char *name)
{
	int val = 0;

	for (;; name++) {
		switch (*name) {
		case '0' ... '9':
			val = 10*val+(*name-'0');
			break;
		default:
			return val;
		}
	}
}

#ifdef DEBUG_EDID
/*
 * Block 0 - 1920x1080p, 1360x768p
 * Block 1 - 1280x720p, 1920x540i, 720x480p
 */
const char edid_blk0[0x100] = {
0x00, 0xFF, 0xFF, 0xFF, 0xFF, 0xFF, 0xFF, 0x00, 0x4C, 0x2D, 0x03, 0x05, 0x00,
0x00, 0x00, 0x00, 0x30, 0x12, 0x01, 0x03, 0x80, 0x10, 0x09, 0x78, 0x0A, 0xEE,
0x91, 0xA3, 0x54, 0x4C, 0x99, 0x26, 0x0F, 0x50, 0x54, 0xBD, 0xEF, 0x80, 0x71,
0x4F, 0x81, 0x00, 0x81, 0x40, 0x81, 0x80, 0x95, 0x00, 0x95, 0x0F, 0xB3, 0x00,
0xA9, 0x40, 0x02, 0x3A, 0x80, 0x18, 0x71, 0x38, 0x2D, 0x40, 0x58, 0x2C, 0x45,
0x00, 0xA0, 0x5A, 0x00, 0x00, 0x00, 0x1E, 0x66, 0x21, 0x50, 0xB0, 0x51, 0x00,
0x1B, 0x30, 0x40, 0x70, 0x36, 0x00, 0xA0, 0x5A, 0x00, 0x00, 0x00, 0x1E, 0x00,
0x00, 0x00, 0xFD, 0x00, 0x18, 0x4B, 0x1A, 0x51, 0x17, 0x00, 0x0A, 0x20, 0x20,
0x20, 0x20, 0x20, 0x20, 0x00, 0x00, 0x00, 0xFC, 0x00, 0x53, 0x41, 0x4D, 0x53,
0x55, 0x4E, 0x47, 0x0A, 0x20, 0x20, 0x20, 0x20, 0x20, 0x01, 0x8F};

const char edid_blk1[0x100] = {
0x02, 0x03, 0x1E, 0xF1, 0x46, 0x90, 0x04, 0x05, 0x03, 0x20, 0x22, 0x23, 0x09,
0x07, 0x07, 0x83, 0x01, 0x00, 0x00, 0xE2, 0x00, 0x0F, 0x67, 0x03, 0x0C, 0x00,
0x10, 0x00, 0xB8, 0x2D, 0x01, 0x1D, 0x00, 0x72, 0x51, 0xD0, 0x1E, 0x20, 0x6E,
0x28, 0x55, 0x00, 0xA0, 0x5A, 0x00, 0x00, 0x00, 0x1E, 0x01, 0x1D, 0x80, 0x18,
0x71, 0x1C, 0x16, 0x20, 0x58, 0x2C, 0x25, 0x00, 0xA0, 0x5A, 0x00, 0x00, 0x00,
0x9E, 0x8C, 0x0A, 0xD0, 0x8A, 0x20, 0xE0, 0x2D, 0x10, 0x10, 0x3E, 0x96, 0x00,
0xA0, 0x5A, 0x00, 0x00, 0x00, 0x18, 0x00, 0x00, 0x00, 0x00, 0x00, 0x00, 0x00,
0x00, 0x00, 0x00, 0x00, 0x00, 0x00, 0x00, 0x00, 0x00, 0x00, 0x00, 0x00, 0x00,
0x00, 0x00, 0x00, 0x00, 0x00, 0x00, 0x00, 0x00, 0x00, 0x00, 0x00, 0x00, 0x00,
0x00, 0x00, 0x00, 0x00, 0x00, 0x00, 0x00, 0x00, 0x00, 0x00, 0xDF};
#endif /* DEBUG_EDID */

#ifdef CONFIG_FB_MSM_HDMI_MHL
#define DMA_E_BASE 0xB0000
void mdp_vid_quant_set(void)
{
	if ((external_common_state->video_resolution == \
		HDMI_VFRMT_720x480p60_4_3) || \
		(external_common_state->video_resolution == \
		HDMI_VFRMT_720x480p60_16_9)) {
		MDP_OUTP(MDP_BASE + DMA_E_BASE + 0x70, 0x00EB0010);
		MDP_OUTP(MDP_BASE + DMA_E_BASE + 0x74, 0x00EB0010);
		MDP_OUTP(MDP_BASE + DMA_E_BASE + 0x78, 0x00EB0010);
	} else {
		MDP_OUTP(MDP_BASE + DMA_E_BASE + 0x70, 0x00FF0000);
		MDP_OUTP(MDP_BASE + DMA_E_BASE + 0x74, 0x00FF0000);
		MDP_OUTP(MDP_BASE + DMA_E_BASE + 0x78, 0x00FF0000);
	}
}
#else
void mdp_vid_quant_set(void)
{
	/*
	 * Support for quantization to be added
	 * only when MHL support is included.
	 */
}
#endif

const char *video_format_2string(uint32 format)
{
	switch (format) {
	default:
#ifdef CONFIG_FB_MSM_HDMI_COMMON
	case HDMI_VFRMT_640x480p60_4_3:    return " 640x 480 p60  4/3";
	case HDMI_VFRMT_720x480p60_4_3:    return " 720x 480 p60  4/3";
	case HDMI_VFRMT_720x480p60_16_9:   return " 720x 480 p60 16/9";
	case HDMI_VFRMT_1280x720p60_16_9:  return "1280x 720 p60 16/9";
	case HDMI_VFRMT_1920x1080i60_16_9: return "1920x1080 i60 16/9";
	case HDMI_VFRMT_1440x480i60_4_3:   return "1440x 480 i60  4/3";
	case HDMI_VFRMT_1440x480i60_16_9:  return "1440x 480 i60 16/9";
	case HDMI_VFRMT_1440x240p60_4_3:   return "1440x 240 p60  4/3";
	case HDMI_VFRMT_1440x240p60_16_9:  return "1440x 240 p60 16/9";
	case HDMI_VFRMT_2880x480i60_4_3:   return "2880x 480 i60  4/3";
	case HDMI_VFRMT_2880x480i60_16_9:  return "2880x 480 i60 16/9";
	case HDMI_VFRMT_2880x240p60_4_3:   return "2880x 240 p60  4/3";
	case HDMI_VFRMT_2880x240p60_16_9:  return "2880x 240 p60 16/9";
	case HDMI_VFRMT_1440x480p60_4_3:   return "1440x 480 p60  4/3";
	case HDMI_VFRMT_1440x480p60_16_9:  return "1440x 480 p60 16/9";
	case HDMI_VFRMT_1920x1080p60_16_9: return "1920x1080 p60 16/9";
	case HDMI_VFRMT_720x576p50_4_3:    return " 720x 576 p50  4/3";
	case HDMI_VFRMT_720x576p50_16_9:   return " 720x 576 p50 16/9";
	case HDMI_VFRMT_1280x720p50_16_9:  return "1280x 720 p50 16/9";
	case HDMI_VFRMT_1920x1080i50_16_9: return "1920x1080 i50 16/9";
	case HDMI_VFRMT_1440x576i50_4_3:   return "1440x 576 i50  4/3";
	case HDMI_VFRMT_1440x576i50_16_9:  return "1440x 576 i50 16/9";
	case HDMI_VFRMT_1440x288p50_4_3:   return "1440x 288 p50  4/3";
	case HDMI_VFRMT_1440x288p50_16_9:  return "1440x 288 p50 16/9";
	case HDMI_VFRMT_2880x576i50_4_3:   return "2880x 576 i50  4/3";
	case HDMI_VFRMT_2880x576i50_16_9:  return "2880x 576 i50 16/9";
	case HDMI_VFRMT_2880x288p50_4_3:   return "2880x 288 p50  4/3";
	case HDMI_VFRMT_2880x288p50_16_9:  return "2880x 288 p50 16/9";
	case HDMI_VFRMT_1440x576p50_4_3:   return "1440x 576 p50  4/3";
	case HDMI_VFRMT_1440x576p50_16_9:  return "1440x 576 p50 16/9";
	case HDMI_VFRMT_1920x1080p50_16_9: return "1920x1080 p50 16/9";
	case HDMI_VFRMT_1920x1080p24_16_9: return "1920x1080 p24 16/9";
	case HDMI_VFRMT_1920x1080p25_16_9: return "1920x1080 p25 16/9";
	case HDMI_VFRMT_1920x1080p30_16_9: return "1920x1080 p30 16/9";
	case HDMI_VFRMT_2880x480p60_4_3:   return "2880x 480 p60  4/3";
	case HDMI_VFRMT_2880x480p60_16_9:  return "2880x 480 p60 16/9";
	case HDMI_VFRMT_2880x576p50_4_3:   return "2880x 576 p50  4/3";
	case HDMI_VFRMT_2880x576p50_16_9:  return "2880x 576 p50 16/9";
	case HDMI_VFRMT_1920x1250i50_16_9: return "1920x1250 i50 16/9";
	case HDMI_VFRMT_1920x1080i100_16_9:return "1920x1080 i100 16/9";
	case HDMI_VFRMT_1280x720p100_16_9: return "1280x 720 p100 16/9";
	case HDMI_VFRMT_720x576p100_4_3:   return " 720x 576 p100  4/3";
	case HDMI_VFRMT_720x576p100_16_9:  return " 720x 576 p100 16/9";
	case HDMI_VFRMT_1440x576i100_4_3:  return "1440x 576 i100  4/3";
	case HDMI_VFRMT_1440x576i100_16_9: return "1440x 576 i100 16/9";
	case HDMI_VFRMT_1920x1080i120_16_9:return "1920x1080 i120 16/9";
	case HDMI_VFRMT_1280x720p120_16_9: return "1280x 720 p120 16/9";
	case HDMI_VFRMT_720x480p120_4_3:   return " 720x 480 p120  4/3";
	case HDMI_VFRMT_720x480p120_16_9:  return " 720x 480 p120 16/9";
	case HDMI_VFRMT_1440x480i120_4_3:  return "1440x 480 i120  4/3";
	case HDMI_VFRMT_1440x480i120_16_9: return "1440x 480 i120 16/9";
	case HDMI_VFRMT_720x576p200_4_3:   return " 720x 576 p200  4/3";
	case HDMI_VFRMT_720x576p200_16_9:  return " 720x 576 p200 16/9";
	case HDMI_VFRMT_1440x576i200_4_3:  return "1440x 576 i200  4/3";
	case HDMI_VFRMT_1440x576i200_16_9: return "1440x 576 i200 16/9";
	case HDMI_VFRMT_720x480p240_4_3:   return " 720x 480 p240  4/3";
	case HDMI_VFRMT_720x480p240_16_9:  return " 720x 480 p240 16/9";
	case HDMI_VFRMT_1440x480i240_4_3:  return "1440x 480 i240  4/3";
	case HDMI_VFRMT_1440x480i240_16_9: return "1440x 480 i240 16/9";
#elif defined(CONFIG_FB_MSM_TVOUT)
	case TVOUT_VFRMT_NTSC_M_720x480i:     return "NTSC_M_720x480i";
	case TVOUT_VFRMT_NTSC_J_720x480i:     return "NTSC_J_720x480i";
	case TVOUT_VFRMT_PAL_BDGHIN_720x576i: return "PAL_BDGHIN_720x576i";
	case TVOUT_VFRMT_PAL_M_720x480i:      return "PAL_M_720x480i";
	case TVOUT_VFRMT_PAL_N_720x480i:      return "PAL_N_720x480i";
#endif

	}
}
EXPORT_SYMBOL(video_format_2string);

static ssize_t external_common_rda_video_mode_str(struct device *dev,
	struct device_attribute *attr, char *buf)
{
	ssize_t ret = snprintf(buf, PAGE_SIZE, "%s\n",
		video_format_2string(external_common_state->video_resolution));
	DEV_DBG("%s: '%s'\n", __func__,
		video_format_2string(external_common_state->video_resolution));
	return ret;
}

#ifdef CONFIG_FB_MSM_HDMI_COMMON
struct hdmi_disp_mode_timing_type
	hdmi_common_supported_video_mode_lut[HDMI_VFRMT_MAX] = {
	HDMI_SETTINGS_640x480p60_4_3,
	VFRMT_NOT_SUPPORTED(HDMI_VFRMT_720x480p60_4_3),
	VFRMT_NOT_SUPPORTED(HDMI_VFRMT_720x480p60_16_9),
	VFRMT_NOT_SUPPORTED(HDMI_VFRMT_1280x720p60_16_9),
	VFRMT_NOT_SUPPORTED(HDMI_VFRMT_1920x1080i60_16_9),
	VFRMT_NOT_SUPPORTED(HDMI_VFRMT_1440x480i60_4_3),
	VFRMT_NOT_SUPPORTED(HDMI_VFRMT_1440x480i60_16_9),
	VFRMT_NOT_SUPPORTED(HDMI_VFRMT_1440x240p60_4_3),
	VFRMT_NOT_SUPPORTED(HDMI_VFRMT_1440x240p60_16_9),
	VFRMT_NOT_SUPPORTED(HDMI_VFRMT_2880x480i60_4_3),
	VFRMT_NOT_SUPPORTED(HDMI_VFRMT_2880x480i60_16_9),
	VFRMT_NOT_SUPPORTED(HDMI_VFRMT_2880x240p60_4_3),
	VFRMT_NOT_SUPPORTED(HDMI_VFRMT_2880x240p60_16_9),
	VFRMT_NOT_SUPPORTED(HDMI_VFRMT_1440x480p60_4_3),
	VFRMT_NOT_SUPPORTED(HDMI_VFRMT_1440x480p60_16_9),
	VFRMT_NOT_SUPPORTED(HDMI_VFRMT_1920x1080p60_16_9),
	VFRMT_NOT_SUPPORTED(HDMI_VFRMT_720x576p50_4_3),
	VFRMT_NOT_SUPPORTED(HDMI_VFRMT_720x576p50_16_9),
	VFRMT_NOT_SUPPORTED(HDMI_VFRMT_1280x720p50_16_9),
	VFRMT_NOT_SUPPORTED(HDMI_VFRMT_1920x1080i50_16_9),
	VFRMT_NOT_SUPPORTED(HDMI_VFRMT_1440x576i50_4_3),
	VFRMT_NOT_SUPPORTED(HDMI_VFRMT_1440x576i50_16_9),
	VFRMT_NOT_SUPPORTED(HDMI_VFRMT_1440x288p50_4_3),
	VFRMT_NOT_SUPPORTED(HDMI_VFRMT_1440x288p50_16_9),
	VFRMT_NOT_SUPPORTED(HDMI_VFRMT_2880x576i50_4_3),
	VFRMT_NOT_SUPPORTED(HDMI_VFRMT_2880x576i50_16_9),
	VFRMT_NOT_SUPPORTED(HDMI_VFRMT_2880x288p50_4_3),
	VFRMT_NOT_SUPPORTED(HDMI_VFRMT_2880x288p50_16_9),
	VFRMT_NOT_SUPPORTED(HDMI_VFRMT_1440x576p50_4_3),
	VFRMT_NOT_SUPPORTED(HDMI_VFRMT_1440x576p50_16_9),
	VFRMT_NOT_SUPPORTED(HDMI_VFRMT_1920x1080p50_16_9),
	VFRMT_NOT_SUPPORTED(HDMI_VFRMT_1920x1080p24_16_9),
	VFRMT_NOT_SUPPORTED(HDMI_VFRMT_1920x1080p25_16_9),
	VFRMT_NOT_SUPPORTED(HDMI_VFRMT_1920x1080p30_16_9),
	VFRMT_NOT_SUPPORTED(HDMI_VFRMT_2880x480p60_4_3),
	VFRMT_NOT_SUPPORTED(HDMI_VFRMT_2880x480p60_16_9),
	VFRMT_NOT_SUPPORTED(HDMI_VFRMT_2880x576p50_4_3),
	VFRMT_NOT_SUPPORTED(HDMI_VFRMT_2880x576p50_16_9),
	VFRMT_NOT_SUPPORTED(HDMI_VFRMT_1920x1250i50_16_9),
	VFRMT_NOT_SUPPORTED(HDMI_VFRMT_1920x1080i100_16_9),
	VFRMT_NOT_SUPPORTED(HDMI_VFRMT_1280x720p100_16_9),
	VFRMT_NOT_SUPPORTED(HDMI_VFRMT_720x576p100_4_3),
	VFRMT_NOT_SUPPORTED(HDMI_VFRMT_720x576p100_16_9),
	VFRMT_NOT_SUPPORTED(HDMI_VFRMT_1440x576i100_4_3),
	VFRMT_NOT_SUPPORTED(HDMI_VFRMT_1440x576i100_16_9),
	VFRMT_NOT_SUPPORTED(HDMI_VFRMT_1920x1080i120_16_9),
	VFRMT_NOT_SUPPORTED(HDMI_VFRMT_1280x720p120_16_9),
	VFRMT_NOT_SUPPORTED(HDMI_VFRMT_720x480p120_4_3),
	VFRMT_NOT_SUPPORTED(HDMI_VFRMT_720x480p120_16_9),
	VFRMT_NOT_SUPPORTED(HDMI_VFRMT_1440x480i120_4_3),
	VFRMT_NOT_SUPPORTED(HDMI_VFRMT_1440x480i120_16_9),
	VFRMT_NOT_SUPPORTED(HDMI_VFRMT_720x576p200_4_3),
	VFRMT_NOT_SUPPORTED(HDMI_VFRMT_720x576p200_16_9),
	VFRMT_NOT_SUPPORTED(HDMI_VFRMT_1440x576i200_4_3),
	VFRMT_NOT_SUPPORTED(HDMI_VFRMT_1440x576i200_16_9),
	VFRMT_NOT_SUPPORTED(HDMI_VFRMT_720x480p240_4_3),
	VFRMT_NOT_SUPPORTED(HDMI_VFRMT_720x480p240_16_9),
	VFRMT_NOT_SUPPORTED(HDMI_VFRMT_1440x480i240_4_3),
	VFRMT_NOT_SUPPORTED(HDMI_VFRMT_1440x480i240_16_9),
};
EXPORT_SYMBOL(hdmi_common_supported_video_mode_lut);

struct hdmi_disp_mode_timing_type
	hdmi_mhl_supported_video_mode_lut[HDMI_VFRMT_MAX] = {
	HDMI_SETTINGS_640x480p60_4_3,
	VFRMT_NOT_SUPPORTED(HDMI_VFRMT_720x480p60_4_3),
	VFRMT_NOT_SUPPORTED(HDMI_VFRMT_720x480p60_16_9),
	HDMI_SETTINGS_1280x720p60_16_9,
	VFRMT_NOT_SUPPORTED(HDMI_VFRMT_1920x1080i60_16_9),
	VFRMT_NOT_SUPPORTED(HDMI_VFRMT_1440x480i60_4_3),
	VFRMT_NOT_SUPPORTED(HDMI_VFRMT_1440x480i60_16_9),
	VFRMT_NOT_SUPPORTED(HDMI_VFRMT_1440x240p60_4_3),
	VFRMT_NOT_SUPPORTED(HDMI_VFRMT_1440x240p60_16_9),
	VFRMT_NOT_SUPPORTED(HDMI_VFRMT_2880x480i60_4_3),
	VFRMT_NOT_SUPPORTED(HDMI_VFRMT_2880x480i60_16_9),
	VFRMT_NOT_SUPPORTED(HDMI_VFRMT_2880x240p60_4_3),
	VFRMT_NOT_SUPPORTED(HDMI_VFRMT_2880x240p60_16_9),
	VFRMT_NOT_SUPPORTED(HDMI_VFRMT_1440x480p60_4_3),
	VFRMT_NOT_SUPPORTED(HDMI_VFRMT_1440x480p60_16_9),
	VFRMT_NOT_SUPPORTED(HDMI_VFRMT_1920x1080p60_16_9),
	VFRMT_NOT_SUPPORTED(HDMI_VFRMT_720x576p50_4_3),
	VFRMT_NOT_SUPPORTED(HDMI_VFRMT_720x576p50_16_9),
	VFRMT_NOT_SUPPORTED(HDMI_VFRMT_1280x720p50_16_9),
	VFRMT_NOT_SUPPORTED(HDMI_VFRMT_1920x1080i50_16_9),
	VFRMT_NOT_SUPPORTED(HDMI_VFRMT_1440x576i50_4_3),
	VFRMT_NOT_SUPPORTED(HDMI_VFRMT_1440x576i50_16_9),
	VFRMT_NOT_SUPPORTED(HDMI_VFRMT_1440x288p50_4_3),
	VFRMT_NOT_SUPPORTED(HDMI_VFRMT_1440x288p50_16_9),
	VFRMT_NOT_SUPPORTED(HDMI_VFRMT_2880x576i50_4_3),
	VFRMT_NOT_SUPPORTED(HDMI_VFRMT_2880x576i50_16_9),
	VFRMT_NOT_SUPPORTED(HDMI_VFRMT_2880x288p50_4_3),
	VFRMT_NOT_SUPPORTED(HDMI_VFRMT_2880x288p50_16_9),
	VFRMT_NOT_SUPPORTED(HDMI_VFRMT_1440x576p50_4_3),
	VFRMT_NOT_SUPPORTED(HDMI_VFRMT_1440x576p50_16_9),
	VFRMT_NOT_SUPPORTED(HDMI_VFRMT_1920x1080p50_16_9),
	HDMI_SETTINGS_1920x1080p24_16_9,
	HDMI_SETTINGS_1920x1080p25_16_9,
	HDMI_SETTINGS_1920x1080p30_16_9,
	VFRMT_NOT_SUPPORTED(HDMI_VFRMT_2880x480p60_4_3),
	VFRMT_NOT_SUPPORTED(HDMI_VFRMT_2880x480p60_16_9),
	VFRMT_NOT_SUPPORTED(HDMI_VFRMT_2880x576p50_4_3),
	VFRMT_NOT_SUPPORTED(HDMI_VFRMT_2880x576p50_16_9),
	VFRMT_NOT_SUPPORTED(HDMI_VFRMT_1920x1250i50_16_9),
	VFRMT_NOT_SUPPORTED(HDMI_VFRMT_1920x1080i100_16_9),
	VFRMT_NOT_SUPPORTED(HDMI_VFRMT_1280x720p100_16_9),
	VFRMT_NOT_SUPPORTED(HDMI_VFRMT_720x576p100_4_3),
	VFRMT_NOT_SUPPORTED(HDMI_VFRMT_720x576p100_16_9),
	VFRMT_NOT_SUPPORTED(HDMI_VFRMT_1440x576i100_4_3),
	VFRMT_NOT_SUPPORTED(HDMI_VFRMT_1440x576i100_16_9),
	VFRMT_NOT_SUPPORTED(HDMI_VFRMT_1920x1080i120_16_9),
	VFRMT_NOT_SUPPORTED(HDMI_VFRMT_1280x720p120_16_9),
	VFRMT_NOT_SUPPORTED(HDMI_VFRMT_720x480p120_4_3),
	VFRMT_NOT_SUPPORTED(HDMI_VFRMT_720x480p120_16_9),
	VFRMT_NOT_SUPPORTED(HDMI_VFRMT_1440x480i120_4_3),
	VFRMT_NOT_SUPPORTED(HDMI_VFRMT_1440x480i120_16_9),
	VFRMT_NOT_SUPPORTED(HDMI_VFRMT_720x576p200_4_3),
	VFRMT_NOT_SUPPORTED(HDMI_VFRMT_720x576p200_16_9),
	VFRMT_NOT_SUPPORTED(HDMI_VFRMT_1440x576i200_4_3),
	VFRMT_NOT_SUPPORTED(HDMI_VFRMT_1440x576i200_16_9),
	VFRMT_NOT_SUPPORTED(HDMI_VFRMT_720x480p240_4_3),
	VFRMT_NOT_SUPPORTED(HDMI_VFRMT_720x480p240_16_9),
	VFRMT_NOT_SUPPORTED(HDMI_VFRMT_1440x480i240_4_3),
	VFRMT_NOT_SUPPORTED(HDMI_VFRMT_1440x480i240_16_9),
};
EXPORT_SYMBOL(hdmi_mhl_supported_video_mode_lut);

static ssize_t hdmi_common_rda_edid_modes(struct device *dev,
	struct device_attribute *attr, char *buf)
{
	ssize_t ret = 0;
	int i;

	buf[0] = 0;
	if (external_common_state->disp_mode_list.num_of_elements) {
		uint32 *video_mode = external_common_state->disp_mode_list
			.disp_mode_list;
		for (i = 0; i < external_common_state->disp_mode_list
			.num_of_elements; ++i) {
			if (ret > 0)
				ret += snprintf(buf+ret, PAGE_SIZE-ret, ",%d",
					*video_mode++ + 1);
			else
				ret += snprintf(buf+ret, PAGE_SIZE-ret, "%d",
					*video_mode++ + 1);
		}
	} else
		ret += snprintf(buf+ret, PAGE_SIZE-ret, "%d",
			external_common_state->video_resolution+1);

	DEV_DBG("%s: '%s'\n", __func__, buf);
	ret += snprintf(buf+ret, PAGE_SIZE-ret, "\n");
	return ret;
}

#ifdef SUPPORT_RAW_EDID_READS
/* EDID_BLOCK_SIZE[0x80] Each page size in the EDID ROM */
static uint8 sysfs_edid[(0x80 * 4)];

static ssize_t hdmi_common_rda_edid_data(struct device *dev,
	struct device_attribute *attr, char *buf)
{
	uint32 ndx, start, end;
	ssize_t ret = 0;
	int block;

	/* Return no data if HDMI is not connected */
	if (!external_common_state->hpd_state)
		return 0;

	/* Read all 4 Blocks of EDID data */
	for (block = 0; block < 4; block++) {
		DEV_DBG("READING EDID BLOCK %d\n", block);
		start = 0x80 * block;
		end = start + (0x80 - 1);
		for (ndx = start; ndx < end; ndx += 8) {
			ret += snprintf(buf + ret, PAGE_SIZE - ret,
					"%02x%02x%02x%02x%02x%02x%02x%02x",
					sysfs_edid[ndx+0], sysfs_edid[ndx+1],
					sysfs_edid[ndx+2], sysfs_edid[ndx+3],
					sysfs_edid[ndx+4], sysfs_edid[ndx+5],
					sysfs_edid[ndx+6], sysfs_edid[ndx+7]);
		}
	}

	return ret;
}
#endif

static ssize_t hdmi_common_rda_hdcp(struct device *dev,
	struct device_attribute *attr, char *buf)
{
	ssize_t ret = snprintf(buf, PAGE_SIZE, "%d\n",
		external_common_state->hdcp_active);
	DEV_DBG("%s: '%d'\n", __func__,
		external_common_state->hdcp_active);
	return ret;
}

static ssize_t hdmi_common_rda_hpd(struct device *dev,
	struct device_attribute *attr, char *buf)
{
	ssize_t ret;
	if (external_common_state->hpd_feature) {
		ret = snprintf(buf, PAGE_SIZE, "%d\n",
			external_common_state->hpd_feature_on);
		DEV_DBG("%s: '%d'\n", __func__,
			external_common_state->hpd_feature_on);
	} else {
		ret = snprintf(buf, PAGE_SIZE, "-1\n");
		DEV_DBG("%s: 'not supported'\n", __func__);
	}
	return ret;
}

static ssize_t hdmi_common_wta_hpd(struct device *dev,
	struct device_attribute *attr, const char *buf, size_t count)
{
	ssize_t ret = strnlen(buf, PAGE_SIZE);
	int hpd;
	if (hdmi_prim_display)
		hpd = 1;
	else
		hpd = atoi(buf);

	if (external_common_state->hpd_feature) {
		if (hpd == 0 && external_common_state->hpd_feature_on) {
			external_common_state->hpd_feature(0);
			external_common_state->hpd_feature_on = 0;
			DEV_DBG("%s: '%d'\n", __func__,
				external_common_state->hpd_feature_on);
		} else if (hpd == 1 && !external_common_state->hpd_feature_on) {
			external_common_state->hpd_feature(1);
			external_common_state->hpd_feature_on = 1;
			DEV_DBG("%s: '%d'\n", __func__,
				external_common_state->hpd_feature_on);
		} else {
			DEV_DBG("%s: '%d' (unchanged)\n", __func__,
				external_common_state->hpd_feature_on);
		}
	} else {
		DEV_DBG("%s: 'not supported'\n", __func__);
	}

	return ret;
}

#ifdef CONFIG_DEBUG_FS
static int test_active;

static ssize_t hdmi_common_rda_test(struct device *dev,
	struct device_attribute *attr, char *buf)
{
	return snprintf(buf, PAGE_SIZE, "%d\n", test_active);
}

static ssize_t hdmi_common_wta_test(struct device *dev,
	struct device_attribute *attr, const char *buf, size_t count)
{
	unsigned long test;
	int rc;

	rc = strict_strtoul(buf, 0, &test);
	if (rc || test > 2)
		return -EINVAL;

	test_active = (int) test;

	hdmi_msm_test(test_active);

	return count;
}

static DEVICE_ATTR(test, S_IRUGO | S_IWUGO, hdmi_common_rda_test,
					    hdmi_common_wta_test);
#endif

#ifdef SUPPORT_HDCP_ENABLE_VIA_SYSFS
static ssize_t hdmi_common_rda_hdcp_en(struct device *dev,
	struct device_attribute *attr, char *buf)
{
	return snprintf(buf, PAGE_SIZE, "%d\n",
			external_common_state->hdcp_enable);
}

static ssize_t hdmi_common_wta_hdcp_en(struct device *dev,
	struct device_attribute *attr, const char *buf, size_t count)
{
	unsigned long en;
	boolean flag;
	int rc;

	rc = strict_strtoul(buf, 0, &en);
	if (rc || en > 2)
		return -EINVAL;

	flag = (en) ? TRUE : FALSE;

	if (external_common_state->update_hdcp_enable)
		external_common_state->update_hdcp_enable(flag);

	return count;
}

static DEVICE_ATTR(hdcp_en, S_IRUGO | S_IWUGO, hdmi_common_rda_hdcp_en,
					       hdmi_common_wta_hdcp_en);
#endif

#ifdef CONFIG_FB_MSM_HDMI_MSM_PANEL_CEC_SUPPORT
/*
 * This interface for CEC feature is defined to suit
 * the current requirements. However, the actual functionality is
 * added to accommodate different interfaces
 */
static ssize_t hdmi_msm_rda_cec(struct device *dev,
				 struct device_attribute *attr, char *buf)
{
	/* 0x028C CEC_CTRL */
	ssize_t ret = snprintf(buf, PAGE_SIZE, "%d\n",
		(HDMI_INP(0x028C) & BIT(0)));
	return ret;
}

static ssize_t hdmi_msm_wta_cec(struct device *dev,
	struct device_attribute *attr, const char *buf, size_t count)
{
	ssize_t ret = strnlen(buf, PAGE_SIZE);
	int cec = atoi(buf);

	if (cec != 0) {
		mutex_lock(&hdmi_msm_state_mutex);
		hdmi_msm_state->cec_enabled = true;
		hdmi_msm_state->cec_logical_addr = 4;
		mutex_unlock(&hdmi_msm_state_mutex);
		hdmi_msm_cec_init();
		hdmi_msm_cec_write_logical_addr(
			hdmi_msm_state->cec_logical_addr);
		DEV_DBG("CEC enabled\n");
	} else {
		mutex_lock(&hdmi_msm_state_mutex);
		hdmi_msm_state->cec_enabled = false;
		hdmi_msm_state->cec_logical_addr = 15;
		mutex_unlock(&hdmi_msm_state_mutex);
		hdmi_msm_cec_write_logical_addr(
			hdmi_msm_state->cec_logical_addr);
		/* 0x028C CEC_CTRL */
		HDMI_OUTP(0x028C, 0);
		DEV_DBG("CEC disabled\n");
	}
	return ret;
}

static ssize_t hdmi_msm_rda_cec_logical_addr(struct device *dev,
				 struct device_attribute *attr, char *buf)
{
	ssize_t ret;

	mutex_lock(&hdmi_msm_state_mutex);
	ret = snprintf(buf, PAGE_SIZE, "%d\n",
		hdmi_msm_state->cec_logical_addr);
	mutex_unlock(&hdmi_msm_state_mutex);
	return ret;
}

static ssize_t hdmi_msm_wta_cec_logical_addr(struct device *dev,
	struct device_attribute *attr, const char *buf, size_t count)
{

#ifdef DRVR_ONLY_CECT_NO_DAEMON
	/*
	 * Only for testing
	 */
	hdmi_msm_cec_one_touch_play();
	return 0;
#else
	ssize_t ret = strnlen(buf, PAGE_SIZE);
	int logical_addr = atoi(buf);

	if (logical_addr < 0 || logical_addr > 15)
		return -EINVAL;

	mutex_lock(&hdmi_msm_state_mutex);
	hdmi_msm_state->cec_logical_addr = logical_addr;
	mutex_unlock(&hdmi_msm_state_mutex);

	hdmi_msm_cec_write_logical_addr(logical_addr);

	return ret;
#endif
}

static ssize_t hdmi_msm_rda_cec_frame(struct device *dev,
				 struct device_attribute *attr, char *buf)
{
	mutex_lock(&hdmi_msm_state_mutex);
	if (hdmi_msm_state->cec_queue_rd == hdmi_msm_state->cec_queue_wr
	    && !hdmi_msm_state->cec_queue_full) {
		mutex_unlock(&hdmi_msm_state_mutex);
		DEV_ERR("CEC message queue is empty\n");
		return -EBUSY;
	}
	memcpy(buf, hdmi_msm_state->cec_queue_rd++,
		sizeof(struct hdmi_msm_cec_msg));
	hdmi_msm_state->cec_queue_full = false;
	if (hdmi_msm_state->cec_queue_rd == CEC_QUEUE_END)
		hdmi_msm_state->cec_queue_rd = hdmi_msm_state->cec_queue_start;
	mutex_unlock(&hdmi_msm_state_mutex);

	return sizeof(struct hdmi_msm_cec_msg);
}

static ssize_t hdmi_msm_wta_cec_frame(struct device *dev,
	struct device_attribute *attr, const char *buf, size_t count)
{
	int i;
	int retry = ((struct hdmi_msm_cec_msg *) buf)->retransmit;

	for (i = 0; i < RETRANSMIT_MAX_NUM; i++) {
		hdmi_msm_cec_msg_send((struct hdmi_msm_cec_msg *) buf);
		if (hdmi_msm_state->cec_frame_wr_status
		    & CEC_STATUS_WR_ERROR && retry--) {
			mutex_lock(&hdmi_msm_state_mutex);
			if (hdmi_msm_state->fsm_reset_done)
				retry++;
			mutex_unlock(&hdmi_msm_state_mutex);
			msleep(360);
		} else
			break;
	}

	if (hdmi_msm_state->cec_frame_wr_status & CEC_STATUS_WR_DONE)
		return sizeof(struct hdmi_msm_cec_msg);
	else
		return -EINVAL;
}
#endif /* CONFIG_FB_MSM_HDMI_MSM_PANEL_CEC_SUPPORT */

static ssize_t hdmi_common_rda_3d_present(struct device *dev,
	struct device_attribute *attr, char *buf)
{
	ssize_t ret = snprintf(buf, PAGE_SIZE, "%d\n",
		external_common_state->present_3d);
	DEV_DBG("%s: '%d'\n", __func__,
			external_common_state->present_3d);
	return ret;
}

static ssize_t hdmi_common_rda_hdcp_present(struct device *dev,
	struct device_attribute *attr, char *buf)
{
	ssize_t ret = snprintf(buf, PAGE_SIZE, "%d\n",
		external_common_state->present_hdcp);
	DEV_DBG("%s: '%d'\n", __func__,
			external_common_state->present_hdcp);
	return ret;
}
#endif

#ifdef CONFIG_FB_MSM_HDMI_3D
static ssize_t hdmi_3d_rda_format_3d(struct device *dev,
	struct device_attribute *attr, char *buf)
{
	ssize_t ret = snprintf(buf, PAGE_SIZE, "%d\n",
		external_common_state->format_3d);
	DEV_DBG("%s: '%d'\n", __func__,
		external_common_state->format_3d);
	return ret;
}

static ssize_t hdmi_3d_wta_format_3d(struct device *dev,
	struct device_attribute *attr, const char *buf, size_t count)
{
	ssize_t ret = strnlen(buf, PAGE_SIZE);
	int format_3d = atoi(buf);

	if (format_3d >= 0 && format_3d <= 2) {
		if (format_3d != external_common_state->format_3d) {
			external_common_state->format_3d = format_3d;
			if (external_common_state->switch_3d)
				external_common_state->switch_3d(format_3d);
			DEV_DBG("%s: '%d'\n", __func__,
				external_common_state->format_3d);
		} else {
			DEV_DBG("%s: '%d' (unchanged)\n", __func__,
				external_common_state->format_3d);
		}
	} else {
		DEV_DBG("%s: '%d' (unknown)\n", __func__, format_3d);
	}

	return ret;
}
#endif

#ifdef CONFIG_FB_MSM_HDMI_MSM_PANEL_CEC_SUPPORT
static DEVICE_ATTR(cec, S_IRUGO | S_IWUSR,
	hdmi_msm_rda_cec,
	hdmi_msm_wta_cec);

static DEVICE_ATTR(cec_logical_addr, S_IRUGO | S_IWUSR,
	hdmi_msm_rda_cec_logical_addr,
	hdmi_msm_wta_cec_logical_addr);

static DEVICE_ATTR(cec_rd_frame, S_IRUGO,
	hdmi_msm_rda_cec_frame,	NULL);

static DEVICE_ATTR(cec_wr_frame, S_IWUSR,
	NULL, hdmi_msm_wta_cec_frame);
#endif /* CONFIG_FB_MSM_HDMI_MSM_PANEL_CEC_SUPPORT */


static ssize_t external_common_rda_video_mode(struct device *dev,
	struct device_attribute *attr, char *buf)
{
	ssize_t ret = snprintf(buf, PAGE_SIZE, "%d\n",
		external_common_state->video_resolution+1);
	DEV_DBG("%s: '%d'\n", __func__,
			external_common_state->video_resolution+1);
	return ret;
}

static ssize_t external_common_wta_video_mode(struct device *dev,
	struct device_attribute *attr, const char *buf, size_t count)
{
	ssize_t ret = strnlen(buf, PAGE_SIZE);
	uint32 video_mode;
#ifdef CONFIG_FB_MSM_HDMI_COMMON
	const struct hdmi_disp_mode_timing_type *disp_mode;
#endif
	mutex_lock(&external_common_state_hpd_mutex);
	if (!external_common_state->hpd_state) {
		mutex_unlock(&external_common_state_hpd_mutex);
		DEV_INFO("%s: FAILED: display off or cable disconnected\n",
			__func__);
		return ret;
	}
	mutex_unlock(&external_common_state_hpd_mutex);

	video_mode = atoi(buf)-1;
	DEV_INFO("%s: video_mode is %d\n", __func__, video_mode);
	kobject_uevent(external_common_state->uevent_kobj, KOBJ_OFFLINE);
#ifdef CONFIG_FB_MSM_HDMI_COMMON
	disp_mode = hdmi_common_get_supported_mode(video_mode);
	if (!disp_mode) {
		DEV_INFO("%s: FAILED: mode not supported (%d)\n",
			__func__, video_mode);
		return ret;
	}
	external_common_state->disp_mode_list.num_of_elements = 1;
	external_common_state->disp_mode_list.disp_mode_list[0] = video_mode;
#elif defined(CONFIG_FB_MSM_TVOUT)
	external_common_state->video_resolution = video_mode;
#endif
	DEV_DBG("%s: 'mode=%d %s' successful (sending OFF/ONLINE)\n", __func__,
		video_mode, video_format_2string(video_mode));
	kobject_uevent(external_common_state->uevent_kobj, KOBJ_ONLINE);
	return ret;
}

static ssize_t external_common_rda_connected(struct device *dev,
	struct device_attribute *attr, char *buf)
{
	ssize_t ret;
	mutex_lock(&external_common_state_hpd_mutex);
	ret = snprintf(buf, PAGE_SIZE, "%d\n",
		external_common_state->hpd_state);
	DEV_DBG("%s: '%d'\n", __func__,
		external_common_state->hpd_state);
	mutex_unlock(&external_common_state_hpd_mutex);
	return ret;
}

static ssize_t external_common_rda_hdmi_mode(struct device *dev,
	struct device_attribute *attr, char *buf)
{
	ssize_t ret;

	ret = snprintf(buf, PAGE_SIZE, "%d\n",
		external_common_state->hdmi_sink);

	DEV_DBG("%s: '%d'\n", __func__,
		external_common_state->hdmi_sink);

	return ret;
}

static ssize_t hdmi_common_rda_hdmi_primary(struct device *dev,
	struct device_attribute *attr, char *buf)
{
	ssize_t ret = snprintf(buf, PAGE_SIZE, "%d\n",
		hdmi_prim_display);
	DEV_DBG("%s: '%d'\n", __func__,	hdmi_prim_display);
	return ret;
}

static DEVICE_ATTR(video_mode, S_IRUGO | S_IWUGO,
	external_common_rda_video_mode, external_common_wta_video_mode);
static DEVICE_ATTR(video_mode_str, S_IRUGO, external_common_rda_video_mode_str,
	NULL);
static DEVICE_ATTR(connected, S_IRUGO, external_common_rda_connected, NULL);
static DEVICE_ATTR(hdmi_mode, S_IRUGO, external_common_rda_hdmi_mode, NULL);
#ifdef CONFIG_FB_MSM_HDMI_COMMON
static DEVICE_ATTR(edid_modes, S_IRUGO, hdmi_common_rda_edid_modes, NULL);
#ifdef SUPPORT_RAW_EDID_READS
static DEVICE_ATTR(edid_data, S_IRUGO, hdmi_common_rda_edid_data, NULL);
#endif
static DEVICE_ATTR(hpd, S_IRUGO | S_IWUGO, hdmi_common_rda_hpd,
	hdmi_common_wta_hpd);
static DEVICE_ATTR(hdcp, S_IRUGO, hdmi_common_rda_hdcp, NULL);
static DEVICE_ATTR(3d_present, S_IRUGO, hdmi_common_rda_3d_present, NULL);
static DEVICE_ATTR(hdcp_present, S_IRUGO, hdmi_common_rda_hdcp_present, NULL);
#endif
#ifdef CONFIG_FB_MSM_HDMI_3D
static DEVICE_ATTR(format_3d, S_IRUGO | S_IWUGO, hdmi_3d_rda_format_3d,
	hdmi_3d_wta_format_3d);
#endif
static DEVICE_ATTR(hdmi_primary, S_IRUGO, hdmi_common_rda_hdmi_primary, NULL);

static struct attribute *external_common_fs_attrs[] = {
	&dev_attr_video_mode.attr,
	&dev_attr_video_mode_str.attr,
	&dev_attr_connected.attr,
	&dev_attr_hdmi_mode.attr,
#ifdef CONFIG_FB_MSM_HDMI_COMMON
#ifdef SUPPORT_RAW_EDID_READS
	&dev_attr_edid_data.attr,
#endif
	&dev_attr_edid_modes.attr,
	&dev_attr_hdcp.attr,
	&dev_attr_hpd.attr,
	&dev_attr_3d_present.attr,
	&dev_attr_hdcp_present.attr,
#ifdef SUPPORT_HDCP_ENABLE_VIA_SYSFS
	&dev_attr_hdcp_en.attr,
#endif
#endif
#ifdef CONFIG_FB_MSM_HDMI_3D
	&dev_attr_format_3d.attr,
#endif
#ifdef CONFIG_FB_MSM_HDMI_MSM_PANEL_CEC_SUPPORT
	&dev_attr_cec.attr,
	&dev_attr_cec_logical_addr.attr,
	&dev_attr_cec_rd_frame.attr,
	&dev_attr_cec_wr_frame.attr,
#endif /* CONFIG_FB_MSM_HDMI_MSM_PANEL_CEC_SUPPORT */
<<<<<<< HEAD
#ifdef CONFIG_DEBUG_FS
	&dev_attr_test.attr,
#endif
=======
	&dev_attr_hdmi_primary.attr,
>>>>>>> 31ef23fd
	NULL,
};
static struct attribute_group external_common_fs_attr_group = {
	.attrs = external_common_fs_attrs,
};

/* create external interface kobject and initialize */
int external_common_state_create(struct platform_device *pdev)
{
	int rc;
	struct msm_fb_data_type *mfd = platform_get_drvdata(pdev);
	if (!mfd) {
		DEV_ERR("%s: mfd not found\n", __func__);
		return -ENODEV;
	}
	if (!mfd->fbi) {
		DEV_ERR("%s: mfd->fbi not found\n", __func__);
		return -ENODEV;
	}
	if (!mfd->fbi->dev) {
		DEV_ERR("%s: mfd->fbi->dev not found\n", __func__);
		return -ENODEV;
	}
	rc = sysfs_create_group(&mfd->fbi->dev->kobj,
		&external_common_fs_attr_group);
	if (rc) {
		DEV_ERR("%s: sysfs group creation failed, rc=%d\n", __func__,
			rc);
		return rc;
	}
	external_common_state->uevent_kobj = &mfd->fbi->dev->kobj;
	DEV_ERR("%s: sysfs group %p\n", __func__,
		external_common_state->uevent_kobj);

	kobject_uevent(external_common_state->uevent_kobj, KOBJ_ADD);
	DEV_DBG("%s: kobject_uevent(KOBJ_ADD)\n", __func__);
	return 0;
}
EXPORT_SYMBOL(external_common_state_create);

void external_common_state_remove(void)
{
	if (external_common_state->uevent_kobj)
		sysfs_remove_group(external_common_state->uevent_kobj,
			&external_common_fs_attr_group);
	external_common_state->uevent_kobj = NULL;
}
EXPORT_SYMBOL(external_common_state_remove);

#ifdef CONFIG_FB_MSM_HDMI_COMMON
/* The Logic ID for HDMI TX Core. Currently only support 1 HDMI TX Core. */
struct hdmi_edid_video_mode_property_type {
	uint32	video_code;
	uint32	active_h;
	uint32	active_v;
	boolean	interlaced;
	uint32	total_h;
	uint32	total_blank_h;
	uint32	total_v;
	uint32	total_blank_v;
	/* Must divide by 1000 to get the frequency */
	uint32	freq_h;
	/* Must divide by 1000 to get the frequency */
	uint32	freq_v;
	/* Must divide by 1000 to get the frequency */
	uint32	pixel_freq;
	/* Must divide by 1000 to get the frequency */
	uint32	refresh_rate;
	boolean	aspect_ratio_4_3;
};

/* LUT is sorted from lowest Active H to highest Active H - ease searching */
static struct hdmi_edid_video_mode_property_type
	hdmi_edid_disp_mode_lut[] = {

	/* All 640 H Active */
	{HDMI_VFRMT_640x480p60_4_3, 640, 480, FALSE, 800, 160, 525, 45,
	 31465, 59940, 25175, 59940, TRUE},
	{HDMI_VFRMT_640x480p60_4_3, 640, 480, FALSE, 800, 160, 525, 45,
	 31500, 60000, 25200, 60000, TRUE},

	/* All 720 H Active */
	{HDMI_VFRMT_720x576p50_4_3,  720, 576, FALSE, 864, 144, 625, 49,
	 31250, 50000, 27000, 50000, TRUE},
	{HDMI_VFRMT_720x480p60_4_3,  720, 480, FALSE, 858, 138, 525, 45,
	 31465, 59940, 27000, 59940, TRUE},
	{HDMI_VFRMT_720x480p60_4_3,  720, 480, FALSE, 858, 138, 525, 45,
	 31500, 60000, 27030, 60000, TRUE},
	{HDMI_VFRMT_720x576p100_4_3, 720, 576, FALSE, 864, 144, 625, 49,
	 62500, 100000, 54000, 100000, TRUE},
	{HDMI_VFRMT_720x480p120_4_3, 720, 480, FALSE, 858, 138, 525, 45,
	 62937, 119880, 54000, 119880, TRUE},
	{HDMI_VFRMT_720x480p120_4_3, 720, 480, FALSE, 858, 138, 525, 45,
	 63000, 120000, 54054, 120000, TRUE},
	{HDMI_VFRMT_720x576p200_4_3, 720, 576, FALSE, 864, 144, 625, 49,
	 125000, 200000, 108000, 200000, TRUE},
	{HDMI_VFRMT_720x480p240_4_3, 720, 480, FALSE, 858, 138, 525, 45,
	 125874, 239760, 108000, 239000, TRUE},
	{HDMI_VFRMT_720x480p240_4_3, 720, 480, FALSE, 858, 138, 525, 45,
	 126000, 240000, 108108, 240000, TRUE},

	/* All 1280 H Active */
	{HDMI_VFRMT_1280x720p50_16_9,  1280, 720, FALSE, 1980, 700, 750, 30,
	 37500, 50000, 74250, 50000, FALSE},
	{HDMI_VFRMT_1280x720p60_16_9,  1280, 720, FALSE, 1650, 370, 750, 30,
	 44955, 59940, 74176, 59940, FALSE},
	{HDMI_VFRMT_1280x720p60_16_9,  1280, 720, FALSE, 1650, 370, 750, 30,
	 45000, 60000, 74250, 60000, FALSE},
	{HDMI_VFRMT_1280x720p100_16_9, 1280, 720, FALSE, 1980, 700, 750, 30,
	 75000, 100000, 148500, 100000, FALSE},
	{HDMI_VFRMT_1280x720p120_16_9, 1280, 720, FALSE, 1650, 370, 750, 30,
	 89909, 119880, 148352, 119880, FALSE},
	{HDMI_VFRMT_1280x720p120_16_9, 1280, 720, FALSE, 1650, 370, 750, 30,
	 90000, 120000, 148500, 120000, FALSE},

	/* All 1440 H Active */
	{HDMI_VFRMT_1440x576i50_4_3, 1440, 576, TRUE,  1728, 288, 625, 24,
	 15625, 50000, 27000, 50000, TRUE},
	{HDMI_VFRMT_720x288p50_4_3,  1440, 288, FALSE, 1728, 288, 312, 24,
	 15625, 50080, 27000, 50000, TRUE},
	{HDMI_VFRMT_720x288p50_4_3,  1440, 288, FALSE, 1728, 288, 313, 25,
	 15625, 49920, 27000, 50000, TRUE},
	{HDMI_VFRMT_720x288p50_4_3,  1440, 288, FALSE, 1728, 288, 314, 26,
	 15625, 49761, 27000, 50000, TRUE},
	{HDMI_VFRMT_1440x576p50_4_3, 1440, 576, FALSE, 1728, 288, 625, 49,
	 31250, 50000, 54000, 50000, TRUE},
	{HDMI_VFRMT_1440x480i60_4_3, 1440, 480, TRUE,  1716, 276, 525, 22,
	 15734, 59940, 27000, 59940, TRUE},
	{HDMI_VFRMT_1440x240p60_4_3, 1440, 240, FALSE, 1716, 276, 262, 22,
	 15734, 60054, 27000, 59940, TRUE},
	{HDMI_VFRMT_1440x240p60_4_3, 1440, 240, FALSE, 1716, 276, 263, 23,
	 15734, 59826, 27000, 59940, TRUE},
	{HDMI_VFRMT_1440x480p60_4_3, 1440, 480, FALSE, 1716, 276, 525, 45,
	 31469, 59940, 54000, 59940, TRUE},
	{HDMI_VFRMT_1440x480i60_4_3, 1440, 480, TRUE,  1716, 276, 525, 22,
	 15750, 60000, 27027, 60000, TRUE},
	{HDMI_VFRMT_1440x240p60_4_3, 1440, 240, FALSE, 1716, 276, 262, 22,
	 15750, 60115, 27027, 60000, TRUE},
	{HDMI_VFRMT_1440x240p60_4_3, 1440, 240, FALSE, 1716, 276, 263, 23,
	 15750, 59886, 27027, 60000, TRUE},
	{HDMI_VFRMT_1440x480p60_4_3, 1440, 480, FALSE, 1716, 276, 525, 45,
	 31500, 60000, 54054, 60000, TRUE},
	{HDMI_VFRMT_1440x576i100_4_3, 1440, 576, TRUE,  1728, 288, 625, 24,
	 31250, 100000, 54000, 100000, TRUE},
	{HDMI_VFRMT_1440x480i120_4_3, 1440, 480, TRUE,  1716, 276, 525, 22,
	 31469, 119880, 54000, 119880, TRUE},
	{HDMI_VFRMT_1440x480i120_4_3, 1440, 480, TRUE,  1716, 276, 525, 22,
	 31500, 120000, 54054, 120000, TRUE},
	{HDMI_VFRMT_1440x576i200_4_3, 1440, 576, TRUE,  1728, 288, 625, 24,
	 62500, 200000, 108000, 200000, TRUE},
	{HDMI_VFRMT_1440x480i240_4_3, 1440, 480, TRUE,  1716, 276, 525, 22,
	 62937, 239760, 108000, 239000, TRUE},
	{HDMI_VFRMT_1440x480i240_4_3, 1440, 480, TRUE,  1716, 276, 525, 22,
	 63000, 240000, 108108, 240000, TRUE},

	/* All 1920 H Active */
	{HDMI_VFRMT_1920x1080p60_16_9, 1920, 1080, FALSE, 2200, 280, 1125,
	 45, 67433, 59940, 148352, 59940, FALSE},
	{HDMI_VFRMT_1920x1080p60_16_9, 1920, 1080, TRUE,  2200, 280, 1125,
	 45, 67500, 60000, 148500, 60000, FALSE},
	{HDMI_VFRMT_1920x1080p50_16_9, 1920, 1080, FALSE, 2640, 720, 1125,
	 45, 56250, 50000, 148500, 50000, FALSE},
	{HDMI_VFRMT_1920x1080p24_16_9, 1920, 1080, FALSE, 2750, 830, 1125,
	 45, 26973, 23976, 74176, 24000, FALSE},
	{HDMI_VFRMT_1920x1080p24_16_9, 1920, 1080, FALSE, 2750, 830, 1125,
	 45, 27000, 24000, 74250, 24000, FALSE},
	{HDMI_VFRMT_1920x1080p25_16_9, 1920, 1080, FALSE, 2640, 720, 1125,
	 45, 28125, 25000, 74250, 25000, FALSE},
	{HDMI_VFRMT_1920x1080p30_16_9, 1920, 1080, FALSE, 2200, 280, 1125,
	 45, 33716, 29970, 74176, 30000, FALSE},
	{HDMI_VFRMT_1920x1080p30_16_9, 1920, 1080, FALSE, 2200, 280, 1125,
	 45, 33750, 30000, 74250, 30000, FALSE},
	{HDMI_VFRMT_1920x1080i50_16_9, 1920, 1080, TRUE,  2304, 384, 1250,
	 85, 31250, 50000, 72000, 50000, FALSE},
	{HDMI_VFRMT_1920x1080i60_16_9, 1920, 1080, TRUE,  2200, 280, 1125,
	 22, 33716, 59940, 74176, 59940, FALSE},
	{HDMI_VFRMT_1920x1080i60_16_9, 1920, 1080, TRUE,  2200, 280, 1125,
	 22, 33750, 60000, 74250, 60000, FALSE},
	{HDMI_VFRMT_1920x1080i100_16_9, 1920, 1080, TRUE,  2640, 720, 1125,
	 22, 56250, 100000, 148500, 100000, FALSE},
	{HDMI_VFRMT_1920x1080i120_16_9, 1920, 1080, TRUE,  2200, 280, 1125,
	 22, 67432, 119880, 148352, 119980, FALSE},
	{HDMI_VFRMT_1920x1080i120_16_9, 1920, 1080, TRUE,  2200, 280, 1125,
	 22, 67500, 120000, 148500, 120000, FALSE},

	/* All 2880 H Active */
	{HDMI_VFRMT_2880x576i50_4_3, 2880, 576, TRUE,  3456, 576, 625, 24,
	 15625, 50000, 54000, 50000, TRUE},
	{HDMI_VFRMT_2880x288p50_4_3, 2880, 576, FALSE, 3456, 576, 312, 24,
	 15625, 50080, 54000, 50000, TRUE},
	{HDMI_VFRMT_2880x288p50_4_3, 2880, 576, FALSE, 3456, 576, 313, 25,
	 15625, 49920, 54000, 50000, TRUE},
	{HDMI_VFRMT_2880x288p50_4_3, 2880, 576, FALSE, 3456, 576, 314, 26,
	 15625, 49761, 54000, 50000, TRUE},
	{HDMI_VFRMT_2880x576p50_4_3, 2880, 576, FALSE, 3456, 576, 625, 49,
	 31250, 50000, 108000, 50000, TRUE},
	{HDMI_VFRMT_2880x480i60_4_3, 2880, 480, TRUE,  3432, 552, 525, 22,
	 15734, 59940, 54000, 59940, TRUE},
	{HDMI_VFRMT_2880x240p60_4_3, 2880, 480, FALSE, 3432, 552, 262, 22,
	 15734, 60054, 54000, 59940, TRUE},
	{HDMI_VFRMT_2880x240p60_4_3, 2880, 480, FALSE, 3432, 552, 263, 23,
	 15734, 59940, 54000, 59940, TRUE},
	{HDMI_VFRMT_2880x480p60_4_3, 2880, 480, FALSE, 3432, 552, 525, 45,
	 31469, 59940, 108000, 59940, TRUE},
	{HDMI_VFRMT_2880x480i60_4_3, 2880, 480, TRUE,  3432, 552, 525, 22,
	 15750, 60000, 54054, 60000, TRUE},
	{HDMI_VFRMT_2880x240p60_4_3, 2880, 240, FALSE, 3432, 552, 262, 22,
	 15750, 60115, 54054, 60000, TRUE},
	{HDMI_VFRMT_2880x240p60_4_3, 2880, 240, FALSE, 3432, 552, 262, 23,
	 15750, 59886, 54054, 60000, TRUE},
	{HDMI_VFRMT_2880x480p60_4_3, 2880, 480, FALSE, 3432, 552, 525, 45,
	 31500, 60000, 108108, 60000, TRUE},
};

static const uint8 *hdmi_edid_find_block(const uint8 *in_buf, uint8 type,
	uint8 *len)
{
	/* the start of data block collection, start of Video Data Block */
	uint32 offset = 4;

	*len = 0;

	/*edid buffer 1, byte 2 being 4 means no non-DTD/Data block collection
	  present.
	  edid buffer 1, byte 2 being 0 menas no non-DTD/DATA block collection
	  present and no DTD data present.*/
	if ((in_buf[2] == 0) || (in_buf[2] == 4)) {
		DEV_WARN("EDID: no DTD or non-DTD data present\n");
		return NULL;
	}
	while (offset < 0x80) {
		uint8 block_len = in_buf[offset] & 0x1F;
		if ((in_buf[offset] >> 5) == type) {
			*len = block_len;
			DEV_DBG("EDID: block=%d found @ %d with length=%d\n",
				type, offset, block_len);
			return in_buf+offset;
		}
		offset += 1 + block_len;
	}
	DEV_WARN("EDID: type=%d block not found in EDID block\n", type);
	return NULL;
}

static void hdmi_edid_extract_vendor_id(const uint8 *in_buf,
	char *vendor_id)
{
	uint32 id_codes = ((uint32)in_buf[8] << 8) + in_buf[9];

	vendor_id[0] = 'A' - 1 + ((id_codes >> 10) & 0x1F);
	vendor_id[1] = 'A' - 1 + ((id_codes >> 5) & 0x1F);
	vendor_id[2] = 'A' - 1 + (id_codes & 0x1F);
	vendor_id[3] = 0;
}

static uint32 hdmi_edid_extract_ieee_reg_id(const uint8 *in_buf)
{
	uint8 len;
	const uint8 *vsd = hdmi_edid_find_block(in_buf, 3, &len);

	if (vsd == NULL)
		return 0;

	DEV_DBG("EDID: VSD PhyAddr=%04x, MaxTMDS=%dMHz\n",
		((uint32)vsd[6] << 8) + (uint32)vsd[5], (uint32)vsd[7] * 5);
	return ((uint32)vsd[3] << 16) + ((uint32)vsd[2] << 8) + (uint32)vsd[1];
}

static void hdmi_edid_extract_3d_present(const uint8 *in_buf)
{
	uint8 len, offset;
	const uint8 *vsd = hdmi_edid_find_block(in_buf, 3, &len);

	external_common_state->present_3d = 0;
	if (vsd == NULL || len < 9) {
		DEV_DBG("EDID[3D]: block-id 3 not found or not long enough\n");
		return;
	}

	offset = !(vsd[8] & BIT(7)) ? 9 : 13;
	DEV_DBG("EDID: 3D present @ %d = %02x\n", offset, vsd[offset]);
	if (vsd[offset] >> 7) { /* 3D format indication present */
		DEV_INFO("EDID: 3D present, 3D-len=%d\n", vsd[offset+1] & 0x1F);
		external_common_state->present_3d = 1;
	}
}


static void hdmi_edid_extract_latency_fields(const uint8 *in_buf)
{
	uint8 len;
	const uint8 *vsd = hdmi_edid_find_block(in_buf, 3, &len);

	if (vsd == NULL || len < 12 || !(vsd[8] & BIT(7))) {
		external_common_state->video_latency = (uint16)-1;
		external_common_state->audio_latency = (uint16)-1;
		DEV_DBG("EDID: No audio/video latency present\n");
	} else {
		external_common_state->video_latency = vsd[9];
		external_common_state->audio_latency = vsd[10];
		DEV_DBG("EDID: video-latency=%04x, audio-latency=%04x\n",
			external_common_state->video_latency,
			external_common_state->audio_latency);
	}
}

static void hdmi_edid_extract_speaker_allocation_data(const uint8 *in_buf)
{
	uint8 len;
	const uint8 *sad = hdmi_edid_find_block(in_buf, 4, &len);

	if (sad == NULL)
		return;

	external_common_state->speaker_allocation_block = sad[1];
	DEV_DBG("EDID: speaker allocation data SP byte = %08x %s%s%s%s%s%s%s\n",
		sad[1],
		(sad[1] & BIT(0)) ? "FL/FR," : "",
		(sad[1] & BIT(1)) ? "LFE," : "",
		(sad[1] & BIT(2)) ? "FC," : "",
		(sad[1] & BIT(3)) ? "RL/RR," : "",
		(sad[1] & BIT(4)) ? "RC," : "",
		(sad[1] & BIT(5)) ? "FLC/FRC," : "",
		(sad[1] & BIT(6)) ? "RLC/RRC," : "");
}

static void hdmi_edid_extract_audio_data_blocks(const uint8 *in_buf)
{
	uint8 len;
	const uint8 *sad = hdmi_edid_find_block(in_buf, 1, &len);
	uint32 *adb = external_common_state->audio_data_blocks;

	if (sad == NULL)
		return;

	external_common_state->audio_data_block_cnt = 0;
	while (len >= 3 && external_common_state->audio_data_block_cnt < 16) {
		DEV_DBG("EDID: Audio Data Block=<ch=%d, format=%d "
			"sampling=0x%02x bit-depth=0x%02x>\n",
			(sad[1] & 0x7)+1, sad[1] >> 3, sad[2], sad[3]);
		*adb++ = (uint32)sad[1] + ((uint32)sad[2] << 8)
			+ ((uint32)sad[2] << 16);
		++external_common_state->audio_data_block_cnt;
		len -= 3;
		sad += 3;
	}
}


static void hdmi_edid_detail_desc(const uint8 *data_buf, uint32 *disp_mode)
{
	boolean	aspect_ratio_4_3    = FALSE;
	boolean	interlaced          = FALSE;
	uint32	active_h            = 0;
	uint32	active_v            = 0;
	uint32	blank_h             = 0;
	uint32	blank_v             = 0;
	uint32	ndx                 = 0;
	uint32	max_num_of_elements = 0;
	uint32	img_size_h          = 0;
	uint32	img_size_v          = 0;

	/* See VESA Spec */
	/* EDID_TIMING_DESC_UPPER_H_NIBBLE[0x4]: Relative Offset to the EDID
	 *   detailed timing descriptors - Upper 4 bit for each H active/blank
	 *   field */
	/* EDID_TIMING_DESC_H_ACTIVE[0x2]: Relative Offset to the EDID detailed
	 *   timing descriptors - H active */
	active_h = ((((uint32)data_buf[0x4] >> 0x4) & 0xF) << 8)
		| data_buf[0x2];

	/* EDID_TIMING_DESC_H_BLANK[0x3]: Relative Offset to the EDID detailed
	 *   timing descriptors - H blank */
	blank_h = (((uint32)data_buf[0x4] & 0xF) << 8)
		| data_buf[0x3];

	/* EDID_TIMING_DESC_UPPER_V_NIBBLE[0x7]: Relative Offset to the EDID
	 *   detailed timing descriptors - Upper 4 bit for each V active/blank
	 *   field */
	/* EDID_TIMING_DESC_V_ACTIVE[0x5]: Relative Offset to the EDID detailed
	 *   timing descriptors - V active */
	active_v = ((((uint32)data_buf[0x7] >> 0x4) & 0xF) << 8)
		| data_buf[0x5];

	/* EDID_TIMING_DESC_V_BLANK[0x6]: Relative Offset to the EDID detailed
	 *   timing descriptors - V blank */
	blank_v = (((uint32)data_buf[0x7] & 0xF) << 8)
		| data_buf[0x6];

	/* EDID_TIMING_DESC_IMAGE_SIZE_UPPER_NIBBLE[0xE]: Relative Offset to the
	 *   EDID detailed timing descriptors - Image Size upper nibble
	 *   V and H */
	/* EDID_TIMING_DESC_H_IMAGE_SIZE[0xC]: Relative Offset to the EDID
	 *   detailed timing descriptors - H image size */
	/* EDID_TIMING_DESC_V_IMAGE_SIZE[0xD]: Relative Offset to the EDID
	 *   detailed timing descriptors - V image size */
	img_size_h = ((((uint32)data_buf[0xE] >> 0x4) & 0xF) << 8)
		| data_buf[0xC];
	img_size_v = (((uint32)data_buf[0xE] & 0xF) << 8)
		| data_buf[0xD];

	/*
	 * aspect ratio as 4:3 if within specificed range , rathaer than being
	 * absolute value
	 */
	aspect_ratio_4_3 = (abs(img_size_h * 3 - img_size_v * 4) < 5) ? 1 : 0;

	max_num_of_elements  = sizeof(hdmi_edid_disp_mode_lut)
		/ sizeof(*hdmi_edid_disp_mode_lut);

	/* EDID_TIMING_DESC_INTERLACE[0x11:7]: Relative Offset to the EDID
	 *   detailed timing descriptors - Interlace flag */
	DEV_DBG("Interlaced mode byte data_buf[0x11]=[%x]\n", data_buf[0x11]);
	/*
	 * CEA 861-D: interlaced bit is bit[7] of byte[0x11]
	 */
	interlaced = (data_buf[0x11] & 0x80) >> 7;

	DEV_DBG("%s: A[%ux%u] B[%ux%u] V[%ux%u] %s\n", __func__,
		active_h, active_v, blank_h, blank_v, img_size_h, img_size_v,
		interlaced ? "i" : "p");

	*disp_mode = HDMI_VFRMT_FORCE_32BIT;
	while (ndx < max_num_of_elements) {
		const struct hdmi_edid_video_mode_property_type *edid =
			hdmi_edid_disp_mode_lut+ndx;

		if ((interlaced    == edid->interlaced)    &&
			(active_h  == edid->active_h)      &&
			(blank_h   == edid->total_blank_h) &&
			(blank_v   == edid->total_blank_v) &&
			((active_v == edid->active_v) ||
			 (active_v == (edid->active_v + 1)))
		) {
			if (edid->aspect_ratio_4_3 && !aspect_ratio_4_3)
				/* Aspect ratio 16:9 */
				*disp_mode = edid->video_code + 1;
			else
				/* Aspect ratio 4:3 */
				*disp_mode = edid->video_code;

			DEV_DBG("%s: mode found:%d\n", __func__, *disp_mode);
			break;
		}
		++ndx;
	}
	if (ndx == max_num_of_elements)
		DEV_INFO("%s: *no mode* found\n", __func__);
}

static void add_supported_video_format(
	struct hdmi_disp_mode_list_type *disp_mode_list,
	uint32 video_format)
{
	const struct hdmi_disp_mode_timing_type *timing =
		hdmi_common_get_supported_mode(video_format);
	boolean supported = timing != NULL;

	if (video_format >= HDMI_VFRMT_MAX)
		return;

	DEV_DBG("EDID: format: %d [%s], %s\n",
		video_format, video_format_2string(video_format),
		supported ? "Supported" : "Not-Supported");
	if (supported) {
		if (mhl_is_connected()) {
			const struct hdmi_disp_mode_timing_type *mhl_timing =
				hdmi_mhl_get_supported_mode(video_format);
			boolean mhl_supported = mhl_timing != NULL;
			DEV_DBG("EDID: format: %d [%s], %s by MHL\n",
			video_format, video_format_2string(video_format),
				mhl_supported ? "Supported" : "Not-Supported");
			if (mhl_supported)
				disp_mode_list->disp_mode_list[
			disp_mode_list->num_of_elements++] = video_format;
		} else
			disp_mode_list->disp_mode_list[
			disp_mode_list->num_of_elements++] = video_format;
	}
}

static void hdmi_edid_get_display_mode(const uint8 *data_buf,
	struct hdmi_disp_mode_list_type *disp_mode_list,
	uint32 num_og_cea_blocks)
{
	uint8 i			= 0;
	uint32 video_format	= HDMI_VFRMT_640x480p60_4_3;
	boolean has480p		= FALSE;
	uint8 len;
	const uint8 *edid_blk0 = &data_buf[0x0];
	const uint8 *edid_blk1 = &data_buf[0x80];
	const uint8 *svd = num_og_cea_blocks ?
		hdmi_edid_find_block(data_buf+0x80, 2, &len) : NULL;

	disp_mode_list->num_of_elements = 0;
	if (svd != NULL) {
		++svd;
		for (i = 0; i < len; ++i, ++svd) {
			/* Subtract 1 because it is zero based in the driver,
			 * while the Video identification code is 1 based in the
			 * CEA_861D spec */
			video_format = (*svd & 0x7F) - 1;
			add_supported_video_format(disp_mode_list,
				video_format);
			if (video_format == HDMI_VFRMT_640x480p60_4_3)
				has480p = TRUE;
		}
	} else if (!num_og_cea_blocks) {
		/* Detailed timing descriptors */
		uint32 desc_offset = 0;
		/* Maximum 4 timing descriptor in block 0 - No CEA
		 * extension in this case */
		/* EDID_FIRST_TIMING_DESC[0x36] - 1st detailed timing
		 *   descriptor */
		/* EDID_DETAIL_TIMING_DESC_BLCK_SZ[0x12] - Each detailed timing
		 *   descriptor has block size of 18 */
		while (4 > i && 0 != edid_blk0[0x36+desc_offset]) {
			hdmi_edid_detail_desc(edid_blk0+0x36+desc_offset,
				&video_format);
			DEV_DBG("[%s:%d] Block-0 Adding vid fmt = [%s]\n",
				__func__, __LINE__,
				video_format_2string(video_format));
			add_supported_video_format(disp_mode_list,
				video_format);
			if (video_format == HDMI_VFRMT_640x480p60_4_3)
				has480p = TRUE;
			desc_offset += 0x12;
			++i;
		}
	} else if (1 == num_og_cea_blocks) {
		uint32 desc_offset = 0;

		/*
		 * Read from both block 0 and block 1
		 * Read EDID block[0] as above
		 */
		while (4 > i && 0 != edid_blk0[0x36+desc_offset]) {
			hdmi_edid_detail_desc(edid_blk0+0x36+desc_offset,
				&video_format);
			DEV_DBG("[%s:%d] Block-0 Adding vid fmt = [%s]\n",
				__func__, __LINE__,
				video_format_2string(video_format));
			add_supported_video_format(disp_mode_list,
				video_format);
			if (video_format == HDMI_VFRMT_640x480p60_4_3)
				has480p = TRUE;
			desc_offset += 0x12;
			++i;
		}

		/* Parse block 1 - CEA extension byte offset of first
		 * detailed timing generation - offset is relevant to
		 * the offset of block 1 */

		/* EDID_CEA_EXTENSION_FIRST_DESC[0x82]: Offset to CEA
		 * extension first timing desc - indicate the offset of
		 * the first detailed timing descriptor */
		 /* EDID_BLOCK_SIZE = 0x80  Each page size in the EDID ROM */
		desc_offset = edid_blk1[0x02];
		while (0 != edid_blk1[desc_offset]) {
			hdmi_edid_detail_desc(edid_blk1+desc_offset,
				&video_format);
			DEV_DBG("[%s:%d] Block-1 Adding vid fmt = [%s]\n",
				__func__, __LINE__,
				video_format_2string(video_format));
			add_supported_video_format(disp_mode_list,
				video_format);
			if (video_format == HDMI_VFRMT_640x480p60_4_3)
				has480p = TRUE;
			desc_offset += 0x12;
			++i;
		}
	}

	if (!has480p)
		/* Need to add default 640 by 480 timings, in case not described
		 * in the EDID structure.
		 * All DTV sink devices should support this mode */
		add_supported_video_format(disp_mode_list,
			HDMI_VFRMT_640x480p60_4_3);
}

static int hdmi_common_read_edid_block(int block, uint8 *edid_buf)
{
	uint32 ndx, check_sum, print_len;
#ifdef DEBUG
	const u8 *b = edid_buf;
#endif
	int status = external_common_state->read_edid_block(block, edid_buf);
	if (status)
		goto error;

	/* Calculate checksum */
	check_sum = 0;
	for (ndx = 0; ndx < 0x80; ++ndx)
		check_sum += edid_buf[ndx];

	if (check_sum & 0xFF) {
		DEV_ERR("%s: failed CHECKSUM (read:%x, expected:%x)\n",
			__func__, (uint8)edid_buf[0x7F], (uint8)check_sum);
#ifdef DEBUG
		for (ndx = 0; ndx < 0x100; ndx += 16)
			DEV_DBG("EDID[%02x-%02x] %02x %02x %02x %02x  "
				"%02x %02x %02x %02x    %02x %02x %02x %02x  "
				"%02x %02x %02x %02x\n", ndx, ndx+15,
				b[ndx+0], b[ndx+1], b[ndx+2], b[ndx+3],
				b[ndx+4], b[ndx+5], b[ndx+6], b[ndx+7],
				b[ndx+8], b[ndx+9], b[ndx+10], b[ndx+11],
				b[ndx+12], b[ndx+13], b[ndx+14], b[ndx+15]);
#endif
		status = -EPROTO;
		goto error;
	}
	print_len = 0x80;
	for (ndx = 0; ndx < print_len; ndx += 16)
		DEV_DBG("EDID[%02x-%02x] %02x %02x %02x %02x  "
			"%02x %02x %02x %02x    %02x %02x %02x %02x  "
			"%02x %02x %02x %02x\n", ndx, ndx+15,
			b[ndx+0], b[ndx+1], b[ndx+2], b[ndx+3],
			b[ndx+4], b[ndx+5], b[ndx+6], b[ndx+7],
			b[ndx+8], b[ndx+9], b[ndx+10], b[ndx+11],
			b[ndx+12], b[ndx+13], b[ndx+14], b[ndx+15]);


error:
	return status;
}

static boolean check_edid_header(const uint8 *edid_buf)
{
	return (edid_buf[0] == 0x00) && (edid_buf[1] == 0xff)
		&& (edid_buf[2] == 0xff) && (edid_buf[3] == 0xff)
		&& (edid_buf[4] == 0xff) && (edid_buf[5] == 0xff)
		&& (edid_buf[6] == 0xff) && (edid_buf[7] == 0x00);
}

int hdmi_common_read_edid(void)
{
	int status = 0;
	uint32 cea_extension_ver = 0;
	uint32 num_og_cea_blocks  = 0;
	uint32 ieee_reg_id = 0;
	uint32 i = 1;
	char vendor_id[5];
	/* EDID_BLOCK_SIZE[0x80] Each page size in the EDID ROM */
	uint8 edid_buf[0x80 * 4];

	external_common_state->present_3d = 0;
	memset(&external_common_state->disp_mode_list, 0,
		sizeof(external_common_state->disp_mode_list));
	memset(edid_buf, 0, sizeof(edid_buf));

	status = hdmi_common_read_edid_block(0, edid_buf);
	if (status || !check_edid_header(edid_buf)) {
		if (!status)
			status = -EPROTO;
		DEV_ERR("%s: edid read block(0) failed: %d "
			"[%02x%02x%02x%02x%02x%02x%02x%02x]\n", __func__,
			status,
			edid_buf[0], edid_buf[1], edid_buf[2], edid_buf[3],
			edid_buf[4], edid_buf[5], edid_buf[6], edid_buf[7]);
		goto error;
	}
	hdmi_edid_extract_vendor_id(edid_buf, vendor_id);

	/* EDID_CEA_EXTENSION_FLAG[0x7E] - CEC extension byte */
	num_og_cea_blocks = edid_buf[0x7E];

	DEV_DBG("[JSR] (%s): No. of CEA blocks is  [%u]\n", __func__,
		num_og_cea_blocks);
	/* Find out any CEA extension blocks following block 0 */
	switch (num_og_cea_blocks) {
	case 0: /* No CEA extension */
		external_common_state->hdmi_sink = false;
		DEV_DBG("HDMI DVI mode: %s\n",
			external_common_state->hdmi_sink ? "no" : "yes");
		break;
	case 1: /* Read block 1 */
		status = hdmi_common_read_edid_block(1, &edid_buf[0x80]);
		if (status) {
			DEV_ERR("%s: ddc read block(1) failed: %d\n", __func__,
				status);
			goto error;
		}
		if (edid_buf[0x80] != 2)
			num_og_cea_blocks = 0;
		if (num_og_cea_blocks) {
			ieee_reg_id =
				hdmi_edid_extract_ieee_reg_id(edid_buf+0x80);
			if (ieee_reg_id == 0x0c03)
				external_common_state->hdmi_sink = TRUE ;
			else
				external_common_state->hdmi_sink = FALSE ;
			hdmi_edid_extract_latency_fields(edid_buf+0x80);
			hdmi_edid_extract_speaker_allocation_data(
				edid_buf+0x80);
			hdmi_edid_extract_audio_data_blocks(edid_buf+0x80);
			hdmi_edid_extract_3d_present(edid_buf+0x80);
		}
		break;
	case 2:
	case 3:
	case 4:
		for (i = 1; i <= num_og_cea_blocks; i++) {
			if (!(i % 2)) {
					status = hdmi_common_read_edid_block(i,
								edid_buf+0x00);
					if (status) {
						DEV_ERR("%s: ddc read block(%d)"
						"failed: %d\n", __func__, i,
							status);
						goto error;
					}
			} else {
				status = hdmi_common_read_edid_block(i,
							edid_buf+0x80);
				if (status) {
					DEV_ERR("%s: ddc read block(%d)"
					"failed:%d\n", __func__, i,
						status);
					goto error;
				}
			}
		}
		break;
	default:
		DEV_ERR("%s: ddc read failed, not supported multi-blocks: %d\n",
			__func__, num_og_cea_blocks);
		status = -EPROTO;
		goto error;
	}

	if (num_og_cea_blocks) {
		/* EDID_CEA_EXTENSION_VERSION[0x81]: Offset to CEA extension
		 * version number - v1,v2,v3 (v1 is seldom, v2 is obsolete,
		 * v3 most common) */
		cea_extension_ver = edid_buf[0x81];
	}

	/* EDID_VERSION[0x12] - EDID Version */
	/* EDID_REVISION[0x13] - EDID Revision */
	DEV_INFO("EDID (V=%d.%d, #CEABlocks=%d[V%d], ID=%s, IEEE=%04x, "
		"EDID-Ext=0x%02x)\n", edid_buf[0x12], edid_buf[0x13],
		num_og_cea_blocks, cea_extension_ver, vendor_id, ieee_reg_id,
		edid_buf[0x80]);

	hdmi_edid_get_display_mode(edid_buf,
		&external_common_state->disp_mode_list, num_og_cea_blocks);

#ifdef SUPPORT_RAW_EDID_READS
	memcpy(sysfs_edid, edid_buf, (0x80 * 4));
#endif

	return 0;

error:
	external_common_state->disp_mode_list.num_of_elements = 1;
	external_common_state->disp_mode_list.disp_mode_list[0] =
		external_common_state->video_resolution;
	return status;
}
EXPORT_SYMBOL(hdmi_common_read_edid);

bool hdmi_common_get_video_format_from_drv_data(struct msm_fb_data_type *mfd)
{
	uint32 format;
	struct fb_var_screeninfo *var = &mfd->fbi->var;
	bool changed = TRUE;

#ifdef MSM_FB_US_DVI_SUPPORT
	uint32 new_pix_freq = mfd->var_pixclock / 1000;
	bool us_timing_changed = false;

	external_common_state->min_ds = 0;
	if (var->reserved[3] == HDMI_VFRMT_US_TIMING) {
		us_timing_changed = ((us_timing.active_h != mfd->var_xres) ||
				     (us_timing.active_v != mfd->var_yres) ||
				     (us_timing.pixel_freq != new_pix_freq)
				     ) ? true : false;
		format = HDMI_VFRMT_US_TIMING;
		us_timing.video_format  = format;
		us_timing.active_h      = mfd->var_xres;
		us_timing.front_porch_h = mfd->var_right_margin;
		us_timing.pulse_width_h = mfd->var_hsync_len;
		us_timing.back_porch_h  = mfd->var_left_margin;
		us_timing.active_low_h  =
			(mfd->var_sync & FB_SYNC_HOR_HIGH_ACT) ? 0 : 1;
		us_timing.active_v      = mfd->var_yres;
		us_timing.front_porch_v = mfd->var_lower_margin;
		us_timing.pulse_width_v = mfd->var_vsync_len;
		us_timing.back_porch_v  = mfd->var_upper_margin;
		us_timing.active_low_v  =
			(mfd->var_sync & FB_SYNC_VERT_HIGH_ACT) ? 0 : 1;
		us_timing.pixel_freq    = new_pix_freq;
		us_timing.refresh_rate  = 60000; /* Just hack */
		us_timing.interlaced    =
			(mfd->var_vmode & FB_VMODE_INTERLACED) ? 1 : 0;
		us_timing.supported     = true;
		external_common_state->dvi_audio =
			(mfd->var_vmode & FB_VMODE_DVI_AUDIO) ? true : false;
		external_common_state->min_ds =
			(mfd->var_vmode & FB_VMODE_MIN_DS) ? true : false;
	} else if (var->reserved[3]) {
		external_common_state->min_ds =
			(mfd->var_vmode & FB_VMODE_MIN_DS) ? true : false;
#else
	if (var->reserved[3]) {
#endif
		format = var->reserved[3]-1;
		DEV_DBG("reserved format is %d\n", format);
	} else {
		DEV_DBG("detecting resolution from %dx%d use var->reserved[3]"
			" to specify mode", mfd->var_xres, mfd->var_yres);
		switch (mfd->var_xres) {
		default:
		case  640:
			format = HDMI_VFRMT_640x480p60_4_3;
			break;
		case  720:
			format = (mfd->var_yres == 480)
				? HDMI_VFRMT_720x480p60_16_9
				: HDMI_VFRMT_720x576p50_16_9;
			break;
		case 1280:
			format = HDMI_VFRMT_1280x720p60_16_9;
			break;
		case 1440:
			format = (mfd->var_yres == 480)
				? HDMI_VFRMT_1440x480i60_16_9
				: HDMI_VFRMT_1440x576i50_16_9;
			break;
		case 1920:
			format = HDMI_VFRMT_1920x1080p60_16_9;
			break;
		}
	}

	changed = external_common_state->video_resolution != format;
#ifdef MSM_FB_US_DVI_SUPPORT
	if (!changed && format == HDMI_VFRMT_US_TIMING)
		changed = us_timing_changed;
#endif

	if (external_common_state->video_resolution != format)
		DEV_DBG("switching %s => %s", video_format_2string(
			external_common_state->video_resolution),
			video_format_2string(format));
	else
		DEV_DBG("resolution %s", video_format_2string(
			external_common_state->video_resolution));
	external_common_state->video_resolution = format;
	return changed;
}
EXPORT_SYMBOL(hdmi_common_get_video_format_from_drv_data);

const struct hdmi_disp_mode_timing_type *hdmi_common_get_mode(uint32 mode)
{
#ifdef MSM_FB_US_DVI_SUPPORT
	if (mode == HDMI_VFRMT_US_TIMING)
		return &us_timing;
#endif

	if (mode >= HDMI_VFRMT_MAX)
		return NULL;

	return &hdmi_common_supported_video_mode_lut[mode];
}
EXPORT_SYMBOL(hdmi_common_get_mode);

const struct hdmi_disp_mode_timing_type *hdmi_common_get_supported_mode(
	uint32 mode)
{
	const struct hdmi_disp_mode_timing_type *ret
		= hdmi_common_get_mode(mode);

	if (ret == NULL || !ret->supported)
		return NULL;
	return ret;
}
EXPORT_SYMBOL(hdmi_common_get_supported_mode);

const struct hdmi_disp_mode_timing_type *hdmi_mhl_get_mode(uint32 mode)
{
	if (mode >= HDMI_VFRMT_MAX)
		return NULL;

	return &hdmi_mhl_supported_video_mode_lut[mode];
}
EXPORT_SYMBOL(hdmi_mhl_get_mode);

const struct hdmi_disp_mode_timing_type *hdmi_mhl_get_supported_mode(
	uint32 mode)
{
	const struct hdmi_disp_mode_timing_type *ret
		= hdmi_mhl_get_mode(mode);

	if (ret == NULL || !ret->supported)
		return NULL;
	return ret;
}
EXPORT_SYMBOL(hdmi_mhl_get_supported_mode);

void hdmi_common_init_panel_info(struct msm_panel_info *pinfo)
{
	const struct hdmi_disp_mode_timing_type *timing =
		hdmi_common_get_supported_mode(
		external_common_state->video_resolution);

	if (timing == NULL)
		return;

	pinfo->xres = timing->active_h;
	pinfo->yres = timing->active_v;
	pinfo->clk_rate = timing->pixel_freq*1000;

	pinfo->lcdc.h_back_porch = timing->back_porch_h;
	pinfo->lcdc.h_front_porch = timing->front_porch_h;
	pinfo->lcdc.h_pulse_width = timing->pulse_width_h;
	pinfo->lcdc.v_back_porch = timing->back_porch_v;
	pinfo->lcdc.v_front_porch = timing->front_porch_v;
	pinfo->lcdc.v_pulse_width = timing->pulse_width_v;

	pinfo->type = DTV_PANEL;
	pinfo->pdest = DISPLAY_2;
	pinfo->wait_cycle = 0;
	pinfo->bpp = 24;
	if (hdmi_prim_display)
		pinfo->fb_num = 2;
	else
		pinfo->fb_num = 1;

	/* blk */
	pinfo->lcdc.border_clr = 0;
	/* blue */
	pinfo->lcdc.underflow_clr = 0xff;
	pinfo->lcdc.hsync_skew = 0;
}
EXPORT_SYMBOL(hdmi_common_init_panel_info);
#endif<|MERGE_RESOLUTION|>--- conflicted
+++ resolved
@@ -24,15 +24,13 @@
 #include "external_common.h"
 #include "mhl_api.h"
 
-<<<<<<< HEAD
+#include "mdp.h"
+
 #ifdef MSM_FB_US_DVI_SUPPORT
 #define FB_VMODE_MIN_DS     (1 << 31)
 #define FB_VMODE_DVI_AUDIO  (1 << 30)
 static struct hdmi_disp_mode_timing_type us_timing;
 #endif
-=======
-#include "mdp.h"
->>>>>>> 31ef23fd
 
 struct external_common_state_type *external_common_state;
 EXPORT_SYMBOL(external_common_state);
@@ -845,13 +843,10 @@
 	&dev_attr_cec_rd_frame.attr,
 	&dev_attr_cec_wr_frame.attr,
 #endif /* CONFIG_FB_MSM_HDMI_MSM_PANEL_CEC_SUPPORT */
-<<<<<<< HEAD
 #ifdef CONFIG_DEBUG_FS
 	&dev_attr_test.attr,
 #endif
-=======
 	&dev_attr_hdmi_primary.attr,
->>>>>>> 31ef23fd
 	NULL,
 };
 static struct attribute_group external_common_fs_attr_group = {
