--- conflicted
+++ resolved
@@ -585,12 +585,10 @@
 	if ((!mfd) || (mfd->key != MFD_KEY))
 		return 0;
 
-<<<<<<< HEAD
 	lock_panel_mutex(mfd);
-=======
+
 	pdata = (struct msm_fb_panel_data *)mfd->pdev->dev.platform_data;
 
->>>>>>> 8fc44fa4
 	/* attach display channel irq if there's any */
 	if (mfd->channel_irq != 0)
 		enable_irq(mfd->channel_irq);
@@ -1462,20 +1460,17 @@
 		printk(KERN_ERR "pm_runtime: fail to wake up\n");
 	}
 
-<<<<<<< HEAD
+	if (info->node == 0 && !(mfd->cont_splash_done)) {	/* primary */
+			mfd->ref_cnt++;
+			return 0;
+	}
+
 	/* The display will be unblanked in msm_fb_probe() when
 	 * CONFIG_FB_MSM_BOOTLOADER_INIT is set, because we don't want to depend
 	 * on the FB's client to call msm_fb_open() or msm_fb_release() which
 	 * cause the display to turn on and off unexpectively
 	 */
 #ifdef CONFIG_FB_MSM_BOOTLOADER_INIT
-=======
-	if (info->node == 0 && !(mfd->cont_splash_done)) {	/* primary */
-			mfd->ref_cnt++;
-			return 0;
-	}
->>>>>>> 8fc44fa4
-
 	/* Avoiding fb clients to blank/unblank fb0 */
 	if (mfd->index == 0) {
 		return 0;
