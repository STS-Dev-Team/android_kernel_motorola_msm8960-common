--- conflicted
+++ resolved
@@ -3215,7 +3215,7 @@
 			break;
 		}
 
-<<<<<<< HEAD
+		break;
 	case MSMFB_REG_WRITE:
 
 		if (copy_from_user(&reg_access,
@@ -3262,9 +3262,6 @@
 
 		break;
 
-=======
-		break;
->>>>>>> 61af5664
 	default:
 
 		MSM_FB_INFO("MDP: unknown ioctl (cmd=%x) received!\n", cmd);
