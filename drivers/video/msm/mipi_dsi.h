--- conflicted
+++ resolved
@@ -50,12 +50,9 @@
 #define MIPI_DSI_PANEL_WSVGA_PT	4
 #define MIPI_DSI_PANEL_QHD_PT 5
 #define MIPI_DSI_PANEL_WXGA	6
-<<<<<<< HEAD
 #define MIPI_DSI_PANEL_HD	7
-=======
-#define MIPI_DSI_PANEL_WUXGA	7
->>>>>>> 4e05a642
-#define DSI_PANEL_MAX	7
+#define MIPI_DSI_PANEL_WUXGA	8
+#define DSI_PANEL_MAX	8
 
 enum {		/* mipi dsi panel */
 	DSI_VIDEO_MODE,
