--- conflicted
+++ resolved
@@ -281,17 +281,10 @@
 };
 
 struct msmsdcc_pio_data {
-<<<<<<< HEAD
-	struct scatterlist	*sg;
-	unsigned int		sg_len;
-	unsigned int		sg_off;
-	struct sg_mapping_iter	sg_miter;
-=======
 	struct sg_mapping_iter		sg_miter;
 	char				bounce_buf[4];
 	/* valid bytes in bounce_buf */
 	int				bounce_buf_len;
->>>>>>> 31ef23fd
 };
 
 struct msmsdcc_curr_req {
