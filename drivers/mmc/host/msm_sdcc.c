/*
 *  linux/drivers/mmc/host/msm_sdcc.c - Qualcomm MSM 7X00A SDCC Driver
 *
 *  Copyright (C) 2007 Google Inc,
 *  Copyright (C) 2003 Deep Blue Solutions, Ltd, All Rights Reserved.
 *  Copyright (c) 2009-2012, Code Aurora Forum. All rights reserved.
 *
 * This program is free software; you can redistribute it and/or modify
 * it under the terms of the GNU General Public License version 2 as
 * published by the Free Software Foundation.
 *
 * Based on mmci.c
 *
 * Author: San Mehat (san@android.com)
 *
 */

#include <linux/module.h>
#include <linux/moduleparam.h>
#include <linux/init.h>
#include <linux/ioport.h>
#include <linux/of.h>
#include <linux/device.h>
#include <linux/interrupt.h>
#include <linux/irq.h>
#include <linux/delay.h>
#include <linux/err.h>
#include <linux/highmem.h>
#include <linux/log2.h>
#include <linux/mmc/host.h>
#include <linux/mmc/card.h>
#include <linux/mmc/mmc.h>
#include <linux/mmc/sdio.h>
#include <linux/clk.h>
#include <linux/scatterlist.h>
#include <linux/platform_device.h>
#include <linux/dma-mapping.h>
#include <linux/debugfs.h>
#include <linux/io.h>
#include <linux/memory.h>
#include <linux/pm_runtime.h>
#include <linux/wakelock.h>
#include <linux/gpio.h>
#include <linux/regulator/consumer.h>
#include <linux/slab.h>
#include <linux/pm_qos_params.h>

#include <asm/cacheflush.h>
#include <asm/div64.h>
#include <asm/sizes.h>

#include <asm/mach/mmc.h>
#include <mach/msm_iomap.h>
#include <mach/clk.h>
#include <mach/dma.h>
#include <mach/htc_pwrsink.h>
#include <mach/sdio_al.h>

#include "msm_sdcc.h"
#include "msm_sdcc_dml.h"

#define DRIVER_NAME "msm-sdcc"

#define DBG(host, fmt, args...)	\
	pr_debug("%s: %s: " fmt "\n", mmc_hostname(host->mmc), __func__ , args)

#define IRQ_DEBUG 0
#define SPS_SDCC_PRODUCER_PIPE_INDEX	1
#define SPS_SDCC_CONSUMER_PIPE_INDEX	2
#define SPS_CONS_PERIPHERAL		0
#define SPS_PROD_PERIPHERAL		1

#if defined(CONFIG_DEBUG_FS)
static void msmsdcc_dbg_createhost(struct msmsdcc_host *);
static struct dentry *debugfs_dir;
static struct dentry *debugfs_file;
static int  msmsdcc_dbg_init(void);
#endif

static u64 dma_mask = DMA_BIT_MASK(32);
static unsigned int msmsdcc_pwrsave = 1;

static struct mmc_command dummy52cmd;
static struct mmc_request dummy52mrq = {
	.cmd = &dummy52cmd,
	.data = NULL,
	.stop = NULL,
};
static struct mmc_command dummy52cmd = {
	.opcode = SD_IO_RW_DIRECT,
	.flags = MMC_RSP_PRESENT,
	.data = NULL,
	.mrq = &dummy52mrq,
};
/*
 * An array holding the Tuning pattern to compare with when
 * executing a tuning cycle.
 */
static const u32 cmd19_tuning_block[16] = {
	0x00FF0FFF, 0xCCC3CCFF, 0xFFCC3CC3, 0xEFFEFFFE,
	0xDDFFDFFF, 0xFBFFFBFF, 0xFF7FFFBF, 0xEFBDF777,
	0xF0FFF0FF, 0x3CCCFC0F, 0xCFCC33CC, 0xEEFFEFFF,
	0xFDFFFDFF, 0xFFBFFFDF, 0xFFF7FFBB, 0xDE7B7FF7
};

#if IRQ_DEBUG == 1
static char *irq_status_bits[] = { "cmdcrcfail", "datcrcfail", "cmdtimeout",
				   "dattimeout", "txunderrun", "rxoverrun",
				   "cmdrespend", "cmdsent", "dataend", NULL,
				   "datablkend", "cmdactive", "txactive",
				   "rxactive", "txhalfempty", "rxhalffull",
				   "txfifofull", "rxfifofull", "txfifoempty",
				   "rxfifoempty", "txdataavlbl", "rxdataavlbl",
				   "sdiointr", "progdone", "atacmdcompl",
				   "sdiointrope", "ccstimeout", NULL, NULL,
				   NULL, NULL, NULL };

static void
msmsdcc_print_status(struct msmsdcc_host *host, char *hdr, uint32_t status)
{
	int i;

	pr_debug("%s-%s ", mmc_hostname(host->mmc), hdr);
	for (i = 0; i < 32; i++) {
		if (status & (1 << i))
			pr_debug("%s ", irq_status_bits[i]);
	}
	pr_debug("\n");
}
#endif

static void
msmsdcc_start_command(struct msmsdcc_host *host, struct mmc_command *cmd,
		      u32 c);
static inline void msmsdcc_delay(struct msmsdcc_host *host);
static void msmsdcc_dump_sdcc_state(struct msmsdcc_host *host);

static inline unsigned short msmsdcc_get_nr_sg(struct msmsdcc_host *host)
{
	unsigned short ret = NR_SG;

	if (host->is_sps_mode) {
		ret = SPS_MAX_DESCS;
	} else { /* DMA or PIO mode */
		if (NR_SG > MAX_NR_SG_DMA_PIO)
			ret = MAX_NR_SG_DMA_PIO;
	}

	return ret;
}

/* Prevent idle power collapse(pc) while operating in peripheral mode */
static void msmsdcc_pm_qos_update_latency(struct msmsdcc_host *host, int vote)
{
	u32 swfi_latency = 0;

	if (!host->plat->swfi_latency)
		return;

	swfi_latency = host->plat->swfi_latency + 1;

	if (vote)
		pm_qos_update_request(&host->pm_qos_req_dma,
					swfi_latency);
	else
		pm_qos_update_request(&host->pm_qos_req_dma,
					PM_QOS_DEFAULT_VALUE);
}

#ifdef CONFIG_MMC_MSM_SPS_SUPPORT
static int msmsdcc_sps_reset_ep(struct msmsdcc_host *host,
				struct msmsdcc_sps_ep_conn_data *ep);
static int msmsdcc_sps_restore_ep(struct msmsdcc_host *host,
				struct msmsdcc_sps_ep_conn_data *ep);
#else
static inline int msmsdcc_sps_init_ep_conn(struct msmsdcc_host *host,
				struct msmsdcc_sps_ep_conn_data *ep,
				bool is_producer) { return 0; }
static inline void msmsdcc_sps_exit_ep_conn(struct msmsdcc_host *host,
				struct msmsdcc_sps_ep_conn_data *ep) { }
static inline int msmsdcc_sps_reset_ep(struct msmsdcc_host *host,
				struct msmsdcc_sps_ep_conn_data *ep)
{
	return 0;
}
static inline int msmsdcc_sps_restore_ep(struct msmsdcc_host *host,
				struct msmsdcc_sps_ep_conn_data *ep)
{
	return 0;
}
static inline int msmsdcc_sps_init(struct msmsdcc_host *host) { return 0; }
static inline void msmsdcc_sps_exit(struct msmsdcc_host *host) {}
#endif /* CONFIG_MMC_MSM_SPS_SUPPORT */

/**
 * Apply soft reset to all SDCC BAM pipes
 *
 * This function applies soft reset to SDCC BAM pipe.
 *
 * This function should be called to recover from error
 * conditions encountered during CMD/DATA tranfsers with card.
 *
 * @host - Pointer to driver's host structure
 *
 */
static void msmsdcc_sps_pipes_reset_and_restore(struct msmsdcc_host *host)
{
	int rc;

	/* Reset all SDCC BAM pipes */
	rc = msmsdcc_sps_reset_ep(host, &host->sps.prod);
	if (rc)
		pr_err("%s:msmsdcc_sps_reset_ep(prod) error=%d\n",
				mmc_hostname(host->mmc), rc);
	rc = msmsdcc_sps_reset_ep(host, &host->sps.cons);
	if (rc)
		pr_err("%s:msmsdcc_sps_reset_ep(cons) error=%d\n",
				mmc_hostname(host->mmc), rc);

	/* Restore all BAM pipes connections */
	rc = msmsdcc_sps_restore_ep(host, &host->sps.prod);
	if (rc)
		pr_err("%s:msmsdcc_sps_restore_ep(prod) error=%d\n",
				mmc_hostname(host->mmc), rc);
	rc = msmsdcc_sps_restore_ep(host, &host->sps.cons);
	if (rc)
		pr_err("%s:msmsdcc_sps_restore_ep(cons) error=%d\n",
				mmc_hostname(host->mmc), rc);
}

/**
 * Apply soft reset
 *
 * This function applies soft reset to SDCC core and DML core.
 *
 * This function should be called to recover from error
 * conditions encountered with CMD/DATA tranfsers with card.
 *
 * Soft reset should only be used with SDCC controller v4.
 *
 * @host - Pointer to driver's host structure
 *
 */
static void msmsdcc_soft_reset(struct msmsdcc_host *host)
{
	/*
	 * Reset SDCC controller's DPSM (data path state machine
	 * and CPSM (command path state machine).
	 */
	writel_relaxed(0, host->base + MMCICOMMAND);
	msmsdcc_delay(host);
	writel_relaxed(0, host->base + MMCIDATACTRL);
	msmsdcc_delay(host);
}

static void msmsdcc_hard_reset(struct msmsdcc_host *host)
{
	int ret;

	/* Reset the controller */
	ret = clk_reset(host->clk, CLK_RESET_ASSERT);
	if (ret)
		pr_err("%s: Clock assert failed at %u Hz"
			" with err %d\n", mmc_hostname(host->mmc),
				host->clk_rate, ret);

	ret = clk_reset(host->clk, CLK_RESET_DEASSERT);
	if (ret)
		pr_err("%s: Clock deassert failed at %u Hz"
			" with err %d\n", mmc_hostname(host->mmc),
			host->clk_rate, ret);

	/* Give some delay for clock reset to propogate to controller */
	msmsdcc_delay(host);
}

static void msmsdcc_reset_and_restore(struct msmsdcc_host *host)
{
	if (host->sdcc_version) {
		if (host->is_sps_mode) {
			/* Reset DML first */
			msmsdcc_dml_reset(host);
			/*
			 * delay the SPS pipe reset in thread context as
			 * sps_connect/sps_disconnect APIs can be called
			 * only from non-atomic context.
			 */
			host->sps.pipe_reset_pending = true;
		}
		mb();
		msmsdcc_soft_reset(host);

		pr_debug("%s: Applied soft reset to Controller\n",
				mmc_hostname(host->mmc));

		if (host->is_sps_mode)
			msmsdcc_dml_init(host);
	} else {
		/* Give Clock reset (hard reset) to controller */
		u32	mci_clk = 0;
		u32	mci_mask0 = 0;

		/* Save the controller state */
		mci_clk = readl_relaxed(host->base + MMCICLOCK);
		mci_mask0 = readl_relaxed(host->base + MMCIMASK0);
		mb();

		msmsdcc_hard_reset(host);
		pr_debug("%s: Controller has been reinitialized\n",
				mmc_hostname(host->mmc));

		/* Restore the contoller state */
		writel_relaxed(host->pwr, host->base + MMCIPOWER);
		msmsdcc_delay(host);
		writel_relaxed(mci_clk, host->base + MMCICLOCK);
		msmsdcc_delay(host);
		writel_relaxed(mci_mask0, host->base + MMCIMASK0);
		mb(); /* no delay required after writing to MASK0 register */
	}

	if (host->dummy_52_needed)
		host->dummy_52_needed = 0;
}

static int
msmsdcc_request_end(struct msmsdcc_host *host, struct mmc_request *mrq)
{
	int retval = 0;

	BUG_ON(host->curr.data);

	host->curr.mrq = NULL;
	host->curr.cmd = NULL;

	del_timer(&host->req_tout_timer);

	if (mrq->data)
		mrq->data->bytes_xfered = host->curr.data_xfered;
	if (mrq->cmd->error == -ETIMEDOUT)
		mdelay(5);

	/*
	 * Need to drop the host lock here; mmc_request_done may call
	 * back into the driver...
	 */
	spin_unlock(&host->lock);
	mmc_request_done(host->mmc, mrq);
	spin_lock(&host->lock);

	return retval;
}

static void
msmsdcc_stop_data(struct msmsdcc_host *host)
{
	host->curr.data = NULL;
	host->curr.got_dataend = 0;
	host->curr.wait_for_auto_prog_done = 0;
	host->curr.got_auto_prog_done = 0;
	writel_relaxed(readl_relaxed(host->base + MMCIDATACTRL) &
			(~(MCI_DPSM_ENABLE)), host->base + MMCIDATACTRL);
	msmsdcc_delay(host);	/* Allow the DPSM to be reset */
}

static inline uint32_t msmsdcc_fifo_addr(struct msmsdcc_host *host)
{
	return host->core_memres->start + MMCIFIFO;
}

static inline unsigned int msmsdcc_get_min_sup_clk_rate(
					struct msmsdcc_host *host);

static inline void msmsdcc_delay(struct msmsdcc_host *host)
{
	ktime_t start, diff;

	mb();
	udelay(host->reg_write_delay);

	if (host->sdcc_version &&
		(readl_relaxed(host->base + MCI_STATUS2) &
			MCI_MCLK_REG_WR_ACTIVE)) {
		start = ktime_get();
		while (readl_relaxed(host->base + MCI_STATUS2) &
			MCI_MCLK_REG_WR_ACTIVE) {
			diff = ktime_sub(ktime_get(), start);
			/* poll for max. 1 ms */
			if (ktime_to_us(diff) > 1000) {
				pr_warning("%s: previous reg. write is"
					" still active\n",
					mmc_hostname(host->mmc));
				break;
			}
		}
	}
}

static inline void
msmsdcc_start_command_exec(struct msmsdcc_host *host, u32 arg, u32 c)
{
	writel_relaxed(arg, host->base + MMCIARGUMENT);
	writel_relaxed(c, host->base + MMCICOMMAND);
	/*
	 * As after sending the command, we don't write any of the
	 * controller registers and just wait for the
	 * CMD_RESPOND_END/CMD_SENT/Command failure notication
	 * from Controller.
	 */
	mb();
}

static void
msmsdcc_dma_exec_func(struct msm_dmov_cmd *cmd)
{
	struct msmsdcc_host *host = (struct msmsdcc_host *)cmd->user;

	writel_relaxed(host->cmd_timeout, host->base + MMCIDATATIMER);
	writel_relaxed((unsigned int)host->curr.xfer_size,
			host->base + MMCIDATALENGTH);
	writel_relaxed(host->cmd_datactrl, host->base + MMCIDATACTRL);
	msmsdcc_delay(host);	/* Force delay prior to ADM or command */

	if (host->cmd_cmd) {
		msmsdcc_start_command_exec(host,
			(u32)host->cmd_cmd->arg, (u32)host->cmd_c);
	}
}

static void
msmsdcc_dma_complete_tlet(unsigned long data)
{
	struct msmsdcc_host *host = (struct msmsdcc_host *)data;
	unsigned long		flags;
	struct mmc_request	*mrq;

	spin_lock_irqsave(&host->lock, flags);
	mrq = host->curr.mrq;
	BUG_ON(!mrq);

	if (!(host->dma.result & DMOV_RSLT_VALID)) {
		pr_err("msmsdcc: Invalid DataMover result\n");
		goto out;
	}

	if (host->dma.result & DMOV_RSLT_DONE) {
		host->curr.data_xfered = host->curr.xfer_size;
		host->curr.xfer_remain -= host->curr.xfer_size;
	} else {
		/* Error or flush  */
		if (host->dma.result & DMOV_RSLT_ERROR)
			pr_err("%s: DMA error (0x%.8x)\n",
			       mmc_hostname(host->mmc), host->dma.result);
		if (host->dma.result & DMOV_RSLT_FLUSH)
			pr_err("%s: DMA channel flushed (0x%.8x)\n",
			       mmc_hostname(host->mmc), host->dma.result);
		pr_err("Flush data: %.8x %.8x %.8x %.8x %.8x %.8x\n",
		       host->dma.err.flush[0], host->dma.err.flush[1],
		       host->dma.err.flush[2], host->dma.err.flush[3],
		       host->dma.err.flush[4],
		       host->dma.err.flush[5]);
		msmsdcc_reset_and_restore(host);
		if (!mrq->data->error)
			mrq->data->error = -EIO;
	}
	dma_unmap_sg(mmc_dev(host->mmc), host->dma.sg, host->dma.num_ents,
		     host->dma.dir);

	if (host->curr.user_pages) {
		struct scatterlist *sg = host->dma.sg;
		int i;

		for (i = 0; i < host->dma.num_ents; i++, sg++)
			flush_dcache_page(sg_page(sg));
	}

	host->dma.sg = NULL;
	host->dma.busy = 0;

	if ((host->curr.got_dataend && (!host->curr.wait_for_auto_prog_done ||
		(host->curr.wait_for_auto_prog_done &&
		host->curr.got_auto_prog_done))) || mrq->data->error) {
		/*
		 * If we've already gotten our DATAEND / DATABLKEND
		 * for this request, then complete it through here.
		 */

		if (!mrq->data->error) {
			host->curr.data_xfered = host->curr.xfer_size;
			host->curr.xfer_remain -= host->curr.xfer_size;
		}
		if (host->dummy_52_needed) {
			mrq->data->bytes_xfered = host->curr.data_xfered;
			host->dummy_52_sent = 1;
			msmsdcc_start_command(host, &dummy52cmd,
					      MCI_CPSM_PROGENA);
			goto out;
		}
		msmsdcc_stop_data(host);
		if (!mrq->data->stop || mrq->cmd->error ||
			(mrq->sbc && !mrq->data->error)) {
			host->curr.mrq = NULL;
			host->curr.cmd = NULL;
			mrq->data->bytes_xfered = host->curr.data_xfered;
			del_timer(&host->req_tout_timer);
			spin_unlock_irqrestore(&host->lock, flags);

			mmc_request_done(host->mmc, mrq);
			return;
		} else if (mrq->data->stop && ((mrq->sbc && mrq->data->error)
				|| !mrq->sbc)) {
			msmsdcc_start_command(host, mrq->data->stop, 0);
		}
	}

out:
	spin_unlock_irqrestore(&host->lock, flags);
	return;
}

#ifdef CONFIG_MMC_MSM_SPS_SUPPORT
/**
 * Callback notification from SPS driver
 *
 * This callback function gets triggered called from
 * SPS driver when requested SPS data transfer is
 * completed.
 *
 * SPS driver invokes this callback in BAM irq context so
 * SDCC driver schedule a tasklet for further processing
 * this callback notification at later point of time in
 * tasklet context and immediately returns control back
 * to SPS driver.
 *
 * @nofity - Pointer to sps event notify sturcture
 *
 */
static void
msmsdcc_sps_complete_cb(struct sps_event_notify *notify)
{
	struct msmsdcc_host *host =
		(struct msmsdcc_host *)
		((struct sps_event_notify *)notify)->user;

	host->sps.notify = *notify;
	pr_debug("%s: %s: sps ev_id=%d, addr=0x%x, size=0x%x, flags=0x%x\n",
		mmc_hostname(host->mmc), __func__, notify->event_id,
		notify->data.transfer.iovec.addr,
		notify->data.transfer.iovec.size,
		notify->data.transfer.iovec.flags);
	/* Schedule a tasklet for completing data transfer */
	tasklet_schedule(&host->sps.tlet);
}

/**
 * Tasklet handler for processing SPS callback event
 *
 * This function processing SPS event notification and
 * checks if the SPS transfer is completed or not and
 * then accordingly notifies status to MMC core layer.
 *
 * This function is called in tasklet context.
 *
 * @data - Pointer to sdcc driver data
 *
 */
static void msmsdcc_sps_complete_tlet(unsigned long data)
{
	unsigned long flags;
	int i, rc;
	u32 data_xfered = 0;
	struct mmc_request *mrq;
	struct sps_iovec iovec;
	struct sps_pipe *sps_pipe_handle;
	struct msmsdcc_host *host = (struct msmsdcc_host *)data;
	struct sps_event_notify *notify = &host->sps.notify;

	spin_lock_irqsave(&host->lock, flags);
	if (host->sps.dir == DMA_FROM_DEVICE)
		sps_pipe_handle = host->sps.prod.pipe_handle;
	else
		sps_pipe_handle = host->sps.cons.pipe_handle;
	mrq = host->curr.mrq;

	if (!mrq) {
		spin_unlock_irqrestore(&host->lock, flags);
		return;
	}

	pr_debug("%s: %s: sps event_id=%d\n",
		mmc_hostname(host->mmc), __func__,
		notify->event_id);

	if (msmsdcc_is_dml_busy(host)) {
		/* oops !!! this should never happen. */
		pr_err("%s: %s: Received SPS EOT event"
			" but DML HW is still busy !!!\n",
			mmc_hostname(host->mmc), __func__);
	}
	/*
	 * Got End of transfer event!!! Check if all of the data
	 * has been transferred?
	 */
	for (i = 0; i < host->sps.xfer_req_cnt; i++) {
		rc = sps_get_iovec(sps_pipe_handle, &iovec);
		if (rc) {
			pr_err("%s: %s: sps_get_iovec() failed rc=%d, i=%d",
				mmc_hostname(host->mmc), __func__, rc, i);
			break;
		}
		data_xfered += iovec.size;
	}

	if (data_xfered == host->curr.xfer_size) {
		host->curr.data_xfered = host->curr.xfer_size;
		host->curr.xfer_remain -= host->curr.xfer_size;
		pr_debug("%s: Data xfer success. data_xfered=0x%x",
			mmc_hostname(host->mmc),
			host->curr.xfer_size);
	} else {
		pr_err("%s: Data xfer failed. data_xfered=0x%x,"
			" xfer_size=%d", mmc_hostname(host->mmc),
			data_xfered, host->curr.xfer_size);
		msmsdcc_reset_and_restore(host);
		if (!mrq->data->error)
			mrq->data->error = -EIO;
	}

	/* Unmap sg buffers */
	dma_unmap_sg(mmc_dev(host->mmc), host->sps.sg, host->sps.num_ents,
			 host->sps.dir);

	host->sps.sg = NULL;
	host->sps.busy = 0;

	if ((host->curr.got_dataend && (!host->curr.wait_for_auto_prog_done ||
		(host->curr.wait_for_auto_prog_done &&
		host->curr.got_auto_prog_done))) || mrq->data->error) {
		/*
		 * If we've already gotten our DATAEND / DATABLKEND
		 * for this request, then complete it through here.
		 */

		if (!mrq->data->error) {
			host->curr.data_xfered = host->curr.xfer_size;
			host->curr.xfer_remain -= host->curr.xfer_size;
		}
		if (host->dummy_52_needed) {
			mrq->data->bytes_xfered = host->curr.data_xfered;
			host->dummy_52_sent = 1;
			msmsdcc_start_command(host, &dummy52cmd,
					      MCI_CPSM_PROGENA);
			spin_unlock_irqrestore(&host->lock, flags);
			return;
		}
		msmsdcc_stop_data(host);
		if (!mrq->data->stop || mrq->cmd->error ||
			(mrq->sbc && !mrq->data->error)) {
			host->curr.mrq = NULL;
			host->curr.cmd = NULL;
			mrq->data->bytes_xfered = host->curr.data_xfered;
			del_timer(&host->req_tout_timer);
			spin_unlock_irqrestore(&host->lock, flags);

			mmc_request_done(host->mmc, mrq);
			return;
		} else if (mrq->data->stop && ((mrq->sbc && mrq->data->error)
				|| !mrq->sbc)) {
			msmsdcc_start_command(host, mrq->data->stop, 0);
		}
	}
	spin_unlock_irqrestore(&host->lock, flags);
}

/**
 * Exit from current SPS data transfer
 *
 * This function exits from current SPS data transfer.
 *
 * This function should be called when error condition
 * is encountered during data transfer.
 *
 * @host - Pointer to sdcc host structure
 *
 */
static void msmsdcc_sps_exit_curr_xfer(struct msmsdcc_host *host)
{
	struct mmc_request *mrq;

	mrq = host->curr.mrq;
	BUG_ON(!mrq);

	msmsdcc_reset_and_restore(host);
	if (!mrq->data->error)
		mrq->data->error = -EIO;

	/* Unmap sg buffers */
	dma_unmap_sg(mmc_dev(host->mmc), host->sps.sg, host->sps.num_ents,
			 host->sps.dir);

	host->sps.sg = NULL;
	host->sps.busy = 0;
	if (host->curr.data)
		msmsdcc_stop_data(host);

	if (!mrq->data->stop || mrq->cmd->error ||
		(mrq->sbc && !mrq->data->error))
		msmsdcc_request_end(host, mrq);
	else if (mrq->data->stop && ((mrq->sbc && mrq->data->error)
			|| !mrq->sbc))
		msmsdcc_start_command(host, mrq->data->stop, 0);

}
#else
static inline void msmsdcc_sps_complete_cb(struct sps_event_notify *notify) { }
static inline void msmsdcc_sps_complete_tlet(unsigned long data) { }
static inline void msmsdcc_sps_exit_curr_xfer(struct msmsdcc_host *host) { }
#endif /* CONFIG_MMC_MSM_SPS_SUPPORT */

static int msmsdcc_enable_cdr_cm_sdc4_dll(struct msmsdcc_host *host);

static void
msmsdcc_dma_complete_func(struct msm_dmov_cmd *cmd,
			  unsigned int result,
			  struct msm_dmov_errdata *err)
{
	struct msmsdcc_dma_data	*dma_data =
		container_of(cmd, struct msmsdcc_dma_data, hdr);
	struct msmsdcc_host *host = dma_data->host;

	dma_data->result = result;
	if (err)
		memcpy(&dma_data->err, err, sizeof(struct msm_dmov_errdata));

	tasklet_schedule(&host->dma_tlet);
}

static int msmsdcc_check_dma_op_req(struct mmc_data *data)
{
	if (((data->blksz * data->blocks) < MCI_FIFOSIZE) ||
	     ((data->blksz * data->blocks) % MCI_FIFOSIZE))
		return -EINVAL;
	else
		return 0;
}

static int msmsdcc_config_dma(struct msmsdcc_host *host, struct mmc_data *data)
{
	struct msmsdcc_nc_dmadata *nc;
	dmov_box *box;
	uint32_t rows;
	unsigned int n;
	int i, err = 0, box_cmd_cnt = 0;
	struct scatterlist *sg = data->sg;
	unsigned int len, offset;

	if ((host->dma.channel == -1) || (host->dma.crci == -1))
		return -ENOENT;

	BUG_ON((host->pdev_id < 1) || (host->pdev_id > 5));

	host->dma.sg = data->sg;
	host->dma.num_ents = data->sg_len;

	/* Prevent memory corruption */
	BUG_ON(host->dma.num_ents > msmsdcc_get_nr_sg(host));

	nc = host->dma.nc;

	if (data->flags & MMC_DATA_READ)
		host->dma.dir = DMA_FROM_DEVICE;
	else
		host->dma.dir = DMA_TO_DEVICE;

	n = dma_map_sg(mmc_dev(host->mmc), host->dma.sg,
			host->dma.num_ents, host->dma.dir);

	if (n != host->dma.num_ents) {
		pr_err("%s: Unable to map in all sg elements\n",
		       mmc_hostname(host->mmc));
		host->dma.sg = NULL;
		host->dma.num_ents = 0;
		return -ENOMEM;
	}

	/* host->curr.user_pages = (data->flags & MMC_DATA_USERPAGE); */
	host->curr.user_pages = 0;
	box = &nc->cmd[0];
	for (i = 0; i < host->dma.num_ents; i++) {
		len = sg_dma_len(sg);
		offset = 0;

		do {
			/* Check if we can do DMA */
			if (!len || (box_cmd_cnt >= MMC_MAX_DMA_CMDS)) {
				err = -ENOTSUPP;
				goto unmap;
			}

			box->cmd = CMD_MODE_BOX;

			if (len >= MMC_MAX_DMA_BOX_LENGTH) {
				len = MMC_MAX_DMA_BOX_LENGTH;
				len -= len % data->blksz;
			}
			rows = (len % MCI_FIFOSIZE) ?
				(len / MCI_FIFOSIZE) + 1 :
				(len / MCI_FIFOSIZE);

			if (data->flags & MMC_DATA_READ) {
				box->src_row_addr = msmsdcc_fifo_addr(host);
				box->dst_row_addr = sg_dma_address(sg) + offset;
				box->src_dst_len = (MCI_FIFOSIZE << 16) |
						(MCI_FIFOSIZE);
				box->row_offset = MCI_FIFOSIZE;
				box->num_rows = rows * ((1 << 16) + 1);
				box->cmd |= CMD_SRC_CRCI(host->dma.crci);
			} else {
				box->src_row_addr = sg_dma_address(sg) + offset;
				box->dst_row_addr = msmsdcc_fifo_addr(host);
				box->src_dst_len = (MCI_FIFOSIZE << 16) |
						(MCI_FIFOSIZE);
				box->row_offset = (MCI_FIFOSIZE << 16);
				box->num_rows = rows * ((1 << 16) + 1);
				box->cmd |= CMD_DST_CRCI(host->dma.crci);
			}

			offset += len;
			len = sg_dma_len(sg) - offset;
			box++;
			box_cmd_cnt++;
		} while (len);
		sg++;
	}
	/* Mark last command */
	box--;
	box->cmd |= CMD_LC;

	/* location of command block must be 64 bit aligned */
	BUG_ON(host->dma.cmd_busaddr & 0x07);

	nc->cmdptr = (host->dma.cmd_busaddr >> 3) | CMD_PTR_LP;
	host->dma.hdr.cmdptr = DMOV_CMD_PTR_LIST |
			       DMOV_CMD_ADDR(host->dma.cmdptr_busaddr);
	host->dma.hdr.complete_func = msmsdcc_dma_complete_func;

	/* Flush all data to memory before starting dma */
	mb();

unmap:
	if (err) {
		dma_unmap_sg(mmc_dev(host->mmc), host->dma.sg,
				host->dma.num_ents, host->dma.dir);
		pr_err("%s: cannot do DMA, fall back to PIO mode err=%d\n",
				mmc_hostname(host->mmc), err);
	}

	return err;
}

#ifdef CONFIG_MMC_MSM_SPS_SUPPORT
/**
 * Submits data transfer request to SPS driver
 *
 * This function make sg (scatter gather) data buffers
 * DMA ready and then submits them to SPS driver for
 * transfer.
 *
 * @host - Pointer to sdcc host structure
 * @data - Pointer to mmc_data structure
 *
 * @return 0 if success else negative value
 */
static int msmsdcc_sps_start_xfer(struct msmsdcc_host *host,
				struct mmc_data *data)
{
	int rc = 0;
	u32 flags;
	int i;
	u32 addr, len, data_cnt;
	struct scatterlist *sg = data->sg;
	struct sps_pipe *sps_pipe_handle;

	/* Prevent memory corruption */
	BUG_ON(data->sg_len > msmsdcc_get_nr_sg(host));

	host->sps.sg = data->sg;
	host->sps.num_ents = data->sg_len;
	host->sps.xfer_req_cnt = 0;
	if (data->flags & MMC_DATA_READ) {
		host->sps.dir = DMA_FROM_DEVICE;
		sps_pipe_handle = host->sps.prod.pipe_handle;
	} else {
		host->sps.dir = DMA_TO_DEVICE;
		sps_pipe_handle = host->sps.cons.pipe_handle;
	}

	/* Make sg buffers DMA ready */
	rc = dma_map_sg(mmc_dev(host->mmc), data->sg, data->sg_len,
			host->sps.dir);

	if (rc != data->sg_len) {
		pr_err("%s: Unable to map in all sg elements, rc=%d\n",
		       mmc_hostname(host->mmc), rc);
		host->sps.sg = NULL;
		host->sps.num_ents = 0;
		rc = -ENOMEM;
		goto dma_map_err;
	}

	pr_debug("%s: %s: %s: pipe=0x%x, total_xfer=0x%x, sg_len=%d\n",
		mmc_hostname(host->mmc), __func__,
		host->sps.dir == DMA_FROM_DEVICE ? "READ" : "WRITE",
		(u32)sps_pipe_handle, host->curr.xfer_size, data->sg_len);

	for (i = 0; i < data->sg_len; i++) {
		/*
		 * Check if this is the last buffer to transfer?
		 * If yes then set the INT and EOT flags.
		 */
		len = sg_dma_len(sg);
		addr = sg_dma_address(sg);
		flags = 0;
		while (len > 0) {
			if (len > SPS_MAX_DESC_SIZE) {
				data_cnt = SPS_MAX_DESC_SIZE;
			} else {
				data_cnt = len;
				if (i == data->sg_len - 1)
					flags = SPS_IOVEC_FLAG_INT |
						SPS_IOVEC_FLAG_EOT;
			}
			rc = sps_transfer_one(sps_pipe_handle, addr,
						data_cnt, host, flags);
			if (rc) {
				pr_err("%s: sps_transfer_one() error! rc=%d,"
					" pipe=0x%x, sg=0x%x, sg_buf_no=%d\n",
					mmc_hostname(host->mmc), rc,
					(u32)sps_pipe_handle, (u32)sg, i);
				goto dma_map_err;
			}
			addr += data_cnt;
			len -= data_cnt;
			host->sps.xfer_req_cnt++;
		}
		sg++;
	}
	goto out;

dma_map_err:
	/* unmap sg buffers */
	dma_unmap_sg(mmc_dev(host->mmc), host->sps.sg, host->sps.num_ents,
			host->sps.dir);
out:
	return rc;
}
#else
static int msmsdcc_sps_start_xfer(struct msmsdcc_host *host,
				struct mmc_data *data) { return 0; }
#endif /* CONFIG_MMC_MSM_SPS_SUPPORT */

static void
msmsdcc_start_command_deferred(struct msmsdcc_host *host,
				struct mmc_command *cmd, u32 *c)
{
	DBG(host, "op %02x arg %08x flags %08x\n",
	    cmd->opcode, cmd->arg, cmd->flags);

	*c |= (cmd->opcode | MCI_CPSM_ENABLE);

	if (cmd->flags & MMC_RSP_PRESENT) {
		if (cmd->flags & MMC_RSP_136)
			*c |= MCI_CPSM_LONGRSP;
		*c |= MCI_CPSM_RESPONSE;
	}

	if (/*interrupt*/0)
		*c |= MCI_CPSM_INTERRUPT;

	if (cmd->opcode == MMC_READ_SINGLE_BLOCK ||
		cmd->opcode == MMC_READ_MULTIPLE_BLOCK ||
		cmd->opcode == MMC_WRITE_BLOCK ||
		cmd->opcode == MMC_WRITE_MULTIPLE_BLOCK ||
		cmd->opcode == SD_IO_RW_EXTENDED)
		*c |= MCI_CSPM_DATCMD;

	/* Check if AUTO CMD19 is required or not? */
	if (host->tuning_needed) {
		/*
		 * For open ended block read operation (without CMD23),
		 * AUTO_CMD19 bit should be set while sending the READ command.
		 * For close ended block read operation (with CMD23),
		 * AUTO_CMD19 bit should be set while sending CMD23.
		 */
		if ((cmd->opcode == MMC_SET_BLOCK_COUNT &&
			host->curr.mrq->cmd->opcode ==
				MMC_READ_MULTIPLE_BLOCK) ||
			(!host->curr.mrq->sbc &&
			(cmd->opcode == MMC_READ_SINGLE_BLOCK ||
			cmd->opcode == MMC_READ_MULTIPLE_BLOCK))) {
			msmsdcc_enable_cdr_cm_sdc4_dll(host);
			*c |= MCI_CSPM_AUTO_CMD19;
		}
	}

	/* Clear CDR_EN bit for write operations */
	if (host->tuning_needed && cmd->mrq->data &&
			(cmd->mrq->data->flags & MMC_DATA_WRITE))
		writel_relaxed((readl_relaxed(host->base + MCI_DLL_CONFIG) &
				~MCI_CDR_EN), host->base + MCI_DLL_CONFIG);

	if ((cmd->flags & MMC_RSP_R1B) == MMC_RSP_R1B) {
		*c |= MCI_CPSM_PROGENA;
		host->prog_enable = 1;
	}

	if (cmd == cmd->mrq->stop)
		*c |= MCI_CSPM_MCIABORT;

	if (host->curr.cmd != NULL) {
		pr_err("%s: Overlapping command requests\n",
		       mmc_hostname(host->mmc));
	}
	host->curr.cmd = cmd;
}

static void
msmsdcc_start_data(struct msmsdcc_host *host, struct mmc_data *data,
			struct mmc_command *cmd, u32 c)
{
	unsigned int datactrl = 0, timeout;
	unsigned long long clks;
	void __iomem *base = host->base;
	unsigned int pio_irqmask = 0;

	BUG_ON(!data->sg);
	BUG_ON(!data->sg_len);

	host->curr.data = data;
	host->curr.xfer_size = data->blksz * data->blocks;
	host->curr.xfer_remain = host->curr.xfer_size;
	host->curr.data_xfered = 0;
	host->curr.got_dataend = 0;
	host->curr.got_auto_prog_done = 0;

	datactrl = MCI_DPSM_ENABLE | (data->blksz << 4);

	if (host->curr.wait_for_auto_prog_done)
		datactrl |= MCI_AUTO_PROG_DONE;

	if (!msmsdcc_check_dma_op_req(data)) {
		if (host->is_dma_mode && !msmsdcc_config_dma(host, data)) {
			datactrl |= MCI_DPSM_DMAENABLE;
		} else if (host->is_sps_mode) {
			if (!msmsdcc_is_dml_busy(host)) {
				if (!msmsdcc_sps_start_xfer(host, data)) {
					/* Now kick start DML transfer */
					mb();
					msmsdcc_dml_start_xfer(host, data);
					datactrl |= MCI_DPSM_DMAENABLE;
					host->sps.busy = 1;
				}
			} else {
				/*
				 * Can't proceed with new transfer as
				 * previous trasnfer is already in progress.
				 * There is no point of going into PIO mode
				 * as well. Is this a time to do kernel panic?
				 */
				pr_err("%s: %s: DML HW is busy!!!"
					" Can't perform new SPS transfers"
					" now\n", mmc_hostname(host->mmc),
					__func__);
			}
		}
	}

	/* Is data transfer in PIO mode required? */
	if (!(datactrl & MCI_DPSM_DMAENABLE)) {
<<<<<<< HEAD
		int flags = SG_MITER_ATOMIC;
		host->pio.sg = data->sg;
		host->pio.sg_len = data->sg_len;
		host->pio.sg_off = 0;

		if (data->flags & MMC_DATA_READ) {
			flags |= SG_MITER_TO_SG;
=======
		unsigned int sg_miter_flags = SG_MITER_ATOMIC;

		if (data->flags & MMC_DATA_READ) {
			sg_miter_flags |= SG_MITER_TO_SG;
>>>>>>> 59f5ee07
			pio_irqmask = MCI_RXFIFOHALFFULLMASK;
			if (host->curr.xfer_remain < MCI_FIFOSIZE)
				pio_irqmask |= MCI_RXDATAAVLBLMASK;
		} else {
<<<<<<< HEAD
			flags |= SG_MITER_FROM_SG;
			pio_irqmask = MCI_TXFIFOHALFEMPTYMASK |
					MCI_TXFIFOEMPTYMASK;
		}
		sg_miter_start(&host->pio.sg_miter, data->sg,
			data->sg_len, flags);
=======
			sg_miter_flags |= SG_MITER_FROM_SG;
			pio_irqmask = MCI_TXFIFOHALFEMPTYMASK |
					MCI_TXFIFOEMPTYMASK;
		}

		sg_miter_start(&host->sg_miter, data->sg, data->sg_len,
				sg_miter_flags);
>>>>>>> 59f5ee07
	}

	if (data->flags & MMC_DATA_READ)
		datactrl |= (MCI_DPSM_DIRECTION | MCI_RX_DATA_PEND);

	clks = (unsigned long long)data->timeout_ns * host->clk_rate;
	do_div(clks, 1000000000UL);
	timeout = data->timeout_clks + (unsigned int)clks*2 ;

	if (host->is_dma_mode && (datactrl & MCI_DPSM_DMAENABLE)) {
		/* Use ADM (Application Data Mover) HW for Data transfer */
		/* Save parameters for the dma exec function */
		host->cmd_timeout = timeout;
		host->cmd_pio_irqmask = pio_irqmask;
		host->cmd_datactrl = datactrl;
		host->cmd_cmd = cmd;

		host->dma.hdr.exec_func = msmsdcc_dma_exec_func;
		host->dma.hdr.user = (void *)host;
		host->dma.busy = 1;

		if (cmd) {
			msmsdcc_start_command_deferred(host, cmd, &c);
			host->cmd_c = c;
		}
		writel_relaxed((readl_relaxed(host->base + MMCIMASK0) &
				(~(MCI_IRQ_PIO))) | host->cmd_pio_irqmask,
				host->base + MMCIMASK0);
		mb();
		msm_dmov_enqueue_cmd_ext(host->dma.channel, &host->dma.hdr);
	} else {
		/* SPS-BAM mode or PIO mode */
		writel_relaxed(timeout, base + MMCIDATATIMER);

		writel_relaxed(host->curr.xfer_size, base + MMCIDATALENGTH);

		writel_relaxed((readl_relaxed(host->base + MMCIMASK0) &
				(~(MCI_IRQ_PIO))) | pio_irqmask,
				host->base + MMCIMASK0);
		writel_relaxed(datactrl, base + MMCIDATACTRL);
		/*
		 * We don't need delay after writing to DATA_CTRL register
		 * if we are not writing to CMD register immediately after
		 * this. As we already have delay before sending the
		 * command, we just need mb() here.
		 */
		mb();

		if (cmd) {
			msmsdcc_delay(host); /* Delay between data/command */
			/* Daisy-chain the command if requested */
			msmsdcc_start_command(host, cmd, c);
		}
	}
}

static void
msmsdcc_start_command(struct msmsdcc_host *host, struct mmc_command *cmd, u32 c)
{
	msmsdcc_start_command_deferred(host, cmd, &c);
	msmsdcc_start_command_exec(host, cmd->arg, c);
}

static void
msmsdcc_data_err(struct msmsdcc_host *host, struct mmc_data *data,
		 unsigned int status)
{
	if (status & MCI_DATACRCFAIL) {
		if (!(data->mrq->cmd->opcode == MMC_BUS_TEST_W
			|| data->mrq->cmd->opcode == MMC_BUS_TEST_R)) {
			pr_err("%s: Data CRC error\n",
			       mmc_hostname(host->mmc));
			pr_err("%s: opcode 0x%.8x\n", __func__,
			       data->mrq->cmd->opcode);
			pr_err("%s: blksz %d, blocks %d\n", __func__,
			       data->blksz, data->blocks);
			data->error = -EILSEQ;
		}
	} else if (status & MCI_DATATIMEOUT) {
		/* CRC is optional for the bus test commands, not all
		 * cards respond back with CRC. However controller
		 * waits for the CRC and times out. Hence ignore the
		 * data timeouts during the Bustest.
		 */
		if (!(data->mrq->cmd->opcode == MMC_BUS_TEST_W
			|| data->mrq->cmd->opcode == MMC_BUS_TEST_R)) {
			pr_err("%s: CMD%d: Data timeout\n",
				 mmc_hostname(host->mmc),
				 data->mrq->cmd->opcode);
			data->error = -ETIMEDOUT;
			msmsdcc_dump_sdcc_state(host);
		}
	} else if (status & MCI_RXOVERRUN) {
		pr_err("%s: RX overrun\n", mmc_hostname(host->mmc));
		data->error = -EIO;
	} else if (status & MCI_TXUNDERRUN) {
		pr_err("%s: TX underrun\n", mmc_hostname(host->mmc));
		data->error = -EIO;
	} else {
		pr_err("%s: Unknown error (0x%.8x)\n",
		      mmc_hostname(host->mmc), status);
		data->error = -EIO;
	}

	/* Dummy CMD52 is not needed when CMD53 has errors */
	if (host->dummy_52_needed)
		host->dummy_52_needed = 0;
}

static int
msmsdcc_pio_read(struct msmsdcc_host *host, char *buffer, unsigned int remain)
{
	void __iomem	*base = host->base;
	uint32_t	*ptr = (uint32_t *) buffer;
	int		count = 0;

	if (remain % 4)
		remain = ((remain >> 2) + 1) << 2;

	while (readl_relaxed(base + MMCISTATUS) & MCI_RXDATAAVLBL) {

		*ptr = readl_relaxed(base + MMCIFIFO + (count % MCI_FIFOSIZE));
		ptr++;
		count += sizeof(uint32_t);

		remain -=  sizeof(uint32_t);
		if (remain == 0)
			break;
	}
	return count;
}

static int
msmsdcc_pio_write(struct msmsdcc_host *host, char *buffer,
		  unsigned int remain)
{
	void __iomem *base = host->base;
	char *ptr = buffer;
	unsigned int maxcnt = MCI_FIFOHALFSIZE;

	while (readl_relaxed(base + MMCISTATUS) &
		(MCI_TXFIFOEMPTY | MCI_TXFIFOHALFEMPTY)) {
		unsigned int count, sz;

		count = min(remain, maxcnt);

		sz = count % 4 ? (count >> 2) + 1 : (count >> 2);
		writesl(base + MMCIFIFO, ptr, sz);
		ptr += count;
		remain -= count;

		if (remain == 0)
			break;
	}
	mb();

	return ptr - buffer;
}

static irqreturn_t
msmsdcc_pio_irq(int irq, void *dev_id)
{
	struct msmsdcc_host	*host = dev_id;
	void __iomem		*base = host->base;
	uint32_t		status;
	unsigned long flags;

	spin_lock(&host->lock);

	status = readl_relaxed(base + MMCISTATUS);

	if (((readl_relaxed(host->base + MMCIMASK0) & status) &
				(MCI_IRQ_PIO)) == 0) {
		spin_unlock(&host->lock);
		return IRQ_NONE;
	}

#if IRQ_DEBUG
	msmsdcc_print_status(host, "irq1-r", status);
#endif
	local_irq_save(flags);

	while (sg_miter_next(&host->sg_miter)) {

		unsigned int remain, len;
		char *buffer;

		if (!(status & (MCI_TXFIFOHALFEMPTY | MCI_TXFIFOEMPTY
				| MCI_RXDATAAVLBL)))
			break;

<<<<<<< HEAD
		/* Map the current scatter buffer */
		local_irq_save(flags);
		BUG_ON(!sg_miter_next(&host->pio.sg_miter));
		buffer = host->pio.sg_miter.addr;
		remain = min(host->pio.sg_miter.length, host->curr.xfer_remain);
=======
		buffer = host->sg_miter.addr;
		remain = host->sg_miter.length;
>>>>>>> 59f5ee07

		len = 0;
		if (status & MCI_RXACTIVE)
			len = msmsdcc_pio_read(host, buffer, remain);
		if (status & MCI_TXACTIVE)
			len = msmsdcc_pio_write(host, buffer, remain);
		/* len might have aligned to 32bits above */
		if (len > remain)
			len = remain;

<<<<<<< HEAD
		/* Unmap the buffer */
		host->pio.sg_miter.consumed = len;
		if (status & MCI_RXACTIVE && host->curr.user_pages)
			flush_dcache_page(host->pio.sg_miter.page);
		sg_miter_stop(&host->pio.sg_miter);
		local_irq_restore(flags);

=======
		host->sg_miter.consumed = len;
>>>>>>> 59f5ee07
		host->curr.xfer_remain -= len;
		host->curr.data_xfered += len;
		remain -= len;

		if (remain) /* Done with this page? */
			break; /* Nope */

<<<<<<< HEAD
		if (!host->curr.xfer_remain) {
			memset(&host->pio, 0, sizeof(host->pio));
			break;
		}

=======
>>>>>>> 59f5ee07
		status = readl_relaxed(base + MMCISTATUS);
	}

	sg_miter_stop(&host->sg_miter);
	local_irq_restore(flags);

	if (status & MCI_RXACTIVE && host->curr.xfer_remain < MCI_FIFOSIZE) {
		writel_relaxed((readl_relaxed(host->base + MMCIMASK0) &
				(~(MCI_IRQ_PIO))) | MCI_RXDATAAVLBLMASK,
				host->base + MMCIMASK0);
		if (!host->curr.xfer_remain) {
			/*
			 * back to back write to MASK0 register don't need
			 * synchronization delay.
			 */
			writel_relaxed((readl_relaxed(host->base + MMCIMASK0) &
				(~(MCI_IRQ_PIO))) | 0, host->base + MMCIMASK0);
		}
		mb();
	} else if (!host->curr.xfer_remain) {
		writel_relaxed((readl_relaxed(host->base + MMCIMASK0) &
				(~(MCI_IRQ_PIO))) | 0, host->base + MMCIMASK0);
		mb();
	}

	spin_unlock(&host->lock);

	return IRQ_HANDLED;
}

static void
msmsdcc_request_start(struct msmsdcc_host *host, struct mmc_request *mrq);

static void msmsdcc_wait_for_rxdata(struct msmsdcc_host *host,
					struct mmc_data *data)
{
	u32 loop_cnt = 0;

	/*
	 * For read commands with data less than fifo size, it is possible to
	 * get DATAEND first and RXDATA_AVAIL might be set later because of
	 * synchronization delay through the asynchronous RX FIFO. Thus, for
	 * such cases, even after DATAEND interrupt is received software
	 * should poll for RXDATA_AVAIL until the requested data is read out
	 * of FIFO. This change is needed to get around this abnormal but
	 * sometimes expected behavior of SDCC3 controller.
	 *
	 * We can expect RXDATAAVAIL bit to be set after 6HCLK clock cycles
	 * after the data is loaded into RX FIFO. This would amount to less
	 * than a microsecond and thus looping for 1000 times is good enough
	 * for that delay.
	 */
	while (((int)host->curr.xfer_remain > 0) && (++loop_cnt < 1000)) {
		if (readl_relaxed(host->base + MMCISTATUS) & MCI_RXDATAAVLBL) {
			spin_unlock(&host->lock);
			msmsdcc_pio_irq(1, host);
			spin_lock(&host->lock);
		}
	}
	if (loop_cnt == 1000) {
		pr_info("%s: Timed out while polling for Rx Data\n",
				mmc_hostname(host->mmc));
		data->error = -ETIMEDOUT;
		msmsdcc_reset_and_restore(host);
	}
}

static void msmsdcc_do_cmdirq(struct msmsdcc_host *host, uint32_t status)
{
	struct mmc_command *cmd = host->curr.cmd;

	host->curr.cmd = NULL;
	cmd->resp[0] = readl_relaxed(host->base + MMCIRESPONSE0);
	cmd->resp[1] = readl_relaxed(host->base + MMCIRESPONSE1);
	cmd->resp[2] = readl_relaxed(host->base + MMCIRESPONSE2);
	cmd->resp[3] = readl_relaxed(host->base + MMCIRESPONSE3);

	if (status & (MCI_CMDTIMEOUT | MCI_AUTOCMD19TIMEOUT)) {
		pr_debug("%s: CMD%d: Command timeout\n",
				mmc_hostname(host->mmc), cmd->opcode);
		cmd->error = -ETIMEDOUT;
	} else if ((status & MCI_CMDCRCFAIL && cmd->flags & MMC_RSP_CRC) &&
			!host->cmd19_tuning_in_progress) {
		pr_err("%s: CMD%d: Command CRC error\n",
			mmc_hostname(host->mmc), cmd->opcode);
		msmsdcc_dump_sdcc_state(host);
		cmd->error = -EILSEQ;
	}

	if (!cmd->data || cmd->error) {
		if (host->curr.data && host->dma.sg &&
			host->is_dma_mode)
			msm_dmov_stop_cmd(host->dma.channel,
					  &host->dma.hdr, 0);
		else if (host->curr.data && host->sps.sg &&
			host->is_sps_mode){
			/* Stop current SPS transfer */
			msmsdcc_sps_exit_curr_xfer(host);
		}
		else if (host->curr.data) { /* Non DMA */
			msmsdcc_reset_and_restore(host);
			msmsdcc_stop_data(host);
			msmsdcc_request_end(host, cmd->mrq);
		} else { /* host->data == NULL */
			if (!cmd->error && host->prog_enable) {
				if (status & MCI_PROGDONE) {
					host->prog_enable = 0;
					msmsdcc_request_end(host, cmd->mrq);
				} else
					host->curr.cmd = cmd;
			} else {
				host->prog_enable = 0;
				if (host->dummy_52_needed)
					host->dummy_52_needed = 0;
				if (cmd->data && cmd->error)
					msmsdcc_reset_and_restore(host);
				msmsdcc_request_end(host, cmd->mrq);
			}
		}
	} else if ((cmd == host->curr.mrq->sbc) && cmd->data) {
		if (cmd->data->flags & MMC_DATA_READ)
			msmsdcc_start_command(host, host->curr.mrq->cmd, 0);
		else
			msmsdcc_request_start(host, host->curr.mrq);
	} else if (cmd->data) {
		if (!(cmd->data->flags & MMC_DATA_READ))
			msmsdcc_start_data(host, cmd->data, NULL, 0);
	}
}

static irqreturn_t
msmsdcc_irq(int irq, void *dev_id)
{
	struct msmsdcc_host	*host = dev_id;
	u32			status;
	int			ret = 0;
	int			timer = 0;

	spin_lock(&host->lock);

	do {
		struct mmc_command *cmd;
		struct mmc_data *data;

		if (timer) {
			timer = 0;
			msmsdcc_delay(host);
		}

		if (!host->clks_on) {
			pr_debug("%s: %s: SDIO async irq received\n",
					mmc_hostname(host->mmc), __func__);
			host->mmc->ios.clock = host->clk_rate;
			spin_unlock(&host->lock);
			host->mmc->ops->set_ios(host->mmc, &host->mmc->ios);
			spin_lock(&host->lock);
			if (host->plat->cfg_mpm_sdiowakeup &&
				(host->mmc->pm_flags & MMC_PM_WAKE_SDIO_IRQ))
				wake_lock(&host->sdio_wlock);
			/* only ansyc interrupt can come when clocks are off */
			writel_relaxed(MCI_SDIOINTMASK, host->base + MMCICLEAR);
			if (host->clk_rate <=
					msmsdcc_get_min_sup_clk_rate(host))
				msmsdcc_delay(host);
		}

		status = readl_relaxed(host->base + MMCISTATUS);

		if (((readl_relaxed(host->base + MMCIMASK0) & status) &
						(~(MCI_IRQ_PIO))) == 0)
			break;

#if IRQ_DEBUG
		msmsdcc_print_status(host, "irq0-r", status);
#endif
		status &= readl_relaxed(host->base + MMCIMASK0);
		writel_relaxed(status, host->base + MMCICLEAR);
		/* Allow clear to take effect*/
		if (host->clk_rate <=
				msmsdcc_get_min_sup_clk_rate(host))
			msmsdcc_delay(host);
#if IRQ_DEBUG
		msmsdcc_print_status(host, "irq0-p", status);
#endif

#ifdef CONFIG_MMC_MSM_SDIO_SUPPORT
		if (status & MCI_SDIOINTROPE) {
			if (host->sdcc_suspending)
				wake_lock(&host->sdio_suspend_wlock);
			mmc_signal_sdio_irq(host->mmc);
		}
#endif
		data = host->curr.data;

		if (host->dummy_52_sent) {
			if (status & (MCI_PROGDONE | MCI_CMDCRCFAIL |
					  MCI_CMDTIMEOUT)) {
				if (status & MCI_CMDTIMEOUT)
					pr_debug("%s: dummy CMD52 timeout\n",
						mmc_hostname(host->mmc));
				if (status & MCI_CMDCRCFAIL)
					pr_debug("%s: dummy CMD52 CRC failed\n",
						mmc_hostname(host->mmc));
				host->dummy_52_sent = 0;
				host->dummy_52_needed = 0;
				if (data) {
					msmsdcc_stop_data(host);
					msmsdcc_request_end(host, data->mrq);
				}
				WARN(!data, "No data cmd for dummy CMD52\n");
				spin_unlock(&host->lock);
				return IRQ_HANDLED;
			}
			break;
		}

		/*
		 * Check for proper command response
		 */
		cmd = host->curr.cmd;
		if ((status & (MCI_CMDSENT | MCI_CMDRESPEND | MCI_CMDCRCFAIL |
			MCI_CMDTIMEOUT | MCI_PROGDONE |
			MCI_AUTOCMD19TIMEOUT)) && host->curr.cmd) {
			msmsdcc_do_cmdirq(host, status);
		}

		if (host->curr.data) {
			/* Check for data errors */
			if (status & (MCI_DATACRCFAIL|MCI_DATATIMEOUT|
				      MCI_TXUNDERRUN|MCI_RXOVERRUN)) {
				msmsdcc_data_err(host, data, status);
				host->curr.data_xfered = 0;
				if (host->dma.sg && host->is_dma_mode)
					msm_dmov_stop_cmd(host->dma.channel,
							  &host->dma.hdr, 0);
				else if (host->sps.sg && host->is_sps_mode) {
					/* Stop current SPS transfer */
					msmsdcc_sps_exit_curr_xfer(host);
				} else {
					msmsdcc_reset_and_restore(host);
					if (host->curr.data)
						msmsdcc_stop_data(host);
					if (!data->stop || (host->curr.mrq->sbc
						&& !data->error))
						timer |=
						 msmsdcc_request_end(host,
								    data->mrq);
					else if ((host->curr.mrq->sbc
						&& data->error) ||
						!host->curr.mrq->sbc) {
						msmsdcc_start_command(host,
								     data->stop,
								     0);
						timer = 1;
					}
				}
			}

			/* Check for prog done */
			if (host->curr.wait_for_auto_prog_done &&
				(status & MCI_PROGDONE))
				host->curr.got_auto_prog_done = 1;

			/* Check for data done */
			if (!host->curr.got_dataend && (status & MCI_DATAEND))
				host->curr.got_dataend = 1;

			if (host->curr.got_dataend &&
				(!host->curr.wait_for_auto_prog_done ||
				(host->curr.wait_for_auto_prog_done &&
				host->curr.got_auto_prog_done))) {
				/*
				 * If DMA is still in progress, we complete
				 * via the completion handler
				 */
				if (!host->dma.busy && !host->sps.busy) {
					/*
					 * There appears to be an issue in the
					 * controller where if you request a
					 * small block transfer (< fifo size),
					 * you may get your DATAEND/DATABLKEND
					 * irq without the PIO data irq.
					 *
					 * Check to see if theres still data
					 * to be read, and simulate a PIO irq.
					 */
					if (data->flags & MMC_DATA_READ)
						msmsdcc_wait_for_rxdata(host,
								data);
					if (!data->error) {
						host->curr.data_xfered =
							host->curr.xfer_size;
						host->curr.xfer_remain -=
							host->curr.xfer_size;
					}

					if (!host->dummy_52_needed) {
						msmsdcc_stop_data(host);
						if (!data->stop ||
							(host->curr.mrq->sbc
							&& !data->error))
							msmsdcc_request_end(
								  host,
								  data->mrq);
						else if ((host->curr.mrq->sbc
							&& data->error) ||
							!host->curr.mrq->sbc) {
							msmsdcc_start_command(
								host,
								data->stop, 0);
							timer = 1;
						}
					} else {
						host->dummy_52_sent = 1;
						msmsdcc_start_command(host,
							&dummy52cmd,
							MCI_CPSM_PROGENA);
					}
				}
			}
		}

		ret = 1;
	} while (status);

	spin_unlock(&host->lock);

	return IRQ_RETVAL(ret);
}

static void
msmsdcc_request_start(struct msmsdcc_host *host, struct mmc_request *mrq)
{
	if (mrq->data && mrq->data->flags & MMC_DATA_READ) {
		/* Queue/read data, daisy-chain command when data starts */
		if (mrq->sbc)
			msmsdcc_start_data(host, mrq->data, mrq->sbc, 0);
		else
			msmsdcc_start_data(host, mrq->data, mrq->cmd, 0);
	} else {
		msmsdcc_start_command(host, mrq->cmd, 0);
	}
}

static void
msmsdcc_request(struct mmc_host *mmc, struct mmc_request *mrq)
{
	struct msmsdcc_host *host = mmc_priv(mmc);
	unsigned long		flags;

	/*
	 * Get the SDIO AL client out of LPM.
	 */
	WARN(host->dummy_52_sent, "Dummy CMD52 in progress\n");
	if (host->plat->is_sdio_al_client)
		msmsdcc_sdio_al_lpm(mmc, false);

	/* check if sps pipe reset is pending? */
	if (host->is_sps_mode && host->sps.pipe_reset_pending) {
		msmsdcc_sps_pipes_reset_and_restore(host);
		host->sps.pipe_reset_pending = false;
	}

	spin_lock_irqsave(&host->lock, flags);
	WARN(host->curr.mrq, "Request in progress\n");
	WARN(!host->pwr, "SDCC power is turned off\n");
	WARN(!host->clks_on, "SDCC clocks are turned off\n");
	WARN(host->sdcc_irq_disabled, "SDCC IRQ is disabled\n");

	if (host->eject) {
		if (mrq->data && !(mrq->data->flags & MMC_DATA_READ)) {
			mrq->cmd->error = 0;
			mrq->data->bytes_xfered = mrq->data->blksz *
						  mrq->data->blocks;
		} else
			mrq->cmd->error = -ENOMEDIUM;

		spin_unlock_irqrestore(&host->lock, flags);
		mmc_request_done(mmc, mrq);
		return;
	}

	/*
	 * Kick the software command timeout timer here.
	 * Timer expires in 10 secs.
	 */
	mod_timer(&host->req_tout_timer,
			(jiffies + msecs_to_jiffies(MSM_MMC_REQ_TIMEOUT)));

	host->curr.mrq = mrq;
	if (mrq->data && (mrq->data->flags & MMC_DATA_WRITE)) {
		if (mrq->cmd->opcode == SD_IO_RW_EXTENDED ||
			mrq->cmd->opcode == 54) {
			if (!host->sdcc_version)
				host->dummy_52_needed = 1;
			else
				/*
				 * SDCCv4 supports AUTO_PROG_DONE bit for SDIO
				 * write operations using CMD53 and CMD54.
				 * Setting this bit with CMD53 would
				 * automatically triggers PROG_DONE interrupt
				 * without the need of sending dummy CMD52.
				 */
				host->curr.wait_for_auto_prog_done = 1;
		} else if (mrq->cmd->opcode == MMC_WRITE_BLOCK &&
				host->sdcc_version) {
			host->curr.wait_for_auto_prog_done = 1;
		}
	}

	if (mrq->data && mrq->sbc) {
		mrq->sbc->mrq = mrq;
		mrq->sbc->data = mrq->data;
		if (mrq->data->flags & MMC_DATA_WRITE) {
			host->curr.wait_for_auto_prog_done = 1;
			msmsdcc_start_command(host, mrq->sbc, 0);
		} else {
			msmsdcc_request_start(host, mrq);
		}
	} else {
		msmsdcc_request_start(host, mrq);
	}

	spin_unlock_irqrestore(&host->lock, flags);
}

static inline int msmsdcc_vreg_set_voltage(struct msm_mmc_reg_data *vreg,
					int min_uV, int max_uV)
{
	int rc = 0;

	if (vreg->set_voltage_sup) {
		rc = regulator_set_voltage(vreg->reg, min_uV, max_uV);
		if (rc) {
			pr_err("%s: regulator_set_voltage(%s) failed."
				" min_uV=%d, max_uV=%d, rc=%d\n",
				__func__, vreg->name, min_uV, max_uV, rc);
		}
	}

	return rc;
}

static inline int msmsdcc_vreg_set_optimum_mode(struct msm_mmc_reg_data *vreg,
						int uA_load)
{
	int rc = 0;

	/* regulators that do not support regulator_set_voltage also
	   do not support regulator_set_optimum_mode */
	if (vreg->set_voltage_sup) {
		rc = regulator_set_optimum_mode(vreg->reg, uA_load);
		if (rc < 0)
			pr_err("%s: regulator_set_optimum_mode(reg=%s, "
				"uA_load=%d) failed. rc=%d\n", __func__,
				vreg->name, uA_load, rc);
		else
			/* regulator_set_optimum_mode() can return non zero
			 * value even for success case.
			 */
			rc = 0;
	}

	return rc;
}

static inline int msmsdcc_vreg_init_reg(struct msm_mmc_reg_data *vreg,
				struct device *dev)
{
	int rc = 0;

	/* check if regulator is already initialized? */
	if (vreg->reg)
		goto out;

	/* Get the regulator handle */
	vreg->reg = regulator_get(dev, vreg->name);
	if (IS_ERR(vreg->reg)) {
		rc = PTR_ERR(vreg->reg);
		pr_err("%s: regulator_get(%s) failed. rc=%d\n",
			__func__, vreg->name, rc);
		goto out;
	}

	if (regulator_count_voltages(vreg->reg) > 0)
		vreg->set_voltage_sup = 1;

out:
	return rc;
}

static inline void msmsdcc_vreg_deinit_reg(struct msm_mmc_reg_data *vreg)
{
	if (vreg->reg)
		regulator_put(vreg->reg);
}

/* This init function should be called only once for each SDCC slot */
static int msmsdcc_vreg_init(struct msmsdcc_host *host, bool is_init)
{
	int rc = 0;
	struct msm_mmc_slot_reg_data *curr_slot;
	struct msm_mmc_reg_data *curr_vdd_reg, *curr_vccq_reg, *curr_vddp_reg;
	struct device *dev = mmc_dev(host->mmc);

	curr_slot = host->plat->vreg_data;
	if (!curr_slot)
		goto out;

	curr_vdd_reg = curr_slot->vdd_data;
	curr_vccq_reg = curr_slot->vccq_data;
	curr_vddp_reg = curr_slot->vddp_data;

	if (is_init) {
		/*
		 * Get the regulator handle from voltage regulator framework
		 * and then try to set the voltage level for the regulator
		 */
		if (curr_vdd_reg) {
			rc = msmsdcc_vreg_init_reg(curr_vdd_reg, dev);
			if (rc)
				goto out;
		}
		if (curr_vccq_reg) {
			rc = msmsdcc_vreg_init_reg(curr_vccq_reg, dev);
			if (rc)
				goto vdd_reg_deinit;
		}
		if (curr_vddp_reg) {
			rc = msmsdcc_vreg_init_reg(curr_vddp_reg, dev);
			if (rc)
				goto vccq_reg_deinit;
		}
		goto out;
	} else {
		/* Deregister all regulators from regulator framework */
		goto vddp_reg_deinit;
	}
vddp_reg_deinit:
	if (curr_vddp_reg)
		msmsdcc_vreg_deinit_reg(curr_vddp_reg);
vccq_reg_deinit:
	if (curr_vccq_reg)
		msmsdcc_vreg_deinit_reg(curr_vccq_reg);
vdd_reg_deinit:
	if (curr_vdd_reg)
		msmsdcc_vreg_deinit_reg(curr_vdd_reg);
out:
	return rc;
}

static int msmsdcc_vreg_enable(struct msm_mmc_reg_data *vreg)
{
	int rc = 0;

	/* Put regulator in HPM (high power mode) */
	rc = msmsdcc_vreg_set_optimum_mode(vreg, vreg->hpm_uA);
	if (rc < 0)
		goto out;

	if (!vreg->is_enabled) {
		/* Set voltage level */
		rc = msmsdcc_vreg_set_voltage(vreg, vreg->high_vol_level,
						vreg->high_vol_level);
		if (rc)
			goto out;

		rc = regulator_enable(vreg->reg);
		if (rc) {
			pr_err("%s: regulator_enable(%s) failed. rc=%d\n",
			__func__, vreg->name, rc);
			goto out;
		}
		vreg->is_enabled = true;
	}

out:
	return rc;
}

static int msmsdcc_vreg_disable(struct msm_mmc_reg_data *vreg)
{
	int rc = 0;

	/* Never disable regulator marked as always_on */
	if (vreg->is_enabled && !vreg->always_on) {
		rc = regulator_disable(vreg->reg);
		if (rc) {
			pr_err("%s: regulator_disable(%s) failed. rc=%d\n",
				__func__, vreg->name, rc);
			goto out;
		}
		vreg->is_enabled = false;

		rc = msmsdcc_vreg_set_optimum_mode(vreg, 0);
		if (rc < 0)
			goto out;

		/* Set min. voltage level to 0 */
		rc = msmsdcc_vreg_set_voltage(vreg, 0, vreg->high_vol_level);
		if (rc)
			goto out;
	} else if (vreg->is_enabled && vreg->always_on && vreg->lpm_sup) {
		/* Put always_on regulator in LPM (low power mode) */
		rc = msmsdcc_vreg_set_optimum_mode(vreg, vreg->lpm_uA);
		if (rc < 0)
			goto out;
	}
out:
	return rc;
}

static int msmsdcc_setup_vreg(struct msmsdcc_host *host, bool enable)
{
	int rc = 0, i;
	struct msm_mmc_slot_reg_data *curr_slot;
	struct msm_mmc_reg_data *curr_vdd_reg, *curr_vccq_reg, *curr_vddp_reg;
	struct msm_mmc_reg_data *vreg_table[3];

	curr_slot = host->plat->vreg_data;
	if (!curr_slot)
		goto out;

	curr_vdd_reg = vreg_table[0] = curr_slot->vdd_data;
	curr_vccq_reg = vreg_table[1] = curr_slot->vccq_data;
	curr_vddp_reg = vreg_table[2] = curr_slot->vddp_data;

	for (i = 0; i < ARRAY_SIZE(vreg_table); i++) {
		if (vreg_table[i]) {
			if (enable)
				rc = msmsdcc_vreg_enable(vreg_table[i]);
			else
				rc = msmsdcc_vreg_disable(vreg_table[i]);
			if (rc)
				goto out;
		}
	}
out:
	return rc;
}

static int msmsdcc_set_vddp_level(struct msmsdcc_host *host, int level)
{
	int rc = 0;

	if (host->plat->vreg_data) {
		struct msm_mmc_reg_data *vddp_reg =
			host->plat->vreg_data->vddp_data;

		if (vddp_reg && vddp_reg->is_enabled)
			rc = msmsdcc_vreg_set_voltage(vddp_reg, level, level);
	}

	return rc;
}

static inline int msmsdcc_set_vddp_low_vol(struct msmsdcc_host *host)
{
	struct msm_mmc_slot_reg_data *curr_slot = host->plat->vreg_data;
	int rc = 0;

	if (curr_slot && curr_slot->vddp_data) {
		rc = msmsdcc_set_vddp_level(host,
			curr_slot->vddp_data->low_vol_level);

		if (rc)
			pr_err("%s: %s: failed to change vddp level to %d",
				mmc_hostname(host->mmc), __func__,
				curr_slot->vddp_data->low_vol_level);
	}

	return rc;
}

static inline int msmsdcc_set_vddp_high_vol(struct msmsdcc_host *host)
{
	struct msm_mmc_slot_reg_data *curr_slot = host->plat->vreg_data;
	int rc = 0;

	if (curr_slot && curr_slot->vddp_data) {
		rc = msmsdcc_set_vddp_level(host,
			curr_slot->vddp_data->high_vol_level);

		if (rc)
			pr_err("%s: %s: failed to change vddp level to %d",
				mmc_hostname(host->mmc), __func__,
				curr_slot->vddp_data->high_vol_level);
	}

	return rc;
}

static inline int msmsdcc_is_pwrsave(struct msmsdcc_host *host)
{
	if (host->clk_rate > 400000 && msmsdcc_pwrsave)
		return 1;
	return 0;
}

static inline void msmsdcc_setup_clocks(struct msmsdcc_host *host, bool enable)
{
	if (enable) {
		if (!IS_ERR_OR_NULL(host->dfab_pclk))
			clk_enable(host->dfab_pclk);
		if (!IS_ERR(host->pclk))
			clk_enable(host->pclk);
		clk_enable(host->clk);
		msmsdcc_delay(host);
	} else {
		msmsdcc_delay(host);
		clk_disable(host->clk);
		if (!IS_ERR(host->pclk))
			clk_disable(host->pclk);
		if (!IS_ERR_OR_NULL(host->dfab_pclk))
			clk_disable(host->dfab_pclk);
	}
}

static inline unsigned int msmsdcc_get_sup_clk_rate(struct msmsdcc_host *host,
						unsigned int req_clk)
{
	unsigned int sel_clk = -1;

	if (host->plat->sup_clk_table && host->plat->sup_clk_cnt) {
		unsigned char cnt;

		for (cnt = 0; cnt < host->plat->sup_clk_cnt; cnt++) {
			if (host->plat->sup_clk_table[cnt] > req_clk)
				break;
			else if (host->plat->sup_clk_table[cnt] == req_clk) {
				sel_clk = host->plat->sup_clk_table[cnt];
				break;
			} else
				sel_clk = host->plat->sup_clk_table[cnt];
		}
	} else {
		if ((req_clk < host->plat->msmsdcc_fmax) &&
			(req_clk > host->plat->msmsdcc_fmid))
			sel_clk = host->plat->msmsdcc_fmid;
		else
			sel_clk = req_clk;
	}

	return sel_clk;
}

static inline unsigned int msmsdcc_get_min_sup_clk_rate(
				struct msmsdcc_host *host)
{
	if (host->plat->sup_clk_table && host->plat->sup_clk_cnt)
		return host->plat->sup_clk_table[0];
	else
		return host->plat->msmsdcc_fmin;
}

static inline unsigned int msmsdcc_get_max_sup_clk_rate(
				struct msmsdcc_host *host)
{
	if (host->plat->sup_clk_table && host->plat->sup_clk_cnt)
		return host->plat->sup_clk_table[host->plat->sup_clk_cnt - 1];
	else
		return host->plat->msmsdcc_fmax;
}

static int msmsdcc_setup_gpio(struct msmsdcc_host *host, bool enable)
{
	struct msm_mmc_gpio_data *curr;
	int i, rc = 0;

	curr = host->plat->pin_data->gpio_data;
	for (i = 0; i < curr->size; i++) {
		if (enable) {
			if (curr->gpio[i].is_always_on &&
				curr->gpio[i].is_enabled)
				continue;
			rc = gpio_request(curr->gpio[i].no,
						curr->gpio[i].name);
			if (rc) {
				pr_err("%s: gpio_request(%d, %s) failed %d\n",
					mmc_hostname(host->mmc),
					curr->gpio[i].no,
					curr->gpio[i].name, rc);
				goto free_gpios;
			}
			curr->gpio[i].is_enabled = true;
		} else {
			if (curr->gpio[i].is_always_on)
				continue;
			gpio_free(curr->gpio[i].no);
			curr->gpio[i].is_enabled = false;
		}
	}
	goto out;

free_gpios:
	for (; i >= 0; i--) {
		gpio_free(curr->gpio[i].no);
		curr->gpio[i].is_enabled = false;
	}
out:
	return rc;
}

static int msmsdcc_setup_pad(struct msmsdcc_host *host, bool enable)
{
	struct msm_mmc_pad_data *curr;
	int i;

	curr = host->plat->pin_data->pad_data;
	for (i = 0; i < curr->drv->size; i++) {
		if (enable)
			msm_tlmm_set_hdrive(curr->drv->on[i].no,
				curr->drv->on[i].val);
		else
			msm_tlmm_set_hdrive(curr->drv->off[i].no,
				curr->drv->off[i].val);
	}

	for (i = 0; i < curr->pull->size; i++) {
		if (enable)
			msm_tlmm_set_pull(curr->pull->on[i].no,
				curr->pull->on[i].val);
		else
			msm_tlmm_set_pull(curr->pull->off[i].no,
				curr->pull->off[i].val);
	}

	return 0;
}

static u32 msmsdcc_setup_pins(struct msmsdcc_host *host, bool enable)
{
	int rc = 0;

	if (!host->plat->pin_data || host->plat->pin_data->cfg_sts == enable)
		return 0;

	if (host->plat->pin_data->is_gpio)
		rc = msmsdcc_setup_gpio(host, enable);
	else
		rc = msmsdcc_setup_pad(host, enable);

	if (!rc)
		host->plat->pin_data->cfg_sts = enable;

	return rc;
}

static void msmsdcc_enable_irq_wake(struct msmsdcc_host *host)
{
	unsigned int wakeup_irq;

	wakeup_irq = (host->plat->sdiowakeup_irq) ?
			host->plat->sdiowakeup_irq :
			host->core_irqres->start;

	if (!host->irq_wake_enabled) {
		enable_irq_wake(wakeup_irq);
		host->irq_wake_enabled = true;
	}
}

static void msmsdcc_disable_irq_wake(struct msmsdcc_host *host)
{
	unsigned int wakeup_irq;

	wakeup_irq = (host->plat->sdiowakeup_irq) ?
			host->plat->sdiowakeup_irq :
			host->core_irqres->start;

	if (host->irq_wake_enabled) {
		disable_irq_wake(wakeup_irq);
		host->irq_wake_enabled = false;
	}
}

static void
msmsdcc_set_ios(struct mmc_host *mmc, struct mmc_ios *ios)
{
	struct msmsdcc_host *host = mmc_priv(mmc);
	u32 clk = 0, pwr = 0;
	int rc;
	unsigned long flags;
	unsigned int clock;

	DBG(host, "ios->clock = %u\n", ios->clock);

	if (ios->clock) {
		spin_lock_irqsave(&host->lock, flags);
		if (!host->clks_on) {
			msmsdcc_setup_clocks(host, true);
			host->clks_on = 1;
			if (mmc->card && mmc->card->type == MMC_TYPE_SDIO) {
				if (!host->plat->sdiowakeup_irq) {
					writel_relaxed(host->mci_irqenable,
							host->base + MMCIMASK0);
					mb();
					if (host->plat->cfg_mpm_sdiowakeup &&
					(mmc->pm_flags & MMC_PM_WAKE_SDIO_IRQ))
						host->plat->cfg_mpm_sdiowakeup(
						mmc_dev(mmc), SDC_DAT1_DISWAKE);
					msmsdcc_disable_irq_wake(host);
				} else if (!(mmc->pm_flags &
							MMC_PM_WAKE_SDIO_IRQ)) {
					writel_relaxed(host->mci_irqenable,
							host->base + MMCIMASK0);
				}
			} else {
				writel_relaxed(host->mci_irqenable,
						host->base + MMCIMASK0);
				mb();
			}
		}
		spin_unlock_irqrestore(&host->lock, flags);

		clock = msmsdcc_get_sup_clk_rate(host, ios->clock);
		/*
		 * For DDR50 mode, controller needs clock rate to be
		 * double than what is required on the SD card CLK pin.
		 */
		if (ios->timing == MMC_TIMING_UHS_DDR50) {
			/*
			 * Make sure that we don't double the clock if
			 * doubled clock rate is already set
			 */
			if (!host->ddr_doubled_clk_rate ||
				(host->ddr_doubled_clk_rate &&
				(host->ddr_doubled_clk_rate != ios->clock))) {
				host->ddr_doubled_clk_rate =
					msmsdcc_get_sup_clk_rate(
						host, (ios->clock * 2));
				clock = host->ddr_doubled_clk_rate;
			}
		} else {
			host->ddr_doubled_clk_rate = 0;
		}

		if (clock != host->clk_rate) {
			rc = clk_set_rate(host->clk, clock);
			if (rc < 0)
				pr_err("%s: failed to set clk rate %u\n",
						mmc_hostname(mmc), clock);
			host->clk_rate = clock;
			host->reg_write_delay =
				(1 + ((3 * USEC_PER_SEC) /
				      (host->clk_rate ? host->clk_rate :
				       msmsdcc_get_min_sup_clk_rate(host))));
		}
		/*
		 * give atleast 2 MCLK cycles delay for clocks
		 * and SDCC core to stabilize
		 */
		msmsdcc_delay(host);
		clk |= MCI_CLK_ENABLE;
	}

	if (ios->bus_width == MMC_BUS_WIDTH_8)
		clk |= MCI_CLK_WIDEBUS_8;
	else if (ios->bus_width == MMC_BUS_WIDTH_4)
		clk |= MCI_CLK_WIDEBUS_4;
	else
		clk |= MCI_CLK_WIDEBUS_1;

	if (msmsdcc_is_pwrsave(host))
		clk |= MCI_CLK_PWRSAVE;

	clk |= MCI_CLK_FLOWENA;

	host->tuning_needed = 0;
	/*
	 * Select the controller timing mode according
	 * to current bus speed mode
	 */
	if (ios->timing == MMC_TIMING_UHS_SDR104) {
		clk |= (4 << 14);
		host->tuning_needed = 1;
	} else if (ios->timing == MMC_TIMING_UHS_DDR50) {
		clk |= (3 << 14);
	} else {
		clk |= (2 << 14); /* feedback clock */
	}

	/* Select free running MCLK as input clock of cm_dll_sdc4 */
	clk |= (2 << 23);

	if (host->io_pad_pwr_switch)
		clk |= IO_PAD_PWR_SWITCH;

	if (host->plat->translate_vdd && !host->sdio_gpio_lpm)
		pwr |= host->plat->translate_vdd(mmc_dev(mmc), ios->vdd);
	else if (!host->plat->translate_vdd && !host->sdio_gpio_lpm)
		pwr |= msmsdcc_setup_vreg(host, !!ios->vdd);

	switch (ios->power_mode) {
	case MMC_POWER_OFF:
		htc_pwrsink_set(PWRSINK_SDCARD, 0);
		if (!host->sdcc_irq_disabled) {
			if (host->plat->cfg_mpm_sdiowakeup)
				host->plat->cfg_mpm_sdiowakeup(
					mmc_dev(mmc), SDC_DAT1_DISABLE);
			disable_irq(host->core_irqres->start);
			host->sdcc_irq_disabled = 1;
		}
		/*
		 * As VDD pad rail is always on, set low voltage for VDD
		 * pad rail when slot is unused (when card is not present
		 * or during system suspend).
		 */
		msmsdcc_set_vddp_low_vol(host);
		msmsdcc_setup_pins(host, false);
		break;
	case MMC_POWER_UP:
		/* writing PWR_UP bit is redundant */
		pwr |= MCI_PWR_UP;
		if (host->sdcc_irq_disabled) {
			if (host->plat->cfg_mpm_sdiowakeup)
				host->plat->cfg_mpm_sdiowakeup(
					mmc_dev(mmc), SDC_DAT1_ENABLE);
			enable_irq(host->core_irqres->start);
			host->sdcc_irq_disabled = 0;
		}
		msmsdcc_set_vddp_high_vol(host);
		msmsdcc_setup_pins(host, true);
		break;
	case MMC_POWER_ON:
		htc_pwrsink_set(PWRSINK_SDCARD, 100);
		pwr |= MCI_PWR_ON;
		break;
	}

	spin_lock_irqsave(&host->lock, flags);
	if (!host->clks_on) {
		/* force the clocks to be on */
		msmsdcc_setup_clocks(host, true);
		/*
		 * give atleast 2 MCLK cycles delay for clocks
		 * and SDCC core to stabilize
		 */
		msmsdcc_delay(host);
	}
	writel_relaxed(clk, host->base + MMCICLOCK);
	msmsdcc_delay(host);

	if (host->pwr != pwr) {
		host->pwr = pwr;
		writel_relaxed(pwr, host->base + MMCIPOWER);
		msmsdcc_delay(host);
	}
	if (!host->clks_on) {
		/* force the clocks to be off */
		msmsdcc_setup_clocks(host, false);
	}

	if (!(clk & MCI_CLK_ENABLE) && host->clks_on) {
		if (mmc->card && mmc->card->type == MMC_TYPE_SDIO) {
			if (!host->plat->sdiowakeup_irq) {
				writel_relaxed(MCI_SDIOINTMASK,
						host->base + MMCIMASK0);
				mb();
				if (host->plat->cfg_mpm_sdiowakeup &&
					(mmc->pm_flags & MMC_PM_WAKE_SDIO_IRQ))
					host->plat->cfg_mpm_sdiowakeup(
						mmc_dev(mmc), SDC_DAT1_ENWAKE);
				msmsdcc_enable_irq_wake(host);
			} else if (mmc->pm_flags & MMC_PM_WAKE_SDIO_IRQ) {
				writel_relaxed(0, host->base + MMCIMASK0);
			} else {
				writel_relaxed(MCI_SDIOINTMASK,
						host->base + MMCIMASK0);
			}
			mb();
		}
		msmsdcc_setup_clocks(host, false);
		host->clks_on = 0;
	}

	if (host->cmd19_tuning_in_progress)
		WARN(!host->clks_on,
			"cmd19_tuning_in_progress but SDCC clocks are OFF\n");

	spin_unlock_irqrestore(&host->lock, flags);
}

int msmsdcc_set_pwrsave(struct mmc_host *mmc, int pwrsave)
{
	struct msmsdcc_host *host = mmc_priv(mmc);
	u32 clk;

	clk = readl_relaxed(host->base + MMCICLOCK);
	pr_debug("Changing to pwr_save=%d", pwrsave);
	if (pwrsave && msmsdcc_is_pwrsave(host))
		clk |= MCI_CLK_PWRSAVE;
	else
		clk &= ~MCI_CLK_PWRSAVE;
	writel_relaxed(clk, host->base + MMCICLOCK);
	msmsdcc_delay(host);

	return 0;
}

static int msmsdcc_get_ro(struct mmc_host *mmc)
{
	int status = -ENOSYS;
	struct msmsdcc_host *host = mmc_priv(mmc);

	if (host->plat->wpswitch) {
		status = host->plat->wpswitch(mmc_dev(mmc));
	} else if (host->plat->wpswitch_gpio) {
		status = gpio_request(host->plat->wpswitch_gpio,
					"SD_WP_Switch");
		if (status) {
			pr_err("%s: %s: Failed to request GPIO %d\n",
				mmc_hostname(mmc), __func__,
				host->plat->wpswitch_gpio);
		} else {
			status = gpio_direction_input(
					host->plat->wpswitch_gpio);
			if (!status) {
				/*
				 * Wait for atleast 300ms as debounce
				 * time for GPIO input to stabilize.
				 */
				msleep(300);
				status = gpio_get_value_cansleep(
						host->plat->wpswitch_gpio);
				status ^= !host->plat->wpswitch_polarity;
			}
			gpio_free(host->plat->wpswitch_gpio);
		}
	}

	if (status < 0)
		status = -ENOSYS;
	pr_debug("%s: Card read-only status %d\n", __func__, status);

	return status;
}

#ifdef CONFIG_MMC_MSM_SDIO_SUPPORT
static void msmsdcc_enable_sdio_irq(struct mmc_host *mmc, int enable)
{
	struct msmsdcc_host *host = mmc_priv(mmc);
	unsigned long flags;

	if (enable) {
		spin_lock_irqsave(&host->lock, flags);
		host->mci_irqenable |= MCI_SDIOINTOPERMASK;
		writel_relaxed(readl_relaxed(host->base + MMCIMASK0) |
				MCI_SDIOINTOPERMASK, host->base + MMCIMASK0);
		spin_unlock_irqrestore(&host->lock, flags);
	} else {
		host->mci_irqenable &= ~MCI_SDIOINTOPERMASK;
		writel_relaxed(readl_relaxed(host->base + MMCIMASK0) &
				~MCI_SDIOINTOPERMASK, host->base + MMCIMASK0);
	}
	mb();
}
#endif /* CONFIG_MMC_MSM_SDIO_SUPPORT */

#ifdef CONFIG_PM_RUNTIME
static int msmsdcc_enable(struct mmc_host *mmc)
{
	int rc;
	struct device *dev = mmc->parent;
	struct msmsdcc_host *host = mmc_priv(mmc);

	msmsdcc_pm_qos_update_latency(host, 1);

	if (mmc->card && mmc_card_sdio(mmc->card) && host->is_resumed)
		return 0;

	if (dev->power.runtime_status == RPM_SUSPENDING) {
		if (mmc->suspend_task == current) {
			pm_runtime_get_noresume(dev);
			goto out;
		}
	}

	rc = pm_runtime_get_sync(dev);

	if (rc < 0) {
		pr_info("%s: %s: failed with error %d", mmc_hostname(mmc),
				__func__, rc);
		return rc;
	}

	host->is_resumed = true;
out:
	return 0;
}

static int msmsdcc_disable(struct mmc_host *mmc, int lazy)
{
	int rc;
	struct msmsdcc_host *host = mmc_priv(mmc);

	msmsdcc_pm_qos_update_latency(host, 0);

	if (mmc->card && mmc_card_sdio(mmc->card))
		return 0;

	if (host->plat->disable_runtime_pm)
		return -ENOTSUPP;

	rc = pm_runtime_put_sync(mmc->parent);

	if (rc < 0)
		pr_info("%s: %s: failed with error %d", mmc_hostname(mmc),
				__func__, rc);
	else
		host->is_resumed = false;

	return rc;
}
#else
static int msmsdcc_enable(struct mmc_host *mmc)
{
	struct msmsdcc_host *host = mmc_priv(mmc);
	unsigned long flags;

	msmsdcc_pm_qos_update_latency(host, 1);

	spin_lock_irqsave(&host->lock, flags);
	if (!host->clks_on) {
		msmsdcc_setup_clocks(host, true);
		host->clks_on = 1;
	}
	spin_unlock_irqrestore(&host->lock, flags);

	return 0;
}

static int msmsdcc_disable(struct mmc_host *mmc, int lazy)
{
	struct msmsdcc_host *host = mmc_priv(mmc);
	unsigned long flags;

	msmsdcc_pm_qos_update_latency(host, 0);

	if (mmc->card && mmc_card_sdio(mmc->card))
		return 0;

	spin_lock_irqsave(&host->lock, flags);
	if (host->clks_on) {
		msmsdcc_setup_clocks(host, false);
		host->clks_on = 0;
	}
	spin_unlock_irqrestore(&host->lock, flags);

	return 0;
}
#endif

static int msmsdcc_start_signal_voltage_switch(struct mmc_host *mmc,
						struct mmc_ios *ios)
{
	struct msmsdcc_host *host = mmc_priv(mmc);
	unsigned long flags;
	int rc = 0;

	if (ios->signal_voltage == MMC_SIGNAL_VOLTAGE_330) {
		/* Change voltage level of VDDPX to high voltage */
		rc = msmsdcc_set_vddp_high_vol(host);
		goto out;
	} else if (ios->signal_voltage != MMC_SIGNAL_VOLTAGE_180) {
		/* invalid selection. don't do anything */
		rc = -EINVAL;
		goto out;
	}

	spin_lock_irqsave(&host->lock, flags);
	/*
	 * If we are here means voltage switch from high voltage to
	 * low voltage is required
	 */

	/*
	 * Poll on MCIDATIN_3_0 and MCICMDIN bits of MCI_TEST_INPUT
	 * register until they become all zeros.
	 */
	if (readl_relaxed(host->base + MCI_TEST_INPUT) & (0xF << 1)) {
		rc = -EAGAIN;
		pr_err("%s: %s: MCIDATIN_3_0 is still not all zeros",
			mmc_hostname(mmc), __func__);
		goto out_unlock;
	}

	/* Stop SD CLK output. */
	writel_relaxed((readl_relaxed(host->base + MMCICLOCK) |
			MCI_CLK_PWRSAVE), host->base + MMCICLOCK);
	msmsdcc_delay(host);
	spin_unlock_irqrestore(&host->lock, flags);

	/*
	 * Switch VDDPX from high voltage to low voltage
	 * to change the VDD of the SD IO pads.
	 */
	rc = msmsdcc_set_vddp_low_vol(host);
	if (rc)
		goto out;

	spin_lock_irqsave(&host->lock, flags);
	writel_relaxed((readl_relaxed(host->base + MMCICLOCK) |
			IO_PAD_PWR_SWITCH), host->base + MMCICLOCK);
	msmsdcc_delay(host);
	host->io_pad_pwr_switch = 1;
	spin_unlock_irqrestore(&host->lock, flags);

	/* Wait 5 ms for the voltage regulater in the card to become stable. */
	usleep_range(5000, 5500);

	spin_lock_irqsave(&host->lock, flags);
	/* Disable PWRSAVE would make sure that SD CLK is always running */
	writel_relaxed((readl_relaxed(host->base + MMCICLOCK)
			& ~MCI_CLK_PWRSAVE), host->base + MMCICLOCK);
	msmsdcc_delay(host);
	spin_unlock_irqrestore(&host->lock, flags);

	/*
	 * If MCIDATIN_3_0 and MCICMDIN bits of MCI_TEST_INPUT register
	 * don't become all ones within 1 ms then a Voltage Switch
	 * sequence has failed and a power cycle to the card is required.
	 * Otherwise Voltage Switch sequence is completed successfully.
	 */
	usleep_range(1000, 1500);

	spin_lock_irqsave(&host->lock, flags);
	if ((readl_relaxed(host->base + MCI_TEST_INPUT) & (0xF << 1))
				!= (0xF << 1)) {
		pr_err("%s: %s: MCIDATIN_3_0 are still not all ones",
			mmc_hostname(mmc), __func__);
		rc = -EAGAIN;
		goto out_unlock;
	}

out_unlock:
	/* Enable PWRSAVE */
	writel_relaxed((readl_relaxed(host->base + MMCICLOCK) |
			MCI_CLK_PWRSAVE), host->base + MMCICLOCK);
	spin_unlock_irqrestore(&host->lock, flags);
out:
	return rc;
}

static inline void msmsdcc_cm_sdc4_dll_set_freq(struct msmsdcc_host *host)
{
	u32 mclk_freq = 0;

	/* Program the MCLK value to MCLK_FREQ bit field */
	if (host->clk_rate <= 112000000)
		mclk_freq = 0;
	else if (host->clk_rate <= 125000000)
		mclk_freq = 1;
	else if (host->clk_rate <= 137000000)
		mclk_freq = 2;
	else if (host->clk_rate <= 150000000)
		mclk_freq = 3;
	else if (host->clk_rate <= 162000000)
		mclk_freq = 4;
	else if (host->clk_rate <= 175000000)
		mclk_freq = 5;
	else if (host->clk_rate <= 187000000)
		mclk_freq = 6;
	else if (host->clk_rate <= 200000000)
		mclk_freq = 7;

	writel_relaxed(((readl_relaxed(host->base + MCI_DLL_CONFIG)
			& ~(7 << 24)) | (mclk_freq << 24)),
			host->base + MCI_DLL_CONFIG);
}

/* Initialize the DLL (Programmable Delay Line ) */
static int msmsdcc_init_cm_sdc4_dll(struct msmsdcc_host *host)
{
	int rc = 0;
	unsigned long flags;
	u32 wait_cnt;

	spin_lock_irqsave(&host->lock, flags);
	/*
	 * Make sure that clock is always enabled when DLL
	 * tuning is in progress. Keeping PWRSAVE ON may
	 * turn off the clock. So let's disable the PWRSAVE
	 * here and re-enable it once tuning is completed.
	 */
	writel_relaxed((readl_relaxed(host->base + MMCICLOCK)
			& ~MCI_CLK_PWRSAVE), host->base + MMCICLOCK);

	/* Write 1 to DLL_RST bit of MCI_DLL_CONFIG register */
	writel_relaxed((readl_relaxed(host->base + MCI_DLL_CONFIG)
			| MCI_DLL_RST), host->base + MCI_DLL_CONFIG);

	/* Write 1 to DLL_PDN bit of MCI_DLL_CONFIG register */
	writel_relaxed((readl_relaxed(host->base + MCI_DLL_CONFIG)
			| MCI_DLL_PDN), host->base + MCI_DLL_CONFIG);

	msmsdcc_cm_sdc4_dll_set_freq(host);

	/* Write 0 to DLL_RST bit of MCI_DLL_CONFIG register */
	writel_relaxed((readl_relaxed(host->base + MCI_DLL_CONFIG)
			& ~MCI_DLL_RST), host->base + MCI_DLL_CONFIG);

	/* Write 0 to DLL_PDN bit of MCI_DLL_CONFIG register */
	writel_relaxed((readl_relaxed(host->base + MCI_DLL_CONFIG)
			& ~MCI_DLL_PDN), host->base + MCI_DLL_CONFIG);

	/* Set DLL_EN bit to 1. */
	writel_relaxed((readl_relaxed(host->base + MCI_DLL_CONFIG)
			| MCI_DLL_EN), host->base + MCI_DLL_CONFIG);

	/* Set CK_OUT_EN bit to 1. */
	writel_relaxed((readl_relaxed(host->base + MCI_DLL_CONFIG)
			| MCI_CK_OUT_EN), host->base + MCI_DLL_CONFIG);

	wait_cnt = 50;
	/* Wait until DLL_LOCK bit of MCI_DLL_STATUS register becomes '1' */
	while (!(readl_relaxed(host->base + MCI_DLL_STATUS) & MCI_DLL_LOCK)) {
		/* max. wait for 50us sec for LOCK bit to be set */
		if (--wait_cnt == 0) {
			pr_err("%s: %s: DLL failed to LOCK\n",
				mmc_hostname(host->mmc), __func__);
			rc = -ETIMEDOUT;
			goto out;
		}
		/* wait for 1us before polling again */
		udelay(1);
	}

out:
	/* re-enable PWRSAVE */
	writel_relaxed((readl_relaxed(host->base + MMCICLOCK) |
			MCI_CLK_PWRSAVE), host->base + MMCICLOCK);
	spin_unlock_irqrestore(&host->lock, flags);

	return rc;
}

static inline int msmsdcc_dll_poll_ck_out_en(struct msmsdcc_host *host,
						u8 poll)
{
	int rc = 0;
	u32 wait_cnt = 50;
	u8 ck_out_en = 0;

	/* poll for MCI_CK_OUT_EN bit.  max. poll time = 50us */
	ck_out_en = !!(readl_relaxed(host->base + MCI_DLL_CONFIG) &
			MCI_CK_OUT_EN);

	while (ck_out_en != poll) {
		if (--wait_cnt == 0) {
			pr_err("%s: %s: CK_OUT_EN bit is not %d\n",
				mmc_hostname(host->mmc), __func__, poll);
			rc = -ETIMEDOUT;
			goto out;
		}
		udelay(1);

		ck_out_en = !!(readl_relaxed(host->base + MCI_DLL_CONFIG) &
			MCI_CK_OUT_EN);
	}
out:
	return rc;
}

/*
 * Enable a CDR circuit in CM_SDC4_DLL block to enable automatic
 * calibration sequence. This function should be called before
 * enabling AUTO_CMD19 bit in MCI_CMD register for block read
 * commands (CMD17/CMD18).
 *
 * This function gets called when host spinlock acquired.
 */
static int msmsdcc_enable_cdr_cm_sdc4_dll(struct msmsdcc_host *host)
{
	int rc = 0;
	u32 config;

	config = readl_relaxed(host->base + MCI_DLL_CONFIG);
	config |= MCI_CDR_EN;
	config &= ~(MCI_CDR_EXT_EN | MCI_CK_OUT_EN);
	writel_relaxed(config, host->base + MCI_DLL_CONFIG);

	/* Wait until CK_OUT_EN bit of MCI_DLL_CONFIG register becomes '0' */
	rc = msmsdcc_dll_poll_ck_out_en(host, 0);
	if (rc)
		goto err_out;

	/* Set CK_OUT_EN bit of MCI_DLL_CONFIG register to 1. */
	writel_relaxed((readl_relaxed(host->base + MCI_DLL_CONFIG)
			| MCI_CK_OUT_EN), host->base + MCI_DLL_CONFIG);

	/* Wait until CK_OUT_EN bit of MCI_DLL_CONFIG register becomes '1' */
	rc = msmsdcc_dll_poll_ck_out_en(host, 1);
	if (rc)
		goto err_out;

	goto out;

err_out:
	pr_err("%s: %s: Failed\n", mmc_hostname(host->mmc), __func__);
out:
	return rc;
}

static int msmsdcc_config_cm_sdc4_dll_phase(struct msmsdcc_host *host,
						u8 phase)
{
	int rc = 0;
	u8 grey_coded_phase_table[] = {0x0, 0x1, 0x3, 0x2, 0x6, 0x7, 0x5, 0x4,
					0xC, 0xD, 0xF, 0xE, 0xA, 0xB, 0x9,
					0x8};
	unsigned long flags;
	u32 config;

	spin_lock_irqsave(&host->lock, flags);

	config = readl_relaxed(host->base + MCI_DLL_CONFIG);
	config &= ~(MCI_CDR_EN | MCI_CK_OUT_EN);
	config |= (MCI_CDR_EXT_EN | MCI_DLL_EN);
	writel_relaxed(config, host->base + MCI_DLL_CONFIG);

	/* Wait until CK_OUT_EN bit of MCI_DLL_CONFIG register becomes '0' */
	rc = msmsdcc_dll_poll_ck_out_en(host, 0);
	if (rc)
		goto err_out;

	/*
	 * Write the selected DLL clock output phase (0 ... 15)
	 * to CDR_SELEXT bit field of MCI_DLL_CONFIG register.
	 */
	writel_relaxed(((readl_relaxed(host->base + MCI_DLL_CONFIG)
			& ~(0xF << 20))
			| (grey_coded_phase_table[phase] << 20)),
			host->base + MCI_DLL_CONFIG);

	/* Set CK_OUT_EN bit of MCI_DLL_CONFIG register to 1. */
	writel_relaxed((readl_relaxed(host->base + MCI_DLL_CONFIG)
			| MCI_CK_OUT_EN), host->base + MCI_DLL_CONFIG);

	/* Wait until CK_OUT_EN bit of MCI_DLL_CONFIG register becomes '1' */
	rc = msmsdcc_dll_poll_ck_out_en(host, 1);
	if (rc)
		goto err_out;

	config = readl_relaxed(host->base + MCI_DLL_CONFIG);
	config |= MCI_CDR_EN;
	config &= ~MCI_CDR_EXT_EN;
	writel_relaxed(config, host->base + MCI_DLL_CONFIG);
	goto out;

err_out:
	pr_err("%s: %s: Failed to set DLL phase: %d\n",
		mmc_hostname(host->mmc), __func__, phase);
out:
	spin_unlock_irqrestore(&host->lock, flags);
	return rc;
}

/*
 * Find out the greatest range of consecuitive selected
 * DLL clock output phases that can be used as sampling
 * setting for SD3.0 UHS-I card read operation (in SDR104
 * timing mode) or for eMMC4.5 card read operation (in HS200
 * timing mode).
 * Select the 3/4 of the range and configure the DLL with the
 * selected DLL clock output phase.
*/
static u8 find_most_appropriate_phase(struct msmsdcc_host *host,
				u8 *phase_table, u8 total_phases)
{
	u8 ret, ranges[16][16] = { {0}, {0} };
	u8 phases_per_row[16] = {0};
	int row_index = 0, col_index = 0, selected_row_index = 0, curr_max = 0;
	int i, cnt, phase_0_raw_index = 0, phase_15_raw_index = 0;
	bool phase_0_found = false, phase_15_found = false;

	for (cnt = 0; cnt < total_phases; cnt++) {
		ranges[row_index][col_index] = phase_table[cnt];
		phases_per_row[row_index] += 1;
		col_index++;

		if ((cnt + 1) == total_phases) {
			continue;
		/* check if next phase in phase_table is consecutive or not */
		} else if ((phase_table[cnt] + 1) != phase_table[cnt + 1]) {
			row_index++;
			col_index = 0;
		}
	}

	/* Check if phase-0 is present in first valid window? */
	if (!ranges[0][0]) {
		phase_0_found = true;
		phase_0_raw_index = 0;
		/* Check if cycle exist between 2 valid windows */
		for (cnt = 1; cnt <= row_index; cnt++) {
			if (phases_per_row[cnt]) {
				for (i = 0; i <= phases_per_row[cnt]; i++) {
					if (ranges[cnt][i] == 15) {
						phase_15_found = true;
						phase_15_raw_index = cnt;
						break;
					}
				}
			}
		}
	}

	/* If 2 valid windows form cycle then merge them as single window */
	if (phase_0_found && phase_15_found) {
		/* number of phases in raw where phase 0 is present */
		u8 phases_0 = phases_per_row[phase_0_raw_index];
		/* number of phases in raw where phase 15 is present */
		u8 phases_15 = phases_per_row[phase_15_raw_index];

		cnt = 0;
		for (i = phases_15; i < (phases_15 + phases_0); i++) {
			ranges[phase_15_raw_index][i] =
				ranges[phase_0_raw_index][cnt];
			cnt++;
		}
		phases_per_row[phase_0_raw_index] = 0;
		phases_per_row[phase_15_raw_index] = phases_15 + phases_0;
	}

	for (cnt = 0; cnt <= row_index; cnt++) {
		if (phases_per_row[cnt] > curr_max) {
			curr_max = phases_per_row[cnt];
			selected_row_index = cnt;
		}
	}

	i = ((curr_max * 3) / 4) - 1;
	ret = ranges[selected_row_index][i];

	return ret;
}

static int msmsdcc_execute_tuning(struct mmc_host *mmc)
{
	int rc = 0;
	struct msmsdcc_host *host = mmc_priv(mmc);
	unsigned long	flags;
	u8 phase, *data_buf, tuned_phases[16], tuned_phase_cnt = 0;

	pr_debug("%s: Enter %s\n", mmc_hostname(mmc), __func__);

	/* Tuning is only required for SDR104 modes */
	if (!host->tuning_needed) {
		rc = 0;
		goto exit;
	}

	spin_lock_irqsave(&host->lock, flags);
	WARN(!host->pwr, "SDCC power is turned off\n");
	WARN(!host->clks_on, "SDCC clocks are turned off\n");
	WARN(host->sdcc_irq_disabled, "SDCC IRQ is disabled\n");

	host->cmd19_tuning_in_progress = 1;
	msmsdcc_delay(host);
	spin_unlock_irqrestore(&host->lock, flags);

	/* first of all reset the tuning block */
	rc = msmsdcc_init_cm_sdc4_dll(host);
	if (rc)
		goto out;

	data_buf = kmalloc(64, GFP_KERNEL);
	if (!data_buf) {
		rc = -ENOMEM;
		goto out;
	}

	phase = 0;
	do {
		struct mmc_command cmd = {0};
		struct mmc_data data = {0};
		struct mmc_request mrq = {
			.cmd = &cmd,
			.data = &data
		};
		struct scatterlist sg;

		/* set the phase in delay line hw block */
		rc = msmsdcc_config_cm_sdc4_dll_phase(host, phase);
		if (rc)
			goto kfree;

		cmd.opcode = MMC_SEND_TUNING_BLOCK;
		cmd.flags = MMC_RSP_R1 | MMC_CMD_ADTC;

		data.blksz = 64;
		data.blocks = 1;
		data.flags = MMC_DATA_READ;
		data.timeout_ns = 1000 * 1000 * 1000; /* 1 sec */

		data.sg = &sg;
		data.sg_len = 1;
		sg_init_one(&sg, data_buf, 64);
		memset(data_buf, 0, 64);
		mmc_wait_for_req(mmc, &mrq);

		if (!cmd.error && !data.error &&
			!memcmp(data_buf, cmd19_tuning_block, 64)) {
			/* tuning is successful with this tuning point */
			tuned_phases[tuned_phase_cnt++] = phase;
			pr_debug("%s: %s: found good phase = %d\n",
				mmc_hostname(mmc), __func__, phase);
		}
	} while (++phase < 16);

	if (tuned_phase_cnt) {
		phase = find_most_appropriate_phase(host, tuned_phases,
							tuned_phase_cnt);
		/*
		 * Finally set the selected phase in delay
		 * line hw block.
		 */
		rc = msmsdcc_config_cm_sdc4_dll_phase(host, phase);
		if (rc)
			goto kfree;
		pr_debug("%s: %s: finally setting the tuning phase to %d\n",
				mmc_hostname(mmc), __func__, phase);
	} else {
		/* tuning failed */
		pr_err("%s: %s: no tuning point found\n",
			mmc_hostname(mmc), __func__);
		msmsdcc_dump_sdcc_state(host);
		rc = -EAGAIN;
	}

kfree:
	kfree(data_buf);
out:
	spin_lock_irqsave(&host->lock, flags);
	msmsdcc_delay(host);
	host->cmd19_tuning_in_progress = 0;
	spin_unlock_irqrestore(&host->lock, flags);
exit:
	pr_debug("%s: Exit %s\n", mmc_hostname(mmc), __func__);
	return rc;
}

static const struct mmc_host_ops msmsdcc_ops = {
	.enable		= msmsdcc_enable,
	.disable	= msmsdcc_disable,
	.request	= msmsdcc_request,
	.set_ios	= msmsdcc_set_ios,
	.get_ro		= msmsdcc_get_ro,
#ifdef CONFIG_MMC_MSM_SDIO_SUPPORT
	.enable_sdio_irq = msmsdcc_enable_sdio_irq,
#endif
	.start_signal_voltage_switch = msmsdcc_start_signal_voltage_switch,
	.execute_tuning = msmsdcc_execute_tuning
};

static unsigned int
msmsdcc_slot_status(struct msmsdcc_host *host)
{
	int status;
	unsigned int gpio_no = host->plat->status_gpio;
	static unsigned int allocated;

	if (!allocated) {
		status = gpio_request(gpio_no, "SD_HW_Detect");
		if (status) {
			pr_err("%s: %s: Failed to request GPIO %d\n",
				mmc_hostname(host->mmc), __func__, gpio_no);
			goto out;
		} else {
			status = gpio_direction_input(gpio_no);
			if (status) {
				pr_err("%s: %s: Failed to configure GPIO %d\n",
				mmc_hostname(host->mmc), __func__, gpio_no);
				goto out;
			}
			allocated = 1;
			gpio_export(gpio_no, 0);
		}
	}
	status = !gpio_get_value_cansleep(gpio_no);
	if (host->plat->is_status_gpio_active_low)
		status = !status;
out:
	return status;
}

static void
msmsdcc_check_status(unsigned long data)
{
	struct msmsdcc_host *host = (struct msmsdcc_host *)data;
	unsigned int status;

	if (host->plat->status || host->plat->status_gpio) {
		if (host->plat->status)
			status = host->plat->status(mmc_dev(host->mmc));
		else
			status = msmsdcc_slot_status(host);

		host->eject = !status;

		if (status ^ host->oldstat) {
			if (host->plat->status)
				pr_info("%s: Slot status change detected "
					"(%d -> %d)\n",
					mmc_hostname(host->mmc),
					host->oldstat, status);
			else if (host->plat->is_status_gpio_active_low)
				pr_info("%s: Slot status change detected "
					"(%d -> %d) and the card detect GPIO"
					" is ACTIVE_LOW\n",
					mmc_hostname(host->mmc),
					host->oldstat, status);
			else
				pr_info("%s: Slot status change detected "
					"(%d -> %d) and the card detect GPIO"
					" is ACTIVE_HIGH\n",
					mmc_hostname(host->mmc),
					host->oldstat, status);
			mmc_detect_change(host->mmc, 0);
		}
		host->oldstat = status;
	} else {
		mmc_detect_change(host->mmc, 0);
	}
}

static irqreturn_t
msmsdcc_platform_status_irq(int irq, void *dev_id)
{
	struct msmsdcc_host *host = dev_id;

	pr_debug("%s: %d\n", __func__, irq);
	msmsdcc_check_status((unsigned long) host);
	return IRQ_HANDLED;
}

static irqreturn_t
msmsdcc_platform_sdiowakeup_irq(int irq, void *dev_id)
{
	struct msmsdcc_host	*host = dev_id;

	pr_debug("%s: SDIO Wake up IRQ : %d\n", mmc_hostname(host->mmc), irq);
	spin_lock(&host->lock);
	if (!host->sdio_irq_disabled) {
		disable_irq_nosync(irq);
		if (host->mmc->pm_flags & MMC_PM_WAKE_SDIO_IRQ) {
			wake_lock(&host->sdio_wlock);
			msmsdcc_disable_irq_wake(host);
		}
		host->sdio_irq_disabled = 1;
	}
	if (host->plat->is_sdio_al_client) {
		if (!host->clks_on) {
			msmsdcc_setup_clocks(host, true);
			host->clks_on = 1;
		}
		if (host->sdcc_irq_disabled) {
			writel_relaxed(host->mci_irqenable,
				       host->base + MMCIMASK0);
			mb();
			enable_irq(host->core_irqres->start);
			host->sdcc_irq_disabled = 0;
		}
		wake_lock(&host->sdio_wlock);
	}
	spin_unlock(&host->lock);

	return IRQ_HANDLED;
}

static void
msmsdcc_status_notify_cb(int card_present, void *dev_id)
{
	struct msmsdcc_host *host = dev_id;

	pr_debug("%s: card_present %d\n", mmc_hostname(host->mmc),
	       card_present);
	msmsdcc_check_status((unsigned long) host);
}

static int
msmsdcc_init_dma(struct msmsdcc_host *host)
{
	memset(&host->dma, 0, sizeof(struct msmsdcc_dma_data));
	host->dma.host = host;
	host->dma.channel = -1;
	host->dma.crci = -1;

	if (!host->dmares)
		return -ENODEV;

	host->dma.nc = dma_alloc_coherent(NULL,
					  sizeof(struct msmsdcc_nc_dmadata),
					  &host->dma.nc_busaddr,
					  GFP_KERNEL);
	if (host->dma.nc == NULL) {
		pr_err("Unable to allocate DMA buffer\n");
		return -ENOMEM;
	}
	memset(host->dma.nc, 0x00, sizeof(struct msmsdcc_nc_dmadata));
	host->dma.cmd_busaddr = host->dma.nc_busaddr;
	host->dma.cmdptr_busaddr = host->dma.nc_busaddr +
				offsetof(struct msmsdcc_nc_dmadata, cmdptr);
	host->dma.channel = host->dmares->start;
	host->dma.crci = host->dma_crci_res->start;

	return 0;
}

#ifdef CONFIG_MMC_MSM_SPS_SUPPORT
/**
 * Allocate and Connect a SDCC peripheral's SPS endpoint
 *
 * This function allocates endpoint context and
 * connect it with memory endpoint by calling
 * appropriate SPS driver APIs.
 *
 * Also registers a SPS callback function with
 * SPS driver
 *
 * This function should only be called once typically
 * during driver probe.
 *
 * @host - Pointer to sdcc host structure
 * @ep   - Pointer to sps endpoint data structure
 * @is_produce - 1 means Producer endpoint
 *		 0 means Consumer endpoint
 *
 * @return - 0 if successful else negative value.
 *
 */
static int msmsdcc_sps_init_ep_conn(struct msmsdcc_host *host,
				struct msmsdcc_sps_ep_conn_data *ep,
				bool is_producer)
{
	int rc = 0;
	struct sps_pipe *sps_pipe_handle;
	struct sps_connect *sps_config = &ep->config;
	struct sps_register_event *sps_event = &ep->event;

	/* Allocate endpoint context */
	sps_pipe_handle = sps_alloc_endpoint();
	if (!sps_pipe_handle) {
		pr_err("%s: sps_alloc_endpoint() failed!!! is_producer=%d",
			   mmc_hostname(host->mmc), is_producer);
		rc = -ENOMEM;
		goto out;
	}

	/* Get default connection configuration for an endpoint */
	rc = sps_get_config(sps_pipe_handle, sps_config);
	if (rc) {
		pr_err("%s: sps_get_config() failed!!! pipe_handle=0x%x,"
			" rc=%d", mmc_hostname(host->mmc),
			(u32)sps_pipe_handle, rc);
		goto get_config_err;
	}

	/* Modify the default connection configuration */
	if (is_producer) {
		/*
		 * For SDCC producer transfer, source should be
		 * SDCC peripheral where as destination should
		 * be system memory.
		 */
		sps_config->source = host->sps.bam_handle;
		sps_config->destination = SPS_DEV_HANDLE_MEM;
		/* Producer pipe will handle this connection */
		sps_config->mode = SPS_MODE_SRC;
		sps_config->options =
			SPS_O_AUTO_ENABLE | SPS_O_EOT | SPS_O_ACK_TRANSFERS;
	} else {
		/*
		 * For SDCC consumer transfer, source should be
		 * system memory where as destination should
		 * SDCC peripheral
		 */
		sps_config->source = SPS_DEV_HANDLE_MEM;
		sps_config->destination = host->sps.bam_handle;
		sps_config->mode = SPS_MODE_DEST;
		sps_config->options =
			SPS_O_AUTO_ENABLE | SPS_O_EOT | SPS_O_ACK_TRANSFERS;
	}

	/* Producer pipe index */
	sps_config->src_pipe_index = host->sps.src_pipe_index;
	/* Consumer pipe index */
	sps_config->dest_pipe_index = host->sps.dest_pipe_index;
	/*
	 * This event thresold value is only significant for BAM-to-BAM
	 * transfer. It's ignored for BAM-to-System mode transfer.
	 */
	sps_config->event_thresh = 0x10;

	/* Allocate maximum descriptor fifo size */
	sps_config->desc.size = SPS_MAX_DESC_FIFO_SIZE -
		(SPS_MAX_DESC_FIFO_SIZE % SPS_MAX_DESC_LENGTH);
	sps_config->desc.base = dma_alloc_coherent(mmc_dev(host->mmc),
						sps_config->desc.size,
						&sps_config->desc.phys_base,
						GFP_KERNEL);

	if (!sps_config->desc.base) {
		rc = -ENOMEM;
		pr_err("%s: dma_alloc_coherent() failed!!! Can't allocate buffer\n"
			, mmc_hostname(host->mmc));
		goto get_config_err;
	}
	memset(sps_config->desc.base, 0x00, sps_config->desc.size);

	/* Establish connection between peripheral and memory endpoint */
	rc = sps_connect(sps_pipe_handle, sps_config);
	if (rc) {
		pr_err("%s: sps_connect() failed!!! pipe_handle=0x%x,"
			" rc=%d", mmc_hostname(host->mmc),
			(u32)sps_pipe_handle, rc);
		goto sps_connect_err;
	}

	sps_event->mode = SPS_TRIGGER_CALLBACK;
	sps_event->options = SPS_O_EOT;
	sps_event->callback = msmsdcc_sps_complete_cb;
	sps_event->xfer_done = NULL;
	sps_event->user = (void *)host;

	/* Register callback event for EOT (End of transfer) event. */
	rc = sps_register_event(sps_pipe_handle, sps_event);
	if (rc) {
		pr_err("%s: sps_connect() failed!!! pipe_handle=0x%x,"
			" rc=%d", mmc_hostname(host->mmc),
			(u32)sps_pipe_handle, rc);
		goto reg_event_err;
	}
	/* Now save the sps pipe handle */
	ep->pipe_handle = sps_pipe_handle;
	pr_debug("%s: %s, success !!! %s: pipe_handle=0x%x,"
		" desc_fifo.phys_base=0x%x\n", mmc_hostname(host->mmc),
		__func__, is_producer ? "READ" : "WRITE",
		(u32)sps_pipe_handle, sps_config->desc.phys_base);
	goto out;

reg_event_err:
	sps_disconnect(sps_pipe_handle);
sps_connect_err:
	dma_free_coherent(mmc_dev(host->mmc),
			sps_config->desc.size,
			sps_config->desc.base,
			sps_config->desc.phys_base);
get_config_err:
	sps_free_endpoint(sps_pipe_handle);
out:
	return rc;
}

/**
 * Disconnect and Deallocate a SDCC peripheral's SPS endpoint
 *
 * This function disconnect endpoint and deallocates
 * endpoint context.
 *
 * This function should only be called once typically
 * during driver remove.
 *
 * @host - Pointer to sdcc host structure
 * @ep   - Pointer to sps endpoint data structure
 *
 */
static void msmsdcc_sps_exit_ep_conn(struct msmsdcc_host *host,
				struct msmsdcc_sps_ep_conn_data *ep)
{
	struct sps_pipe *sps_pipe_handle = ep->pipe_handle;
	struct sps_connect *sps_config = &ep->config;
	struct sps_register_event *sps_event = &ep->event;

	sps_event->xfer_done = NULL;
	sps_event->callback = NULL;
	sps_register_event(sps_pipe_handle, sps_event);
	sps_disconnect(sps_pipe_handle);
	dma_free_coherent(mmc_dev(host->mmc),
			sps_config->desc.size,
			sps_config->desc.base,
			sps_config->desc.phys_base);
	sps_free_endpoint(sps_pipe_handle);
}

/**
 * Reset SDCC peripheral's SPS endpoint
 *
 * This function disconnects an endpoint.
 *
 * This function should be called for reseting
 * SPS endpoint when data transfer error is
 * encountered during data transfer. This
 * can be considered as soft reset to endpoint.
 *
 * This function should only be called if
 * msmsdcc_sps_init() is already called.
 *
 * @host - Pointer to sdcc host structure
 * @ep   - Pointer to sps endpoint data structure
 *
 * @return - 0 if successful else negative value.
 */
static int msmsdcc_sps_reset_ep(struct msmsdcc_host *host,
				struct msmsdcc_sps_ep_conn_data *ep)
{
	int rc = 0;
	struct sps_pipe *sps_pipe_handle = ep->pipe_handle;

	rc = sps_disconnect(sps_pipe_handle);
	if (rc) {
		pr_err("%s: %s: sps_disconnect() failed!!! pipe_handle=0x%x,"
			" rc=%d", mmc_hostname(host->mmc), __func__,
			(u32)sps_pipe_handle, rc);
		goto out;
	}
 out:
	return rc;
}

/**
 * Restore SDCC peripheral's SPS endpoint
 *
 * This function connects an endpoint.
 *
 * This function should be called for restoring
 * SPS endpoint after data transfer error is
 * encountered during data transfer. This
 * can be considered as soft reset to endpoint.
 *
 * This function should only be called if
 * msmsdcc_sps_reset_ep() is called before.
 *
 * @host - Pointer to sdcc host structure
 * @ep   - Pointer to sps endpoint data structure
 *
 * @return - 0 if successful else negative value.
 */
static int msmsdcc_sps_restore_ep(struct msmsdcc_host *host,
				struct msmsdcc_sps_ep_conn_data *ep)
{
	int rc = 0;
	struct sps_pipe *sps_pipe_handle = ep->pipe_handle;
	struct sps_connect *sps_config = &ep->config;
	struct sps_register_event *sps_event = &ep->event;

	/* Establish connection between peripheral and memory endpoint */
	rc = sps_connect(sps_pipe_handle, sps_config);
	if (rc) {
		pr_err("%s: %s: sps_connect() failed!!! pipe_handle=0x%x,"
			" rc=%d", mmc_hostname(host->mmc), __func__,
			(u32)sps_pipe_handle, rc);
		goto out;
	}

	/* Register callback event for EOT (End of transfer) event. */
	rc = sps_register_event(sps_pipe_handle, sps_event);
	if (rc) {
		pr_err("%s: %s: sps_register_event() failed!!!"
			" pipe_handle=0x%x, rc=%d",
			mmc_hostname(host->mmc), __func__,
			(u32)sps_pipe_handle, rc);
		goto reg_event_err;
	}
	goto out;

reg_event_err:
	sps_disconnect(sps_pipe_handle);
out:
	return rc;
}

/**
 * Initialize SPS HW connected with SDCC core
 *
 * This function register BAM HW resources with
 * SPS driver and then initialize 2 SPS endpoints
 *
 * This function should only be called once typically
 * during driver probe.
 *
 * @host - Pointer to sdcc host structure
 *
 * @return - 0 if successful else negative value.
 *
 */
static int msmsdcc_sps_init(struct msmsdcc_host *host)
{
	int rc = 0;
	struct sps_bam_props bam = {0};

	host->bam_base = ioremap(host->bam_memres->start,
				resource_size(host->bam_memres));
	if (!host->bam_base) {
		pr_err("%s: BAM ioremap() failed!!! phys_addr=0x%x,"
			" size=0x%x", mmc_hostname(host->mmc),
			host->bam_memres->start,
			(host->bam_memres->end -
			host->bam_memres->start));
		rc = -ENOMEM;
		goto out;
	}

	bam.phys_addr = host->bam_memres->start;
	bam.virt_addr = host->bam_base;
	/*
	 * This event thresold value is only significant for BAM-to-BAM
	 * transfer. It's ignored for BAM-to-System mode transfer.
	 */
	bam.event_threshold = 0x10;	/* Pipe event threshold */
	/*
	 * This threshold controls when the BAM publish
	 * the descriptor size on the sideband interface.
	 * SPS HW will only be used when
	 * data transfer size >  MCI_FIFOSIZE (64 bytes).
	 * PIO mode will be used when
	 * data transfer size < MCI_FIFOSIZE (64 bytes).
	 * So set this thresold value to 64 bytes.
	 */
	bam.summing_threshold = 64;
	/* SPS driver wll handle the SDCC BAM IRQ */
	bam.irq = (u32)host->bam_irqres->start;
	bam.manage = SPS_BAM_MGR_LOCAL;

	pr_info("%s: bam physical base=0x%x\n", mmc_hostname(host->mmc),
			(u32)bam.phys_addr);
	pr_info("%s: bam virtual base=0x%x\n", mmc_hostname(host->mmc),
			(u32)bam.virt_addr);

	/* Register SDCC Peripheral BAM device to SPS driver */
	rc = sps_register_bam_device(&bam, &host->sps.bam_handle);
	if (rc) {
		pr_err("%s: sps_register_bam_device() failed!!! err=%d",
			   mmc_hostname(host->mmc), rc);
		goto reg_bam_err;
	}
	pr_info("%s: BAM device registered. bam_handle=0x%x",
		mmc_hostname(host->mmc), host->sps.bam_handle);

	host->sps.src_pipe_index = SPS_SDCC_PRODUCER_PIPE_INDEX;
	host->sps.dest_pipe_index = SPS_SDCC_CONSUMER_PIPE_INDEX;

	rc = msmsdcc_sps_init_ep_conn(host, &host->sps.prod,
					SPS_PROD_PERIPHERAL);
	if (rc)
		goto sps_reset_err;
	rc = msmsdcc_sps_init_ep_conn(host, &host->sps.cons,
					SPS_CONS_PERIPHERAL);
	if (rc)
		goto cons_conn_err;

	pr_info("%s: Qualcomm MSM SDCC-BAM at 0x%016llx irq %d\n",
		mmc_hostname(host->mmc),
		(unsigned long long)host->bam_memres->start,
		(unsigned int)host->bam_irqres->start);
	goto out;

cons_conn_err:
	msmsdcc_sps_exit_ep_conn(host, &host->sps.prod);
sps_reset_err:
	sps_deregister_bam_device(host->sps.bam_handle);
reg_bam_err:
	iounmap(host->bam_base);
out:
	return rc;
}

/**
 * De-initialize SPS HW connected with SDCC core
 *
 * This function deinitialize SPS endpoints and then
 * deregisters BAM resources from SPS driver.
 *
 * This function should only be called once typically
 * during driver remove.
 *
 * @host - Pointer to sdcc host structure
 *
 */
static void msmsdcc_sps_exit(struct msmsdcc_host *host)
{
	msmsdcc_sps_exit_ep_conn(host, &host->sps.cons);
	msmsdcc_sps_exit_ep_conn(host, &host->sps.prod);
	sps_deregister_bam_device(host->sps.bam_handle);
	iounmap(host->bam_base);
}
#endif /* CONFIG_MMC_MSM_SPS_SUPPORT */

static ssize_t
show_polling(struct device *dev, struct device_attribute *attr, char *buf)
{
	struct mmc_host *mmc = dev_get_drvdata(dev);
	struct msmsdcc_host *host = mmc_priv(mmc);
	int poll;
	unsigned long flags;

	spin_lock_irqsave(&host->lock, flags);
	poll = !!(mmc->caps & MMC_CAP_NEEDS_POLL);
	spin_unlock_irqrestore(&host->lock, flags);

	return snprintf(buf, PAGE_SIZE, "%d\n", poll);
}

static ssize_t
set_polling(struct device *dev, struct device_attribute *attr,
		const char *buf, size_t count)
{
	struct mmc_host *mmc = dev_get_drvdata(dev);
	struct msmsdcc_host *host = mmc_priv(mmc);
	int value;
	unsigned long flags;

	sscanf(buf, "%d", &value);

	spin_lock_irqsave(&host->lock, flags);
	if (value) {
		mmc->caps |= MMC_CAP_NEEDS_POLL;
		mmc_detect_change(host->mmc, 0);
	} else {
		mmc->caps &= ~MMC_CAP_NEEDS_POLL;
	}
#ifdef CONFIG_HAS_EARLYSUSPEND
	host->polling_enabled = mmc->caps & MMC_CAP_NEEDS_POLL;
#endif
	spin_unlock_irqrestore(&host->lock, flags);
	return count;
}

static DEVICE_ATTR(polling, S_IRUGO | S_IWUSR,
		show_polling, set_polling);
static struct attribute *dev_attrs[] = {
	&dev_attr_polling.attr,
	NULL,
};
static struct attribute_group dev_attr_grp = {
	.attrs = dev_attrs,
};

#ifdef CONFIG_HAS_EARLYSUSPEND
static void msmsdcc_early_suspend(struct early_suspend *h)
{
	struct msmsdcc_host *host =
		container_of(h, struct msmsdcc_host, early_suspend);
	unsigned long flags;

	spin_lock_irqsave(&host->lock, flags);
	host->polling_enabled = host->mmc->caps & MMC_CAP_NEEDS_POLL;
	host->mmc->caps &= ~MMC_CAP_NEEDS_POLL;
	spin_unlock_irqrestore(&host->lock, flags);
};
static void msmsdcc_late_resume(struct early_suspend *h)
{
	struct msmsdcc_host *host =
		container_of(h, struct msmsdcc_host, early_suspend);
	unsigned long flags;

	if (host->polling_enabled) {
		spin_lock_irqsave(&host->lock, flags);
		host->mmc->caps |= MMC_CAP_NEEDS_POLL;
		mmc_detect_change(host->mmc, 0);
		spin_unlock_irqrestore(&host->lock, flags);
	}
};
#endif

void msmsdcc_print_regs(const char *name, void __iomem *base,
			unsigned int no_of_regs)
{
	unsigned int i;

	if (!base)
		return;
	pr_info("===== %s: Register Dumps @base=0x%x =====\n",
		name, (u32)base);
	for (i = 0; i < no_of_regs; i = i + 4) {
		pr_info("Reg=0x%.2x: 0x%.8x, 0x%.8x, 0x%.8x, 0x%.8x.\n", i*4,
				(u32)readl_relaxed(base + i*4),
				(u32)readl_relaxed(base + ((i+1)*4)),
				(u32)readl_relaxed(base + ((i+2)*4)),
				(u32)readl_relaxed(base + ((i+3)*4)));
	}
}

static void msmsdcc_dump_sdcc_state(struct msmsdcc_host *host)
{
	/* Dump current state of SDCC clocks, power and irq */
	pr_info("%s: SDCC PWR is %s\n", mmc_hostname(host->mmc),
			(host->pwr ? "ON" : "OFF"));
	pr_info("%s: SDCC clks are %s, MCLK rate=%d\n",
			mmc_hostname(host->mmc),
			(host->clks_on ? "ON" : "OFF"),
			(u32)clk_get_rate(host->clk));
	pr_info("%s: SDCC irq is %s\n", mmc_hostname(host->mmc),
		(host->sdcc_irq_disabled ? "disabled" : "enabled"));

	/* Now dump SDCC registers. Don't print FIFO registers */
	if (host->clks_on)
		msmsdcc_print_regs("SDCC-CORE", host->base, 28);

	if (host->curr.data) {
		if (msmsdcc_check_dma_op_req(host->curr.data))
			pr_info("%s: PIO mode\n", mmc_hostname(host->mmc));
		else if (host->is_dma_mode)
			pr_info("%s: ADM mode: busy=%d, chnl=%d, crci=%d\n",
				mmc_hostname(host->mmc), host->dma.busy,
				host->dma.channel, host->dma.crci);
		else if (host->is_sps_mode)
			pr_info("%s: SPS mode: busy=%d\n",
				mmc_hostname(host->mmc), host->sps.busy);

		pr_info("%s: xfer_size=%d, data_xfered=%d, xfer_remain=%d\n",
			mmc_hostname(host->mmc), host->curr.xfer_size,
			host->curr.data_xfered, host->curr.xfer_remain);
		pr_info("%s: got_dataend=%d, prog_enable=%d,"
			" wait_for_auto_prog_done=%d,"
			" got_auto_prog_done=%d\n",
			mmc_hostname(host->mmc), host->curr.got_dataend,
			host->prog_enable, host->curr.wait_for_auto_prog_done,
			host->curr.got_auto_prog_done);
	}

}
static void msmsdcc_req_tout_timer_hdlr(unsigned long data)
{
	struct msmsdcc_host *host = (struct msmsdcc_host *)data;
	struct mmc_request *mrq;
	unsigned long flags;

	spin_lock_irqsave(&host->lock, flags);
	if (host->dummy_52_sent) {
		pr_info("%s: %s: dummy CMD52 timeout\n",
				mmc_hostname(host->mmc), __func__);
		host->dummy_52_sent = 0;
	}

	mrq = host->curr.mrq;

	if (mrq && mrq->cmd) {
		pr_info("%s: CMD%d: Request timeout\n", mmc_hostname(host->mmc),
				mrq->cmd->opcode);
		msmsdcc_dump_sdcc_state(host);

		if (!mrq->cmd->error)
			mrq->cmd->error = -ETIMEDOUT;
		host->dummy_52_needed = 0;
		if (host->curr.data) {
			if (mrq->data && !mrq->data->error)
				mrq->data->error = -ETIMEDOUT;
			host->curr.data_xfered = 0;
			if (host->dma.sg && host->is_dma_mode) {
				msm_dmov_stop_cmd(host->dma.channel,
						&host->dma.hdr, 0);
			} else if (host->sps.sg && host->is_sps_mode) {
				/* Stop current SPS transfer */
				msmsdcc_sps_exit_curr_xfer(host);
			} else {
				msmsdcc_reset_and_restore(host);
				msmsdcc_stop_data(host);
				if (mrq->data && mrq->data->stop)
					msmsdcc_start_command(host,
							mrq->data->stop, 0);
				else
					msmsdcc_request_end(host, mrq);
			}
		} else {
			host->prog_enable = 0;
			msmsdcc_reset_and_restore(host);
			msmsdcc_request_end(host, mrq);
		}
	}
	spin_unlock_irqrestore(&host->lock, flags);
}

static struct mmc_platform_data *msmsdcc_populate_pdata(struct device *dev)
{
	int i, ret;
	struct mmc_platform_data *pdata;
	struct device_node *np = dev->of_node;
	u32 bus_width = 0;
	u32 *clk_table;
	int clk_table_len;
	u32 *sup_voltages;
	int sup_volt_len;

	pdata = devm_kzalloc(dev, sizeof(*pdata), GFP_KERNEL);
	if (!pdata) {
		dev_err(dev, "could not allocate memory for platform data\n");
		goto err;
	}

	of_property_read_u32(np, "qcom,sdcc-bus-width", &bus_width);
	if (bus_width == 8) {
		pdata->mmc_bus_width = MMC_CAP_8_BIT_DATA;
	} else if (bus_width == 4) {
		pdata->mmc_bus_width = MMC_CAP_4_BIT_DATA;
	} else {
		dev_notice(dev, "Invalid bus width, default to 1 bit mode\n");
		pdata->mmc_bus_width = 0;
	}

	if (of_get_property(np, "qcom,sdcc-sup-voltages", &sup_volt_len)) {
		size_t sz;
		sz = sup_volt_len / sizeof(*sup_voltages);
		if (sz > 0) {
			sup_voltages = devm_kzalloc(dev,
					sz * sizeof(*sup_voltages), GFP_KERNEL);
			if (!sup_voltages) {
				dev_err(dev, "No memory for supported voltage\n");
				goto err;
			}

			ret = of_property_read_u32_array(np,
				"qcom,sdcc-sup-voltages", sup_voltages, sz);
			if (ret < 0) {
				dev_err(dev, "error while reading voltage"
						"ranges %d\n", ret);
				goto err;
			}
		} else {
			dev_err(dev, "No supported voltages\n");
			goto err;
		}
		for (i = 0; i < sz; i += 2) {
			u32 mask;

			mask = mmc_vddrange_to_ocrmask(sup_voltages[i],
					sup_voltages[i + 1]);
			if (!mask)
				dev_err(dev, "Invalide voltage range %d\n", i);
			pdata->ocr_mask |= mask;
		}
		dev_dbg(dev, "OCR mask=0x%x\n", pdata->ocr_mask);
	} else {
		dev_err(dev, "Supported voltage range not specified\n");
	}

	if (of_get_property(np, "qcom,sdcc-clk-rates", &clk_table_len)) {
		size_t sz;
		sz = clk_table_len / sizeof(*clk_table);

		if (sz > 0) {
			clk_table = devm_kzalloc(dev, sz * sizeof(*clk_table),
					GFP_KERNEL);
			if (!clk_table) {
				dev_err(dev, "No memory for clock table\n");
				goto err;
			}

			ret = of_property_read_u32_array(np,
				"qcom,sdcc-clk-rates", clk_table, sz);
			if (ret < 0) {
				dev_err(dev, "error while reading clk"
						"table %d\n", ret);
				goto err;
			}
		} else {
			dev_err(dev, "clk_table not specified\n");
			goto err;
		}
		pdata->sup_clk_table = clk_table;
		pdata->sup_clk_cnt = sz;
	} else {
		dev_err(dev, "Supported clock rates not specified\n");
	}

	if (of_get_property(np, "qcom,sdcc-nonremovable", NULL))
		pdata->nonremovable = true;
	if (of_get_property(np, "qcom,sdcc-disable_cmd23", NULL))
		pdata->disable_cmd23 = true;

	return pdata;
err:
	return NULL;
}

static int
msmsdcc_probe(struct platform_device *pdev)
{
	struct mmc_platform_data *plat;
	struct msmsdcc_host *host;
	struct mmc_host *mmc;
	unsigned long flags;
	struct resource *core_irqres = NULL;
	struct resource *bam_irqres = NULL;
	struct resource *core_memres = NULL;
	struct resource *dml_memres = NULL;
	struct resource *bam_memres = NULL;
	struct resource *dmares = NULL;
	struct resource *dma_crci_res = NULL;
	int ret = 0;
	int i;

	if (pdev->dev.of_node) {
		plat = msmsdcc_populate_pdata(&pdev->dev);
		of_property_read_u32((&pdev->dev)->of_node,
				"cell-index", &pdev->id);
	} else {
		plat = pdev->dev.platform_data;
	}

	/* must have platform data */
	if (!plat) {
		pr_err("%s: Platform data not available\n", __func__);
		ret = -EINVAL;
		goto out;
	}

	if (pdev->id < 1 || pdev->id > 5)
		return -EINVAL;

	if (plat->is_sdio_al_client && !plat->sdiowakeup_irq) {
		pr_err("%s: No wakeup IRQ for sdio_al client\n", __func__);
		return -EINVAL;
	}

	if (pdev->resource == NULL || pdev->num_resources < 2) {
		pr_err("%s: Invalid resource\n", __func__);
		return -ENXIO;
	}
	if (pdev->dev.of_node) {
		/*
		 * Device tree iomem resources are only accessible by index.
		 * index = 0 -> SDCC register interface
		 * index = 1 -> DML register interface
		 * index = 2 -> BAM register interface
		 * IRQ resources:
		 * index = 0 -> SDCC IRQ
		 * index = 1 -> BAM IRQ
		 */
		core_memres = platform_get_resource(pdev, IORESOURCE_MEM, 0);
		dml_memres = platform_get_resource(pdev, IORESOURCE_MEM, 1);
		bam_memres = platform_get_resource(pdev, IORESOURCE_MEM, 2);
		core_irqres = platform_get_resource(pdev, IORESOURCE_IRQ, 0);
		bam_irqres = platform_get_resource(pdev, IORESOURCE_IRQ, 1);
	} else {
		for (i = 0; i < pdev->num_resources; i++) {
			if (pdev->resource[i].flags & IORESOURCE_MEM) {
				if (!strncmp(pdev->resource[i].name,
						"sdcc_dml_addr",
						sizeof("sdcc_dml_addr")))
					dml_memres = &pdev->resource[i];
				else if (!strncmp(pdev->resource[i].name,
						"sdcc_bam_addr",
						sizeof("sdcc_bam_addr")))
					bam_memres = &pdev->resource[i];
				else
					core_memres = &pdev->resource[i];

			}
			if (pdev->resource[i].flags & IORESOURCE_IRQ) {
				if (!strncmp(pdev->resource[i].name,
						"sdcc_bam_irq",
						sizeof("sdcc_bam_irq")))
					bam_irqres = &pdev->resource[i];
				else
					core_irqres = &pdev->resource[i];
			}
			if (pdev->resource[i].flags & IORESOURCE_DMA) {
				if (!strncmp(pdev->resource[i].name,
						"sdcc_dma_chnl",
						sizeof("sdcc_dma_chnl")))
					dmares = &pdev->resource[i];
				else if (!strncmp(pdev->resource[i].name,
						"sdcc_dma_crci",
						sizeof("sdcc_dma_crci")))
					dma_crci_res = &pdev->resource[i];
			}
		}
	}

	if (!core_irqres || !core_memres) {
		pr_err("%s: Invalid sdcc core resource\n", __func__);
		return -ENXIO;
	}

	/*
	 * Both BAM and DML memory resource should be preset.
	 * BAM IRQ resource should also be present.
	 */
	if ((bam_memres && !dml_memres) ||
		(!bam_memres && dml_memres) ||
		((bam_memres && dml_memres) && !bam_irqres)) {
		pr_err("%s: Invalid sdcc BAM/DML resource\n", __func__);
		return -ENXIO;
	}

	/*
	 * Setup our host structure
	 */
	mmc = mmc_alloc_host(sizeof(struct msmsdcc_host), &pdev->dev);
	if (!mmc) {
		ret = -ENOMEM;
		goto out;
	}

	host = mmc_priv(mmc);
	host->pdev_id = pdev->id;
	host->plat = plat;
	host->mmc = mmc;
	host->curr.cmd = NULL;

	if (!plat->disable_bam && bam_memres && dml_memres && bam_irqres)
		host->is_sps_mode = 1;
	else if (dmares)
		host->is_dma_mode = 1;

	host->base = ioremap(core_memres->start,
			resource_size(core_memres));
	if (!host->base) {
		ret = -ENOMEM;
		goto host_free;
	}

	host->core_irqres = core_irqres;
	host->bam_irqres = bam_irqres;
	host->core_memres = core_memres;
	host->dml_memres = dml_memres;
	host->bam_memres = bam_memres;
	host->dmares = dmares;
	host->dma_crci_res = dma_crci_res;
	spin_lock_init(&host->lock);

#ifdef CONFIG_MMC_EMBEDDED_SDIO
	if (plat->embedded_sdio)
		mmc_set_embedded_sdio_data(mmc,
					   &plat->embedded_sdio->cis,
					   &plat->embedded_sdio->cccr,
					   plat->embedded_sdio->funcs,
					   plat->embedded_sdio->num_funcs);
#endif

	tasklet_init(&host->dma_tlet, msmsdcc_dma_complete_tlet,
			(unsigned long)host);

	tasklet_init(&host->sps.tlet, msmsdcc_sps_complete_tlet,
			(unsigned long)host);
	if (host->is_dma_mode) {
		/* Setup DMA */
		ret = msmsdcc_init_dma(host);
		if (ret)
			goto ioremap_free;
	} else {
		host->dma.channel = -1;
		host->dma.crci = -1;
	}

	/*
	 * Setup SDCC clock if derived from Dayatona
	 * fabric core clock.
	 */
	if (plat->pclk_src_dfab) {
		host->dfab_pclk = clk_get(&pdev->dev, "bus_clk");
		if (!IS_ERR(host->dfab_pclk)) {
			/* Set the clock rate to 64MHz for max. performance */
			ret = clk_set_rate(host->dfab_pclk, 64000000);
			if (ret)
				goto dfab_pclk_put;
			ret = clk_enable(host->dfab_pclk);
			if (ret)
				goto dfab_pclk_put;
		} else
			goto dma_free;
	}

	/*
	 * Setup main peripheral bus clock
	 */
	host->pclk = clk_get(&pdev->dev, "iface_clk");
	if (!IS_ERR(host->pclk)) {
		ret = clk_enable(host->pclk);
		if (ret)
			goto pclk_put;

		host->pclk_rate = clk_get_rate(host->pclk);
	}

	/*
	 * Setup SDC MMC clock
	 */
	host->clk = clk_get(&pdev->dev, "core_clk");
	if (IS_ERR(host->clk)) {
		ret = PTR_ERR(host->clk);
		goto pclk_disable;
	}

	ret = clk_set_rate(host->clk, msmsdcc_get_min_sup_clk_rate(host));
	if (ret) {
		pr_err("%s: Clock rate set failed (%d)\n", __func__, ret);
		goto clk_put;
	}

	ret = clk_enable(host->clk);
	if (ret)
		goto clk_put;

	host->clk_rate = clk_get_rate(host->clk);
	if (!host->clk_rate)
		dev_err(&pdev->dev, "Failed to read MCLK\n");

	/*
	* Lookup the Controller Version, to identify the supported features
	* Version number read as 0 would indicate SDCC3 or earlier versions
	*/
	host->sdcc_version = readl_relaxed(host->base + MCI_VERSION);
	pr_info("%s: mci-version: %x\n", mmc_hostname(host->mmc),
		host->sdcc_version);
	/*
	 * Set the register write delay according to min. clock frequency
	 * supported and update later when the host->clk_rate changes.
	 */
	host->reg_write_delay =
		(1 + ((3 * USEC_PER_SEC) /
		      msmsdcc_get_min_sup_clk_rate(host)));

	host->clks_on = 1;
	/* Apply Hard reset to SDCC to put it in power on default state */
	msmsdcc_hard_reset(host);

	/* pm qos request to prevent apps idle power collapse */
	if (host->plat->swfi_latency)
		pm_qos_add_request(&host->pm_qos_req_dma,
			PM_QOS_CPU_DMA_LATENCY, PM_QOS_DEFAULT_VALUE);

	ret = msmsdcc_vreg_init(host, true);
	if (ret) {
		pr_err("%s: msmsdcc_vreg_init() failed (%d)\n", __func__, ret);
		goto clk_disable;
	}


	/* Clocks has to be running before accessing SPS/DML HW blocks */
	if (host->is_sps_mode) {
		/* Initialize SPS */
		ret = msmsdcc_sps_init(host);
		if (ret)
			goto vreg_deinit;
		/* Initialize DML */
		ret = msmsdcc_dml_init(host);
		if (ret)
			goto sps_exit;
	}
	mmc_dev(mmc)->dma_mask = &dma_mask;

	/*
	 * Setup MMC host structure
	 */
	mmc->ops = &msmsdcc_ops;
	mmc->f_min = msmsdcc_get_min_sup_clk_rate(host);
	mmc->f_max = msmsdcc_get_max_sup_clk_rate(host);
	mmc->ocr_avail = plat->ocr_mask;
	mmc->pm_caps |= MMC_PM_KEEP_POWER | MMC_PM_WAKE_SDIO_IRQ;
	mmc->caps |= plat->mmc_bus_width;

	mmc->caps |= MMC_CAP_MMC_HIGHSPEED | MMC_CAP_SD_HIGHSPEED;
	mmc->caps |= MMC_CAP_WAIT_WHILE_BUSY;

	/*
	 * If we send the CMD23 before multi block write/read command
	 * then we need not to send CMD12 at the end of the transfer.
	 * If we don't send the CMD12 then only way to detect the PROG_DONE
	 * status is to use the AUTO_PROG_DONE status provided by SDCC4
	 * controller. So let's enable the CMD23 for SDCC4 only.
	 */
	if (!plat->disable_cmd23 && host->sdcc_version)
		mmc->caps |= MMC_CAP_CMD23;

	mmc->caps |= plat->uhs_caps;
	/*
	 * XPC controls the maximum current in the default speed mode of SDXC
	 * card. XPC=0 means 100mA (max.) but speed class is not supported.
	 * XPC=1 means 150mA (max.) and speed class is supported.
	 */
	if (plat->xpc_cap)
		mmc->caps |= (MMC_CAP_SET_XPC_330 | MMC_CAP_SET_XPC_300 |
				MMC_CAP_SET_XPC_180);

	if (plat->nonremovable)
		mmc->caps |= MMC_CAP_NONREMOVABLE;
#ifdef CONFIG_MMC_MSM_SDIO_SUPPORT
	mmc->caps |= MMC_CAP_SDIO_IRQ;
#endif

	if (plat->is_sdio_al_client)
		mmc->pm_flags |= MMC_PM_IGNORE_PM_NOTIFY;

	mmc->max_segs = msmsdcc_get_nr_sg(host);
	mmc->max_blk_size = MMC_MAX_BLK_SIZE;
	mmc->max_blk_count = MMC_MAX_BLK_CNT;

	mmc->max_req_size = MMC_MAX_REQ_SIZE;
	mmc->max_seg_size = mmc->max_req_size;

	writel_relaxed(0, host->base + MMCIMASK0);
	writel_relaxed(MCI_CLEAR_STATIC_MASK, host->base + MMCICLEAR);

	writel_relaxed(MCI_IRQENABLE, host->base + MMCIMASK0);
	mb();
	host->mci_irqenable = MCI_IRQENABLE;

	ret = request_irq(core_irqres->start, msmsdcc_irq, IRQF_SHARED,
			  DRIVER_NAME " (cmd)", host);
	if (ret)
		goto dml_exit;

	ret = request_irq(core_irqres->start, msmsdcc_pio_irq, IRQF_SHARED,
			  DRIVER_NAME " (pio)", host);
	if (ret)
		goto irq_free;

	/*
	 * Enable SDCC IRQ only when host is powered on. Otherwise, this
	 * IRQ is un-necessarily being monitored by MPM (Modem power
	 * management block) during idle-power collapse.  The MPM will be
	 * configured to monitor the DATA1 GPIO line with level-low trigger
	 * and thus depending on the GPIO status, it prevents TCXO shutdown
	 * during idle-power collapse.
	 */
	disable_irq(core_irqres->start);
	host->sdcc_irq_disabled = 1;

	if (plat->sdiowakeup_irq) {
		wake_lock_init(&host->sdio_wlock, WAKE_LOCK_SUSPEND,
				mmc_hostname(mmc));
		ret = request_irq(plat->sdiowakeup_irq,
			msmsdcc_platform_sdiowakeup_irq,
			IRQF_SHARED | IRQF_TRIGGER_LOW,
			DRIVER_NAME "sdiowakeup", host);
		if (ret) {
			pr_err("Unable to get sdio wakeup IRQ %d (%d)\n",
				plat->sdiowakeup_irq, ret);
			goto pio_irq_free;
		} else {
			spin_lock_irqsave(&host->lock, flags);
			if (!host->sdio_irq_disabled) {
				disable_irq_nosync(plat->sdiowakeup_irq);
				host->sdio_irq_disabled = 1;
			}
			spin_unlock_irqrestore(&host->lock, flags);
		}
	}

	if (plat->cfg_mpm_sdiowakeup) {
		wake_lock_init(&host->sdio_wlock, WAKE_LOCK_SUSPEND,
				mmc_hostname(mmc));
	}

	wake_lock_init(&host->sdio_suspend_wlock, WAKE_LOCK_SUSPEND,
			mmc_hostname(mmc));
	/*
	 * Setup card detect change
	 */

	if (plat->status || plat->status_gpio) {
		if (plat->status)
			host->oldstat = plat->status(mmc_dev(host->mmc));
		else
			host->oldstat = msmsdcc_slot_status(host);

		host->eject = !host->oldstat;
	}

	if (plat->status_irq) {
		ret = request_threaded_irq(plat->status_irq, NULL,
				  msmsdcc_platform_status_irq,
				  plat->irq_flags,
				  DRIVER_NAME " (slot)",
				  host);
		if (ret) {
			pr_err("Unable to get slot IRQ %d (%d)\n",
			       plat->status_irq, ret);
			goto sdiowakeup_irq_free;
		}
	} else if (plat->register_status_notify) {
		plat->register_status_notify(msmsdcc_status_notify_cb, host);
	} else if (!plat->status)
		pr_err("%s: No card detect facilities available\n",
		       mmc_hostname(mmc));

	mmc_set_drvdata(pdev, mmc);

	ret = pm_runtime_set_active(&(pdev)->dev);
	if (ret < 0)
		pr_info("%s: %s: failed with error %d", mmc_hostname(mmc),
				__func__, ret);
	/*
	 * There is no notion of suspend/resume for SD/MMC/SDIO
	 * cards. So host can be suspended/resumed with out
	 * worrying about its children.
	 */
	pm_suspend_ignore_children(&(pdev)->dev, true);

	/*
	 * MMC/SD/SDIO bus suspend/resume operations are defined
	 * only for the slots that will be used for non-removable
	 * media or for all slots when CONFIG_MMC_UNSAFE_RESUME is
	 * defined. Otherwise, they simply become card removal and
	 * insertion events during suspend and resume respectively.
	 * Hence, enable run-time PM only for slots for which bus
	 * suspend/resume operations are defined.
	 */
#ifdef CONFIG_MMC_UNSAFE_RESUME
	/*
	 * If this capability is set, MMC core will enable/disable host
	 * for every claim/release operation on a host. We use this
	 * notification to increment/decrement runtime pm usage count.
	 */
	mmc->caps |= MMC_CAP_DISABLE;
	pm_runtime_enable(&(pdev)->dev);
#else
	if (mmc->caps & MMC_CAP_NONREMOVABLE) {
		mmc->caps |= MMC_CAP_DISABLE;
		pm_runtime_enable(&(pdev)->dev);
	}
#endif
#ifndef CONFIG_PM_RUNTIME
	mmc_set_disable_delay(mmc, MSM_MMC_DISABLE_TIMEOUT);
#endif
	setup_timer(&host->req_tout_timer, msmsdcc_req_tout_timer_hdlr,
			(unsigned long)host);

	mmc_add_host(mmc);

#ifdef CONFIG_HAS_EARLYSUSPEND
	host->early_suspend.suspend = msmsdcc_early_suspend;
	host->early_suspend.resume  = msmsdcc_late_resume;
	host->early_suspend.level   = EARLY_SUSPEND_LEVEL_DISABLE_FB;
	register_early_suspend(&host->early_suspend);
#endif

	pr_info("%s: Qualcomm MSM SDCC-core at 0x%016llx irq %d,%d dma %d"
		" dmacrcri %d\n", mmc_hostname(mmc),
		(unsigned long long)core_memres->start,
		(unsigned int) core_irqres->start,
		(unsigned int) plat->status_irq, host->dma.channel,
		host->dma.crci);

	pr_info("%s: 8 bit data mode %s\n", mmc_hostname(mmc),
		(mmc->caps & MMC_CAP_8_BIT_DATA ? "enabled" : "disabled"));
	pr_info("%s: 4 bit data mode %s\n", mmc_hostname(mmc),
	       (mmc->caps & MMC_CAP_4_BIT_DATA ? "enabled" : "disabled"));
	pr_info("%s: polling status mode %s\n", mmc_hostname(mmc),
	       (mmc->caps & MMC_CAP_NEEDS_POLL ? "enabled" : "disabled"));
	pr_info("%s: MMC clock %u -> %u Hz, PCLK %u Hz\n",
	       mmc_hostname(mmc), msmsdcc_get_min_sup_clk_rate(host),
		msmsdcc_get_max_sup_clk_rate(host), host->pclk_rate);
	pr_info("%s: Slot eject status = %d\n", mmc_hostname(mmc),
	       host->eject);
	pr_info("%s: Power save feature enable = %d\n",
	       mmc_hostname(mmc), msmsdcc_pwrsave);

	if (host->is_dma_mode && host->dma.channel != -1
			&& host->dma.crci != -1) {
		pr_info("%s: DM non-cached buffer at %p, dma_addr 0x%.8x\n",
		       mmc_hostname(mmc), host->dma.nc, host->dma.nc_busaddr);
		pr_info("%s: DM cmd busaddr 0x%.8x, cmdptr busaddr 0x%.8x\n",
		       mmc_hostname(mmc), host->dma.cmd_busaddr,
		       host->dma.cmdptr_busaddr);
	} else if (host->is_sps_mode) {
		pr_info("%s: SPS-BAM data transfer mode available\n",
			mmc_hostname(mmc));
	} else
		pr_info("%s: PIO transfer enabled\n", mmc_hostname(mmc));

#if defined(CONFIG_DEBUG_FS)
	msmsdcc_dbg_createhost(host);
#endif
	if (!plat->status_irq) {
		ret = sysfs_create_group(&pdev->dev.kobj, &dev_attr_grp);
		if (ret)
			goto platform_irq_free;
	}
	return 0;

 platform_irq_free:
	del_timer_sync(&host->req_tout_timer);
	pm_runtime_disable(&(pdev)->dev);
	pm_runtime_set_suspended(&(pdev)->dev);

	if (plat->status_irq)
		free_irq(plat->status_irq, host);
 sdiowakeup_irq_free:
	wake_lock_destroy(&host->sdio_suspend_wlock);
	if (plat->sdiowakeup_irq)
		free_irq(plat->sdiowakeup_irq, host);
 pio_irq_free:
	if (plat->sdiowakeup_irq)
		wake_lock_destroy(&host->sdio_wlock);
	free_irq(core_irqres->start, host);
 irq_free:
	free_irq(core_irqres->start, host);
 dml_exit:
	if (host->is_sps_mode)
		msmsdcc_dml_exit(host);
 sps_exit:
	if (host->is_sps_mode)
		msmsdcc_sps_exit(host);
 vreg_deinit:
	msmsdcc_vreg_init(host, false);
 clk_disable:
	clk_disable(host->clk);
	if (host->plat->swfi_latency)
		pm_qos_remove_request(&host->pm_qos_req_dma);
 clk_put:
	clk_put(host->clk);
 pclk_disable:
	if (!IS_ERR(host->pclk))
		clk_disable(host->pclk);
 pclk_put:
	if (!IS_ERR(host->pclk))
		clk_put(host->pclk);
	if (!IS_ERR_OR_NULL(host->dfab_pclk))
		clk_disable(host->dfab_pclk);
 dfab_pclk_put:
	if (!IS_ERR_OR_NULL(host->dfab_pclk))
		clk_put(host->dfab_pclk);
 dma_free:
	if (host->is_dma_mode) {
		if (host->dmares)
			dma_free_coherent(NULL,
				sizeof(struct msmsdcc_nc_dmadata),
				host->dma.nc, host->dma.nc_busaddr);
	}
 ioremap_free:
	iounmap(host->base);
 host_free:
	mmc_free_host(mmc);
 out:
	return ret;
}

static int msmsdcc_remove(struct platform_device *pdev)
{
	struct mmc_host *mmc = mmc_get_drvdata(pdev);
	struct mmc_platform_data *plat;
	struct msmsdcc_host *host;

	if (!mmc)
		return -ENXIO;

	if (pm_runtime_suspended(&(pdev)->dev))
		pm_runtime_resume(&(pdev)->dev);

	host = mmc_priv(mmc);

	DBG(host, "Removing SDCC device = %d\n", pdev->id);
	plat = host->plat;

	if (!plat->status_irq)
		sysfs_remove_group(&pdev->dev.kobj, &dev_attr_grp);

	del_timer_sync(&host->req_tout_timer);
	tasklet_kill(&host->dma_tlet);
	tasklet_kill(&host->sps.tlet);
	mmc_remove_host(mmc);

	if (plat->status_irq)
		free_irq(plat->status_irq, host);

	wake_lock_destroy(&host->sdio_suspend_wlock);
	if (plat->sdiowakeup_irq) {
		wake_lock_destroy(&host->sdio_wlock);
		irq_set_irq_wake(plat->sdiowakeup_irq, 0);
		free_irq(plat->sdiowakeup_irq, host);
	}

	free_irq(host->core_irqres->start, host);
	free_irq(host->core_irqres->start, host);

	clk_put(host->clk);
	if (!IS_ERR(host->pclk))
		clk_put(host->pclk);
	if (!IS_ERR_OR_NULL(host->dfab_pclk))
		clk_put(host->dfab_pclk);

	if (host->plat->swfi_latency)
		pm_qos_remove_request(&host->pm_qos_req_dma);

	msmsdcc_vreg_init(host, false);

	if (host->is_dma_mode) {
		if (host->dmares)
			dma_free_coherent(NULL,
					sizeof(struct msmsdcc_nc_dmadata),
					host->dma.nc, host->dma.nc_busaddr);
	}

	if (host->is_sps_mode) {
		msmsdcc_dml_exit(host);
		msmsdcc_sps_exit(host);
	}

	iounmap(host->base);
	mmc_free_host(mmc);

#ifdef CONFIG_HAS_EARLYSUSPEND
	unregister_early_suspend(&host->early_suspend);
#endif
	pm_runtime_disable(&(pdev)->dev);
	pm_runtime_set_suspended(&(pdev)->dev);

	return 0;
}

#ifdef CONFIG_MSM_SDIO_AL
int msmsdcc_sdio_al_lpm(struct mmc_host *mmc, bool enable)
{
	struct msmsdcc_host *host = mmc_priv(mmc);
	unsigned long flags;

	spin_lock_irqsave(&host->lock, flags);
	pr_debug("%s: %sabling LPM\n", mmc_hostname(mmc),
			enable ? "En" : "Dis");

	if (enable) {
		if (!host->sdcc_irq_disabled) {
			writel_relaxed(0, host->base + MMCIMASK0);
			disable_irq_nosync(host->core_irqres->start);
			host->sdcc_irq_disabled = 1;
		}

		if (host->clks_on) {
			msmsdcc_setup_clocks(host, false);
			host->clks_on = 0;
		}

		if (host->plat->sdio_lpm_gpio_setup &&
				!host->sdio_gpio_lpm) {
			spin_unlock_irqrestore(&host->lock, flags);
			host->plat->sdio_lpm_gpio_setup(mmc_dev(mmc), 0);
			spin_lock_irqsave(&host->lock, flags);
			host->sdio_gpio_lpm = 1;
		}

		if (host->sdio_irq_disabled) {
			msmsdcc_enable_irq_wake(host);
			enable_irq(host->plat->sdiowakeup_irq);
			host->sdio_irq_disabled = 0;
		}
	} else {
		if (!host->sdio_irq_disabled) {
			disable_irq_nosync(host->plat->sdiowakeup_irq);
			host->sdio_irq_disabled = 1;
			msmsdcc_disable_irq_wake(host);
		}

		if (host->plat->sdio_lpm_gpio_setup &&
				host->sdio_gpio_lpm) {
			spin_unlock_irqrestore(&host->lock, flags);
			host->plat->sdio_lpm_gpio_setup(mmc_dev(mmc), 1);
			spin_lock_irqsave(&host->lock, flags);
			host->sdio_gpio_lpm = 0;
		}

		if (!host->clks_on) {
			msmsdcc_setup_clocks(host, true);
			host->clks_on = 1;
		}

		if (host->sdcc_irq_disabled) {
			writel_relaxed(host->mci_irqenable,
				       host->base + MMCIMASK0);
			mb();
			enable_irq(host->core_irqres->start);
			host->sdcc_irq_disabled = 0;
		}
	}
	spin_unlock_irqrestore(&host->lock, flags);
	return 0;
}
#else
int msmsdcc_sdio_al_lpm(struct mmc_host *mmc, bool enable)
{
	return 0;
}
#endif

#ifdef CONFIG_PM
static int
msmsdcc_runtime_suspend(struct device *dev)
{
	struct mmc_host *mmc = dev_get_drvdata(dev);
	struct msmsdcc_host *host = mmc_priv(mmc);
	int rc = 0;

	if (host->plat->is_sdio_al_client)
		return 0;
	pr_debug("%s: %s: start\n", mmc_hostname(mmc), __func__);
	if (mmc) {
		host->sdcc_suspending = 1;
		mmc->suspend_task = current;

		/*
		 * If the clocks are already turned off by SDIO clients (as
		 * part of LPM), then clocks should be turned on before
		 * calling mmc_suspend_host() because mmc_suspend_host might
		 * send some commands to the card. The clocks will be turned
		 * off again after mmc_suspend_host. Thus for SDIO
		 * cards, clocks will be turned on before mmc_suspend_host
		 * and turned off after mmc_suspend_host.
		 */
		if (mmc->card && mmc_card_sdio(mmc->card)) {
			mmc->ios.clock = host->clk_rate;
			mmc->ops->set_ios(host->mmc, &host->mmc->ios);
		}

		/*
		 * MMC core thinks that host is disabled by now since
		 * runtime suspend is scheduled after msmsdcc_disable()
		 * is called. Thus, MMC core will try to enable the host
		 * while suspending it. This results in a synchronous
		 * runtime resume request while in runtime suspending
		 * context and hence inorder to complete this resume
		 * requet, it will wait for suspend to be complete,
		 * but runtime suspend also can not proceed further
		 * until the host is resumed. Thus, it leads to a hang.
		 * Hence, increase the pm usage count before suspending
		 * the host so that any resume requests after this will
		 * simple become pm usage counter increment operations.
		 */
		pm_runtime_get_noresume(dev);
		/* If there is pending detect work abort runtime suspend */
		if (unlikely(work_busy(&mmc->detect.work)))
			rc = -EAGAIN;
		else
			rc = mmc_suspend_host(mmc);
		pm_runtime_put_noidle(dev);

		if (!rc) {
			if (mmc->card && (mmc->card->type == MMC_TYPE_SDIO) &&
				(mmc->pm_flags & MMC_PM_WAKE_SDIO_IRQ)) {
				disable_irq(host->core_irqres->start);
				host->sdcc_irq_disabled = 1;

				/*
				 * If MMC core level suspend is not supported,
				 * turn off clocks to allow deep sleep (TCXO
				 * shutdown).
				 */
				mmc->ios.clock = 0;
				mmc->ops->set_ios(host->mmc, &host->mmc->ios);
				enable_irq(host->core_irqres->start);
				host->sdcc_irq_disabled = 0;

				if (host->plat->sdiowakeup_irq) {
					host->sdio_irq_disabled = 0;
					msmsdcc_enable_irq_wake(host);
					enable_irq(host->plat->sdiowakeup_irq);
				}
			}
		}
		host->sdcc_suspending = 0;
		mmc->suspend_task = NULL;
		if (rc && wake_lock_active(&host->sdio_suspend_wlock))
			wake_unlock(&host->sdio_suspend_wlock);
	}
	pr_debug("%s: %s: ends with err=%d\n", mmc_hostname(mmc), __func__, rc);
	return rc;
}

static int
msmsdcc_runtime_resume(struct device *dev)
{
	struct mmc_host *mmc = dev_get_drvdata(dev);
	struct msmsdcc_host *host = mmc_priv(mmc);
	unsigned long flags;

	if (host->plat->is_sdio_al_client)
		return 0;

	pr_debug("%s: %s: start\n", mmc_hostname(mmc), __func__);
	if (mmc) {
		if (mmc->card && mmc->card->type == MMC_TYPE_SDIO) {
			if (host->sdcc_irq_disabled) {
				enable_irq(host->core_irqres->start);
				host->sdcc_irq_disabled = 0;
			}
			mmc->ios.clock = host->clk_rate;
			mmc->ops->set_ios(host->mmc, &host->mmc->ios);

			spin_lock_irqsave(&host->lock, flags);
			writel_relaxed(host->mci_irqenable,
					host->base + MMCIMASK0);
			mb();

			if ((mmc->pm_flags & MMC_PM_WAKE_SDIO_IRQ) &&
					!host->sdio_irq_disabled) {
				if (host->plat->sdiowakeup_irq) {
					disable_irq_nosync(
						host->plat->sdiowakeup_irq);
					msmsdcc_disable_irq_wake(host);
					host->sdio_irq_disabled = 1;
				}
			}

			spin_unlock_irqrestore(&host->lock, flags);
		}

		mmc_resume_host(mmc);

		/*
		 * FIXME: Clearing of flags must be handled in clients
		 * resume handler.
		 */
		spin_lock_irqsave(&host->lock, flags);
		mmc->pm_flags = 0;
		spin_unlock_irqrestore(&host->lock, flags);

		/*
		 * After resuming the host wait for sometime so that
		 * the SDIO work will be processed.
		 */
		if (mmc->card && (mmc->card->type == MMC_TYPE_SDIO)) {
			if ((host->plat->cfg_mpm_sdiowakeup ||
					host->plat->sdiowakeup_irq) &&
					wake_lock_active(&host->sdio_wlock))
				wake_lock_timeout(&host->sdio_wlock, 1);
		}

		wake_unlock(&host->sdio_suspend_wlock);
	}
	pr_debug("%s: %s: end\n", mmc_hostname(mmc), __func__);
	return 0;
}

static int msmsdcc_runtime_idle(struct device *dev)
{
	struct mmc_host *mmc = dev_get_drvdata(dev);
	struct msmsdcc_host *host = mmc_priv(mmc);

	if (host->plat->is_sdio_al_client)
		return 0;

	/* Idle timeout is not configurable for now */
	pm_schedule_suspend(dev, MSM_MMC_IDLE_TIMEOUT);

	return -EAGAIN;
}

static int msmsdcc_pm_suspend(struct device *dev)
{
	struct mmc_host *mmc = dev_get_drvdata(dev);
	struct msmsdcc_host *host = mmc_priv(mmc);
	int rc = 0;

	if (host->plat->is_sdio_al_client)
		return 0;


	if (host->plat->status_irq)
		disable_irq(host->plat->status_irq);

	if (!pm_runtime_suspended(dev))
		rc = msmsdcc_runtime_suspend(dev);

	return rc;
}

static int msmsdcc_pm_resume(struct device *dev)
{
	struct mmc_host *mmc = dev_get_drvdata(dev);
	struct msmsdcc_host *host = mmc_priv(mmc);
	int rc = 0;

	if (host->plat->is_sdio_al_client)
		return 0;

	if (!pm_runtime_suspended(dev))
		rc = msmsdcc_runtime_resume(dev);
	if (host->plat->status_irq) {
		msmsdcc_check_status((unsigned long)host);
		enable_irq(host->plat->status_irq);
	}

	return rc;
}

#else
#define msmsdcc_runtime_suspend NULL
#define msmsdcc_runtime_resume NULL
#define msmsdcc_runtime_idle NULL
#define msmsdcc_pm_suspend NULL
#define msmsdcc_pm_resume NULL
#endif

static const struct dev_pm_ops msmsdcc_dev_pm_ops = {
	.runtime_suspend = msmsdcc_runtime_suspend,
	.runtime_resume  = msmsdcc_runtime_resume,
	.runtime_idle    = msmsdcc_runtime_idle,
	.suspend 	 = msmsdcc_pm_suspend,
	.resume		 = msmsdcc_pm_resume,
};

static const struct of_device_id msmsdcc_dt_match[] = {
	{.compatible = "qcom,msm-sdcc"},

};
MODULE_DEVICE_TABLE(of, msmsdcc_dt_match);

static struct platform_driver msmsdcc_driver = {
	.probe		= msmsdcc_probe,
	.remove		= msmsdcc_remove,
	.driver		= {
		.name	= "msm_sdcc",
		.pm	= &msmsdcc_dev_pm_ops,
		.of_match_table = msmsdcc_dt_match,
	},
};

static int __init msmsdcc_init(void)
{
#if defined(CONFIG_DEBUG_FS)
	int ret = 0;
	ret = msmsdcc_dbg_init();
	if (ret) {
		pr_err("Failed to create debug fs dir \n");
		return ret;
	}
#endif
	return platform_driver_register(&msmsdcc_driver);
}

static void __exit msmsdcc_exit(void)
{
	platform_driver_unregister(&msmsdcc_driver);

#if defined(CONFIG_DEBUG_FS)
	debugfs_remove(debugfs_file);
	debugfs_remove(debugfs_dir);
#endif
}

module_init(msmsdcc_init);
module_exit(msmsdcc_exit);

MODULE_DESCRIPTION("Qualcomm Multimedia Card Interface driver");
MODULE_LICENSE("GPL");

#if defined(CONFIG_DEBUG_FS)

static int
msmsdcc_dbg_state_open(struct inode *inode, struct file *file)
{
	file->private_data = inode->i_private;
	return 0;
}

static ssize_t
msmsdcc_dbg_state_read(struct file *file, char __user *ubuf,
		       size_t count, loff_t *ppos)
{
	struct msmsdcc_host *host = (struct msmsdcc_host *) file->private_data;
	char buf[200];
	int max, i;

	i = 0;
	max = sizeof(buf) - 1;

	i += scnprintf(buf + i, max - i, "STAT: %p %p %p\n", host->curr.mrq,
		       host->curr.cmd, host->curr.data);
	if (host->curr.cmd) {
		struct mmc_command *cmd = host->curr.cmd;

		i += scnprintf(buf + i, max - i, "CMD : %.8x %.8x %.8x\n",
			      cmd->opcode, cmd->arg, cmd->flags);
	}
	if (host->curr.data) {
		struct mmc_data *data = host->curr.data;
		i += scnprintf(buf + i, max - i,
			      "DAT0: %.8x %.8x %.8x %.8x %.8x %.8x\n",
			      data->timeout_ns, data->timeout_clks,
			      data->blksz, data->blocks, data->error,
			      data->flags);
		i += scnprintf(buf + i, max - i, "DAT1: %.8x %.8x %.8x %p\n",
			      host->curr.xfer_size, host->curr.xfer_remain,
			      host->curr.data_xfered, host->dma.sg);
	}

	return simple_read_from_buffer(ubuf, count, ppos, buf, i);
}

static const struct file_operations msmsdcc_dbg_state_ops = {
	.read	= msmsdcc_dbg_state_read,
	.open	= msmsdcc_dbg_state_open,
};

static void msmsdcc_dbg_createhost(struct msmsdcc_host *host)
{
	if (debugfs_dir) {
		debugfs_file = debugfs_create_file(mmc_hostname(host->mmc),
							0644, debugfs_dir, host,
							&msmsdcc_dbg_state_ops);
	}
}

static int __init msmsdcc_dbg_init(void)
{
	int err;

	debugfs_dir = debugfs_create_dir("msmsdcc", 0);
	if (IS_ERR(debugfs_dir)) {
		err = PTR_ERR(debugfs_dir);
		debugfs_dir = NULL;
		return err;
	}

	return 0;
}
#endif<|MERGE_RESOLUTION|>--- conflicted
+++ resolved
@@ -1076,32 +1076,14 @@
 
 	/* Is data transfer in PIO mode required? */
 	if (!(datactrl & MCI_DPSM_DMAENABLE)) {
-<<<<<<< HEAD
-		int flags = SG_MITER_ATOMIC;
-		host->pio.sg = data->sg;
-		host->pio.sg_len = data->sg_len;
-		host->pio.sg_off = 0;
-
-		if (data->flags & MMC_DATA_READ) {
-			flags |= SG_MITER_TO_SG;
-=======
 		unsigned int sg_miter_flags = SG_MITER_ATOMIC;
 
 		if (data->flags & MMC_DATA_READ) {
 			sg_miter_flags |= SG_MITER_TO_SG;
->>>>>>> 59f5ee07
 			pio_irqmask = MCI_RXFIFOHALFFULLMASK;
 			if (host->curr.xfer_remain < MCI_FIFOSIZE)
 				pio_irqmask |= MCI_RXDATAAVLBLMASK;
 		} else {
-<<<<<<< HEAD
-			flags |= SG_MITER_FROM_SG;
-			pio_irqmask = MCI_TXFIFOHALFEMPTYMASK |
-					MCI_TXFIFOEMPTYMASK;
-		}
-		sg_miter_start(&host->pio.sg_miter, data->sg,
-			data->sg_len, flags);
-=======
 			sg_miter_flags |= SG_MITER_FROM_SG;
 			pio_irqmask = MCI_TXFIFOHALFEMPTYMASK |
 					MCI_TXFIFOEMPTYMASK;
@@ -1109,7 +1091,6 @@
 
 		sg_miter_start(&host->sg_miter, data->sg, data->sg_len,
 				sg_miter_flags);
->>>>>>> 59f5ee07
 	}
 
 	if (data->flags & MMC_DATA_READ)
@@ -1301,16 +1282,8 @@
 				| MCI_RXDATAAVLBL)))
 			break;
 
-<<<<<<< HEAD
-		/* Map the current scatter buffer */
-		local_irq_save(flags);
-		BUG_ON(!sg_miter_next(&host->pio.sg_miter));
-		buffer = host->pio.sg_miter.addr;
-		remain = min(host->pio.sg_miter.length, host->curr.xfer_remain);
-=======
 		buffer = host->sg_miter.addr;
 		remain = host->sg_miter.length;
->>>>>>> 59f5ee07
 
 		len = 0;
 		if (status & MCI_RXACTIVE)
@@ -1321,17 +1294,7 @@
 		if (len > remain)
 			len = remain;
 
-<<<<<<< HEAD
-		/* Unmap the buffer */
-		host->pio.sg_miter.consumed = len;
-		if (status & MCI_RXACTIVE && host->curr.user_pages)
-			flush_dcache_page(host->pio.sg_miter.page);
-		sg_miter_stop(&host->pio.sg_miter);
-		local_irq_restore(flags);
-
-=======
 		host->sg_miter.consumed = len;
->>>>>>> 59f5ee07
 		host->curr.xfer_remain -= len;
 		host->curr.data_xfered += len;
 		remain -= len;
@@ -1339,14 +1302,6 @@
 		if (remain) /* Done with this page? */
 			break; /* Nope */
 
-<<<<<<< HEAD
-		if (!host->curr.xfer_remain) {
-			memset(&host->pio, 0, sizeof(host->pio));
-			break;
-		}
-
-=======
->>>>>>> 59f5ee07
 		status = readl_relaxed(base + MMCISTATUS);
 	}
 
@@ -3108,29 +3063,20 @@
 {
 	int status;
 	unsigned int gpio_no = host->plat->status_gpio;
-	static unsigned int allocated;
-
-	if (!allocated) {
-		status = gpio_request(gpio_no, "SD_HW_Detect");
-		if (status) {
-			pr_err("%s: %s: Failed to request GPIO %d\n",
-				mmc_hostname(host->mmc), __func__, gpio_no);
-			goto out;
-		} else {
-			status = gpio_direction_input(gpio_no);
-			if (status) {
-				pr_err("%s: %s: Failed to configure GPIO %d\n",
-				mmc_hostname(host->mmc), __func__, gpio_no);
-				goto out;
-			}
-			allocated = 1;
-			gpio_export(gpio_no, 0);
-		}
-	}
-	status = !gpio_get_value_cansleep(gpio_no);
-	if (host->plat->is_status_gpio_active_low)
-		status = !status;
-out:
+
+	status = gpio_request(gpio_no, "SD_HW_Detect");
+	if (status) {
+		pr_err("%s: %s: Failed to request GPIO %d\n",
+			mmc_hostname(host->mmc), __func__, gpio_no);
+	} else {
+		status = gpio_direction_input(gpio_no);
+		if (!status) {
+			status = gpio_get_value_cansleep(gpio_no);
+			if (host->plat->is_status_gpio_active_low)
+				status = !status;
+		}
+		gpio_free(gpio_no);
+	}
 	return status;
 }
 
