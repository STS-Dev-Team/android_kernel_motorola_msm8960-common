--- conflicted
+++ resolved
@@ -3001,7 +3001,6 @@
 	unsigned int gpio_no = host->plat->status_gpio;
 	static unsigned int allocated;
 
-<<<<<<< HEAD
 	if (!allocated) {
 		status = gpio_request(gpio_no, "SD_HW_Detect");
 		if (status) {
@@ -3018,22 +3017,10 @@
 			allocated = 1;
 			gpio_export(gpio_no, 0);
 		}
-=======
-	status = gpio_request(gpio_no, "SD_HW_Detect");
-	if (status) {
-		pr_err("%s: %s: Failed to request GPIO %d\n",
-			mmc_hostname(host->mmc), __func__, gpio_no);
-	} else {
-		status = gpio_direction_input(gpio_no);
-		if (!status) {
-			status = gpio_get_value_cansleep(gpio_no);
-			if (host->plat->is_status_gpio_active_low)
-				status = !status;
-		}
-		gpio_free(gpio_no);
->>>>>>> 8086b134
 	}
 	status = !gpio_get_value_cansleep(gpio_no);
+	if (host->plat->is_status_gpio_active_low)
+		status = !status;
 out:
 	return status;
 }
