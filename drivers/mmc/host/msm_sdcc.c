/*
 *  linux/drivers/mmc/host/msm_sdcc.c - Qualcomm MSM 7X00A SDCC Driver
 *
 *  Copyright (C) 2007 Google Inc,
 *  Copyright (C) 2003 Deep Blue Solutions, Ltd, All Rights Reserved.
 *  Copyright (c) 2009-2012, Code Aurora Forum. All rights reserved.
 *
 * This program is free software; you can redistribute it and/or modify
 * it under the terms of the GNU General Public License version 2 as
 * published by the Free Software Foundation.
 *
 * Based on mmci.c
 *
 * Author: San Mehat (san@android.com)
 *
 */

#include <linux/module.h>
#include <linux/moduleparam.h>
#include <linux/init.h>
#include <linux/ioport.h>
#include <linux/of.h>
#include <linux/device.h>
#include <linux/interrupt.h>
#include <linux/irq.h>
#include <linux/delay.h>
#include <linux/err.h>
#include <linux/highmem.h>
#include <linux/log2.h>
#include <linux/mmc/host.h>
#include <linux/mmc/card.h>
#include <linux/mmc/mmc.h>
#include <linux/mmc/sdio.h>
#include <linux/clk.h>
#include <linux/scatterlist.h>
#include <linux/platform_device.h>
#include <linux/dma-mapping.h>
#include <linux/debugfs.h>
#include <linux/io.h>
#include <linux/memory.h>
#include <linux/pm_runtime.h>
#include <linux/wakelock.h>
#include <linux/gpio.h>
#include <linux/regulator/consumer.h>
#include <linux/slab.h>
#include <linux/pm_qos_params.h>

#include <asm/cacheflush.h>
#include <asm/div64.h>
#include <asm/sizes.h>

#include <asm/mach/mmc.h>
#include <mach/msm_iomap.h>
#include <mach/clk.h>
#include <mach/dma.h>
#include <mach/sdio_al.h>

#include "msm_sdcc.h"
#include "msm_sdcc_dml.h"

#define DRIVER_NAME "msm-sdcc"

#define DBG(host, fmt, args...)	\
	pr_debug("%s: %s: " fmt "\n", mmc_hostname(host->mmc), __func__ , args)

#define IRQ_DEBUG 0
#define SPS_SDCC_PRODUCER_PIPE_INDEX	1
#define SPS_SDCC_CONSUMER_PIPE_INDEX	2
#define SPS_CONS_PERIPHERAL		0
#define SPS_PROD_PERIPHERAL		1

#if defined(CONFIG_DEBUG_FS)
static void msmsdcc_dbg_createhost(struct msmsdcc_host *);
static struct dentry *debugfs_dir;
static struct dentry *debugfs_file;
static int  msmsdcc_dbg_init(void);
#endif

static u64 dma_mask = DMA_BIT_MASK(32);
static unsigned int msmsdcc_pwrsave = 1;

static struct mmc_command dummy52cmd;
static struct mmc_request dummy52mrq = {
	.cmd = &dummy52cmd,
	.data = NULL,
	.stop = NULL,
};
static struct mmc_command dummy52cmd = {
	.opcode = SD_IO_RW_DIRECT,
	.flags = MMC_RSP_PRESENT,
	.data = NULL,
	.mrq = &dummy52mrq,
};
/*
 * An array holding the Tuning pattern to compare with when
 * executing a tuning cycle.
 */
static const u32 cmd19_tuning_block[16] = {
	0x00FF0FFF, 0xCCC3CCFF, 0xFFCC3CC3, 0xEFFEFFFE,
	0xDDFFDFFF, 0xFBFFFBFF, 0xFF7FFFBF, 0xEFBDF777,
	0xF0FFF0FF, 0x3CCCFC0F, 0xCFCC33CC, 0xEEFFEFFF,
	0xFDFFFDFF, 0xFFBFFFDF, 0xFFF7FFBB, 0xDE7B7FF7
};

#if IRQ_DEBUG == 1
static char *irq_status_bits[] = { "cmdcrcfail", "datcrcfail", "cmdtimeout",
				   "dattimeout", "txunderrun", "rxoverrun",
				   "cmdrespend", "cmdsent", "dataend", NULL,
				   "datablkend", "cmdactive", "txactive",
				   "rxactive", "txhalfempty", "rxhalffull",
				   "txfifofull", "rxfifofull", "txfifoempty",
				   "rxfifoempty", "txdataavlbl", "rxdataavlbl",
				   "sdiointr", "progdone", "atacmdcompl",
				   "sdiointrope", "ccstimeout", NULL, NULL,
				   NULL, NULL, NULL };

static void
msmsdcc_print_status(struct msmsdcc_host *host, char *hdr, uint32_t status)
{
	int i;

	pr_debug("%s-%s ", mmc_hostname(host->mmc), hdr);
	for (i = 0; i < 32; i++) {
		if (status & (1 << i))
			pr_debug("%s ", irq_status_bits[i]);
	}
	pr_debug("\n");
}
#endif

static void
msmsdcc_start_command(struct msmsdcc_host *host, struct mmc_command *cmd,
		      u32 c);
static inline void msmsdcc_sync_reg_wr(struct msmsdcc_host *host);
static inline void msmsdcc_delay(struct msmsdcc_host *host);
static void msmsdcc_dump_sdcc_state(struct msmsdcc_host *host);
static int msmsdcc_vreg_reset(struct msmsdcc_host *host);
static void msmsdcc_sg_start(struct msmsdcc_host *host);

static inline unsigned short msmsdcc_get_nr_sg(struct msmsdcc_host *host)
{
	unsigned short ret = NR_SG;

	if (host->is_sps_mode) {
		ret = SPS_MAX_DESCS;
	} else { /* DMA or PIO mode */
		if (NR_SG > MAX_NR_SG_DMA_PIO)
			ret = MAX_NR_SG_DMA_PIO;
	}

	return ret;
}

/* Prevent idle power collapse(pc) while operating in peripheral mode */
static void msmsdcc_pm_qos_update_latency(struct msmsdcc_host *host, int vote)
{
	u32 swfi_latency = 0;

	if (!host->plat->swfi_latency)
		return;

	swfi_latency = host->plat->swfi_latency + 1;

	if (vote)
		pm_qos_update_request(&host->pm_qos_req_dma,
					swfi_latency);
	else
		pm_qos_update_request(&host->pm_qos_req_dma,
					PM_QOS_DEFAULT_VALUE);
}

#ifdef CONFIG_MMC_MSM_SPS_SUPPORT
static int msmsdcc_sps_reset_ep(struct msmsdcc_host *host,
				struct msmsdcc_sps_ep_conn_data *ep);
static int msmsdcc_sps_restore_ep(struct msmsdcc_host *host,
				struct msmsdcc_sps_ep_conn_data *ep);
#else
static inline int msmsdcc_sps_init_ep_conn(struct msmsdcc_host *host,
				struct msmsdcc_sps_ep_conn_data *ep,
				bool is_producer) { return 0; }
static inline void msmsdcc_sps_exit_ep_conn(struct msmsdcc_host *host,
				struct msmsdcc_sps_ep_conn_data *ep) { }
static inline int msmsdcc_sps_reset_ep(struct msmsdcc_host *host,
				struct msmsdcc_sps_ep_conn_data *ep)
{
	return 0;
}
static inline int msmsdcc_sps_restore_ep(struct msmsdcc_host *host,
				struct msmsdcc_sps_ep_conn_data *ep)
{
	return 0;
}
static inline int msmsdcc_sps_init(struct msmsdcc_host *host) { return 0; }
static inline void msmsdcc_sps_exit(struct msmsdcc_host *host) {}
#endif /* CONFIG_MMC_MSM_SPS_SUPPORT */

/**
 * Apply soft reset to all SDCC BAM pipes
 *
 * This function applies soft reset to SDCC BAM pipe.
 *
 * This function should be called to recover from error
 * conditions encountered during CMD/DATA tranfsers with card.
 *
 * @host - Pointer to driver's host structure
 *
 */
static void msmsdcc_sps_pipes_reset_and_restore(struct msmsdcc_host *host)
{
	int rc;

	/* Reset all SDCC BAM pipes */
	rc = msmsdcc_sps_reset_ep(host, &host->sps.prod);
	if (rc)
		pr_err("%s:msmsdcc_sps_reset_ep(prod) error=%d\n",
				mmc_hostname(host->mmc), rc);
	rc = msmsdcc_sps_reset_ep(host, &host->sps.cons);
	if (rc)
		pr_err("%s:msmsdcc_sps_reset_ep(cons) error=%d\n",
				mmc_hostname(host->mmc), rc);

	/* Restore all BAM pipes connections */
	rc = msmsdcc_sps_restore_ep(host, &host->sps.prod);
	if (rc)
		pr_err("%s:msmsdcc_sps_restore_ep(prod) error=%d\n",
				mmc_hostname(host->mmc), rc);
	rc = msmsdcc_sps_restore_ep(host, &host->sps.cons);
	if (rc)
		pr_err("%s:msmsdcc_sps_restore_ep(cons) error=%d\n",
				mmc_hostname(host->mmc), rc);
}

/**
 * Apply soft reset
 *
 * This function applies soft reset to SDCC core and DML core.
 *
 * This function should be called to recover from error
 * conditions encountered with CMD/DATA tranfsers with card.
 *
 * Soft reset should only be used with SDCC controller v4.
 *
 * @host - Pointer to driver's host structure
 *
 */
static void msmsdcc_soft_reset(struct msmsdcc_host *host)
{
	/*
	 * Reset SDCC controller's DPSM (data path state machine
	 * and CPSM (command path state machine).
	 */
	writel_relaxed(0, host->base + MMCICOMMAND);
	msmsdcc_sync_reg_wr(host);
	writel_relaxed(0, host->base + MMCIDATACTRL);
	msmsdcc_sync_reg_wr(host);
}

static void msmsdcc_hard_reset(struct msmsdcc_host *host)
{
	int ret;

	/* Reset the controller */
	ret = clk_reset(host->clk, CLK_RESET_ASSERT);
	if (ret)
		pr_err("%s: Clock assert failed at %u Hz"
			" with err %d\n", mmc_hostname(host->mmc),
				host->clk_rate, ret);

	ret = clk_reset(host->clk, CLK_RESET_DEASSERT);
	if (ret)
		pr_err("%s: Clock deassert failed at %u Hz"
			" with err %d\n", mmc_hostname(host->mmc),
			host->clk_rate, ret);

	mb();
	/* Give some delay for clock reset to propogate to controller */
	msmsdcc_delay(host);
}

static void msmsdcc_reset_and_restore(struct msmsdcc_host *host)
{
	if (host->sdcc_version) {
		if (host->is_sps_mode) {
			/* Reset DML first */
			msmsdcc_dml_reset(host);
			/*
			 * delay the SPS pipe reset in thread context as
			 * sps_connect/sps_disconnect APIs can be called
			 * only from non-atomic context.
			 */
			host->sps.pipe_reset_pending = true;
		}
		mb();
		msmsdcc_soft_reset(host);

		pr_debug("%s: Applied soft reset to Controller\n",
				mmc_hostname(host->mmc));

		if (host->is_sps_mode)
			msmsdcc_dml_init(host);
	} else {
		/* Give Clock reset (hard reset) to controller */
		u32	mci_clk = 0;
		u32	mci_mask0 = 0;

		/* Save the controller state */
		mci_clk = readl_relaxed(host->base + MMCICLOCK);
		mci_mask0 = readl_relaxed(host->base + MMCIMASK0);
		host->pwr = readl_relaxed(host->base + MMCIPOWER);
		mb();

		msmsdcc_hard_reset(host);
		pr_debug("%s: Controller has been reinitialized\n",
				mmc_hostname(host->mmc));

		/* Restore the contoller state */
		writel_relaxed(host->pwr, host->base + MMCIPOWER);
		msmsdcc_sync_reg_wr(host);
		writel_relaxed(mci_clk, host->base + MMCICLOCK);
		msmsdcc_sync_reg_wr(host);
		writel_relaxed(mci_mask0, host->base + MMCIMASK0);
		mb(); /* no delay required after writing to MASK0 register */
	}

	if (host->dummy_52_needed)
		host->dummy_52_needed = 0;
}

static int
msmsdcc_request_end(struct msmsdcc_host *host, struct mmc_request *mrq)
{
	int retval = 0;

	BUG_ON(host->curr.data);

	del_timer(&host->req_tout_timer);

	if (mrq->data)
		mrq->data->bytes_xfered = host->curr.data_xfered;
	if (mrq->cmd->error == -ETIMEDOUT)
		mdelay(5);

	/* Clear current request information as current request has ended */
	memset(&host->curr, 0, sizeof(struct msmsdcc_curr_req));

	/*
	 * Need to drop the host lock here; mmc_request_done may call
	 * back into the driver...
	 */
	spin_unlock(&host->lock);
	mmc_request_done(host->mmc, mrq);
	spin_lock(&host->lock);

	return retval;
}

static void
msmsdcc_stop_data(struct msmsdcc_host *host)
{
	host->curr.data = NULL;
	host->curr.got_dataend = 0;
	host->curr.wait_for_auto_prog_done = 0;
	host->curr.got_auto_prog_done = 0;
	writel_relaxed(readl_relaxed(host->base + MMCIDATACTRL) &
			(~(MCI_DPSM_ENABLE)), host->base + MMCIDATACTRL);
	msmsdcc_sync_reg_wr(host); /* Allow the DPSM to be reset */
}

static inline uint32_t msmsdcc_fifo_addr(struct msmsdcc_host *host)
{
	return host->core_memres->start + MMCIFIFO;
}

static inline unsigned int msmsdcc_get_min_sup_clk_rate(
					struct msmsdcc_host *host);

static inline void msmsdcc_sync_reg_wr(struct msmsdcc_host *host)
{
	mb();
	if (!host->sdcc_version)
		udelay(host->reg_write_delay);
	else if (readl_relaxed(host->base + MCI_STATUS2) &
			MCI_MCLK_REG_WR_ACTIVE) {
		ktime_t start, diff;

		start = ktime_get();
		while (readl_relaxed(host->base + MCI_STATUS2) &
			MCI_MCLK_REG_WR_ACTIVE) {
			diff = ktime_sub(ktime_get(), start);
			/* poll for max. 1 ms */
			if (ktime_to_us(diff) > 1000) {
				pr_warning("%s: previous reg. write is"
					" still active\n",
					mmc_hostname(host->mmc));
				break;
			}
		}
	}
}

static inline void msmsdcc_delay(struct msmsdcc_host *host)
{
	udelay(host->reg_write_delay);

}

static inline void
msmsdcc_start_command_exec(struct msmsdcc_host *host, u32 arg, u32 c)
{
	writel_relaxed(arg, host->base + MMCIARGUMENT);
	writel_relaxed(c, host->base + MMCICOMMAND);
	/*
	 * As after sending the command, we don't write any of the
	 * controller registers and just wait for the
	 * CMD_RESPOND_END/CMD_SENT/Command failure notication
	 * from Controller.
	 */
	mb();
}

static void
msmsdcc_dma_exec_func(struct msm_dmov_cmd *cmd)
{
	struct msmsdcc_host *host = (struct msmsdcc_host *)cmd->user;

	writel_relaxed(host->cmd_timeout, host->base + MMCIDATATIMER);
	writel_relaxed((unsigned int)host->curr.xfer_size,
			host->base + MMCIDATALENGTH);
	writel_relaxed(host->cmd_datactrl, host->base + MMCIDATACTRL);
	msmsdcc_sync_reg_wr(host); /* Force delay prior to ADM or command */

	if (host->cmd_cmd) {
		msmsdcc_start_command_exec(host,
			(u32)host->cmd_cmd->arg, (u32)host->cmd_c);
	}
}

static void
msmsdcc_dma_complete_tlet(unsigned long data)
{
	struct msmsdcc_host *host = (struct msmsdcc_host *)data;
	unsigned long		flags;
	struct mmc_request	*mrq;

	spin_lock_irqsave(&host->lock, flags);
	mrq = host->curr.mrq;
	BUG_ON(!mrq);

	if (!(host->dma.result & DMOV_RSLT_VALID)) {
		pr_err("msmsdcc: Invalid DataMover result\n");
		goto out;
	}

	if (host->dma.result & DMOV_RSLT_DONE) {
		host->curr.data_xfered = host->curr.xfer_size;
		host->curr.xfer_remain -= host->curr.xfer_size;
	} else {
		/* Error or flush  */
		if (host->dma.result & DMOV_RSLT_ERROR)
			pr_err("%s: DMA error (0x%.8x)\n",
			       mmc_hostname(host->mmc), host->dma.result);
		if (host->dma.result & DMOV_RSLT_FLUSH)
			pr_err("%s: DMA channel flushed (0x%.8x)\n",
			       mmc_hostname(host->mmc), host->dma.result);
		pr_err("Flush data: %.8x %.8x %.8x %.8x %.8x %.8x\n",
		       host->dma.err.flush[0], host->dma.err.flush[1],
		       host->dma.err.flush[2], host->dma.err.flush[3],
		       host->dma.err.flush[4],
		       host->dma.err.flush[5]);
		msmsdcc_reset_and_restore(host);
		if (!mrq->data->error)
			mrq->data->error = -EIO;
	}
	dma_unmap_sg(mmc_dev(host->mmc), host->dma.sg, host->dma.num_ents,
		     host->dma.dir);

	if (host->curr.user_pages) {
		struct scatterlist *sg = host->dma.sg;
		int i;

		for (i = 0; i < host->dma.num_ents; i++, sg++)
			flush_dcache_page(sg_page(sg));
	}

	host->dma.sg = NULL;
	host->dma.busy = 0;

	if ((host->curr.got_dataend && (!host->curr.wait_for_auto_prog_done ||
		(host->curr.wait_for_auto_prog_done &&
		host->curr.got_auto_prog_done))) || mrq->data->error) {
		/*
		 * If we've already gotten our DATAEND / DATABLKEND
		 * for this request, then complete it through here.
		 */

		if (!mrq->data->error) {
			host->curr.data_xfered = host->curr.xfer_size;
			host->curr.xfer_remain -= host->curr.xfer_size;
		}
		if (host->dummy_52_needed) {
			mrq->data->bytes_xfered = host->curr.data_xfered;
			host->dummy_52_sent = 1;
			msmsdcc_start_command(host, &dummy52cmd,
					      MCI_CPSM_PROGENA);
			goto out;
		}
		msmsdcc_stop_data(host);
		if (!mrq->data->stop || mrq->cmd->error ||
			(mrq->sbc && !mrq->data->error)) {
			mrq->data->bytes_xfered = host->curr.data_xfered;
			del_timer(&host->req_tout_timer);
			/*
			 * Clear current request information as current
			 * request has ended
			 */
			memset(&host->curr, 0, sizeof(struct msmsdcc_curr_req));
			spin_unlock_irqrestore(&host->lock, flags);

			mmc_request_done(host->mmc, mrq);
			return;
		} else if (mrq->data->stop && ((mrq->sbc && mrq->data->error)
				|| !mrq->sbc)) {
			msmsdcc_start_command(host, mrq->data->stop, 0);
		}
	}

out:
	spin_unlock_irqrestore(&host->lock, flags);
	return;
}

#ifdef CONFIG_MMC_MSM_SPS_SUPPORT
/**
 * Callback notification from SPS driver
 *
 * This callback function gets triggered called from
 * SPS driver when requested SPS data transfer is
 * completed.
 *
 * SPS driver invokes this callback in BAM irq context so
 * SDCC driver schedule a tasklet for further processing
 * this callback notification at later point of time in
 * tasklet context and immediately returns control back
 * to SPS driver.
 *
 * @nofity - Pointer to sps event notify sturcture
 *
 */
static void
msmsdcc_sps_complete_cb(struct sps_event_notify *notify)
{
	struct msmsdcc_host *host =
		(struct msmsdcc_host *)
		((struct sps_event_notify *)notify)->user;

	host->sps.notify = *notify;
	pr_debug("%s: %s: sps ev_id=%d, addr=0x%x, size=0x%x, flags=0x%x\n",
		mmc_hostname(host->mmc), __func__, notify->event_id,
		notify->data.transfer.iovec.addr,
		notify->data.transfer.iovec.size,
		notify->data.transfer.iovec.flags);
	/* Schedule a tasklet for completing data transfer */
	tasklet_schedule(&host->sps.tlet);
}

/**
 * Tasklet handler for processing SPS callback event
 *
 * This function processing SPS event notification and
 * checks if the SPS transfer is completed or not and
 * then accordingly notifies status to MMC core layer.
 *
 * This function is called in tasklet context.
 *
 * @data - Pointer to sdcc driver data
 *
 */
static void msmsdcc_sps_complete_tlet(unsigned long data)
{
	unsigned long flags;
	int i, rc;
	u32 data_xfered = 0;
	struct mmc_request *mrq;
	struct sps_iovec iovec;
	struct sps_pipe *sps_pipe_handle;
	struct msmsdcc_host *host = (struct msmsdcc_host *)data;
	struct sps_event_notify *notify = &host->sps.notify;

	spin_lock_irqsave(&host->lock, flags);
	if (host->sps.dir == DMA_FROM_DEVICE)
		sps_pipe_handle = host->sps.prod.pipe_handle;
	else
		sps_pipe_handle = host->sps.cons.pipe_handle;
	mrq = host->curr.mrq;

	if (!mrq) {
		spin_unlock_irqrestore(&host->lock, flags);
		return;
	}

	pr_debug("%s: %s: sps event_id=%d\n",
		mmc_hostname(host->mmc), __func__,
		notify->event_id);

	if (msmsdcc_is_dml_busy(host)) {
		/* oops !!! this should never happen. */
		pr_err("%s: %s: Received SPS EOT event"
			" but DML HW is still busy !!!\n",
			mmc_hostname(host->mmc), __func__);
	}
	/*
	 * Got End of transfer event!!! Check if all of the data
	 * has been transferred?
	 */
	for (i = 0; i < host->sps.xfer_req_cnt; i++) {
		rc = sps_get_iovec(sps_pipe_handle, &iovec);
		if (rc) {
			pr_err("%s: %s: sps_get_iovec() failed rc=%d, i=%d",
				mmc_hostname(host->mmc), __func__, rc, i);
			break;
		}
		data_xfered += iovec.size;
	}

	if (data_xfered == host->curr.xfer_size) {
		host->curr.data_xfered = host->curr.xfer_size;
		host->curr.xfer_remain -= host->curr.xfer_size;
		pr_debug("%s: Data xfer success. data_xfered=0x%x",
			mmc_hostname(host->mmc),
			host->curr.xfer_size);
	} else {
		pr_err("%s: Data xfer failed. data_xfered=0x%x,"
			" xfer_size=%d", mmc_hostname(host->mmc),
			data_xfered, host->curr.xfer_size);
		msmsdcc_reset_and_restore(host);
		if (!mrq->data->error)
			mrq->data->error = -EIO;
	}

	/* Unmap sg buffers */
	if (host->sps.sg) {
		dma_unmap_sg(mmc_dev(host->mmc), host->sps.sg,
				host->sps.num_ents, host->sps.dir);
		host->sps.sg = NULL;
	}

	host->sps.busy = 0;

	if ((host->curr.got_dataend && (!host->curr.wait_for_auto_prog_done ||
		(host->curr.wait_for_auto_prog_done &&
		host->curr.got_auto_prog_done))) || mrq->data->error) {
		/*
		 * If we've already gotten our DATAEND / DATABLKEND
		 * for this request, then complete it through here.
		 */

		if (!mrq->data->error) {
			host->curr.data_xfered = host->curr.xfer_size;
			host->curr.xfer_remain -= host->curr.xfer_size;
		}
		if (host->dummy_52_needed) {
			mrq->data->bytes_xfered = host->curr.data_xfered;
			host->dummy_52_sent = 1;
			msmsdcc_start_command(host, &dummy52cmd,
					      MCI_CPSM_PROGENA);
			spin_unlock_irqrestore(&host->lock, flags);
			return;
		}
		msmsdcc_stop_data(host);
		if (!mrq->data->stop || mrq->cmd->error ||
			(mrq->sbc && !mrq->data->error)) {
			mrq->data->bytes_xfered = host->curr.data_xfered;
			del_timer(&host->req_tout_timer);
			/*
			 * Clear current request information as current
			 * request has ended
			 */
			memset(&host->curr, 0, sizeof(struct msmsdcc_curr_req));
			spin_unlock_irqrestore(&host->lock, flags);

			mmc_request_done(host->mmc, mrq);
			return;
		} else if (mrq->data->stop && ((mrq->sbc && mrq->data->error)
				|| !mrq->sbc)) {
			msmsdcc_start_command(host, mrq->data->stop, 0);
		}
	}
	spin_unlock_irqrestore(&host->lock, flags);
}

/**
 * Exit from current SPS data transfer
 *
 * This function exits from current SPS data transfer.
 *
 * This function should be called when error condition
 * is encountered during data transfer.
 *
 * @host - Pointer to sdcc host structure
 *
 */
static void msmsdcc_sps_exit_curr_xfer(struct msmsdcc_host *host)
{
	struct mmc_request *mrq;

	mrq = host->curr.mrq;
	BUG_ON(!mrq);

	msmsdcc_reset_and_restore(host);
	if (!mrq->data->error)
		mrq->data->error = -EIO;

	/* Unmap sg buffers */
	dma_unmap_sg(mmc_dev(host->mmc), host->sps.sg, host->sps.num_ents,
			 host->sps.dir);

	host->sps.sg = NULL;
	host->sps.busy = 0;
	if (host->curr.data)
		msmsdcc_stop_data(host);

	if (!mrq->data->stop || mrq->cmd->error ||
		(mrq->sbc && !mrq->data->error))
		msmsdcc_request_end(host, mrq);
	else if (mrq->data->stop && ((mrq->sbc && mrq->data->error)
			|| !mrq->sbc))
		msmsdcc_start_command(host, mrq->data->stop, 0);

}
#else
static inline void msmsdcc_sps_complete_cb(struct sps_event_notify *notify) { }
static inline void msmsdcc_sps_complete_tlet(unsigned long data) { }
static inline void msmsdcc_sps_exit_curr_xfer(struct msmsdcc_host *host) { }
#endif /* CONFIG_MMC_MSM_SPS_SUPPORT */

static int msmsdcc_enable_cdr_cm_sdc4_dll(struct msmsdcc_host *host);

static void
msmsdcc_dma_complete_func(struct msm_dmov_cmd *cmd,
			  unsigned int result,
			  struct msm_dmov_errdata *err)
{
	struct msmsdcc_dma_data	*dma_data =
		container_of(cmd, struct msmsdcc_dma_data, hdr);
	struct msmsdcc_host *host = dma_data->host;

	dma_data->result = result;
	if (err)
		memcpy(&dma_data->err, err, sizeof(struct msm_dmov_errdata));

	tasklet_schedule(&host->dma_tlet);
}

static int msmsdcc_check_dma_op_req(struct mmc_data *data)
{
	if (((data->blksz * data->blocks) < MCI_FIFOSIZE) ||
	     ((data->blksz * data->blocks) % MCI_FIFOSIZE))
		return -EINVAL;
	else
		return 0;
}

static int msmsdcc_config_dma(struct msmsdcc_host *host, struct mmc_data *data)
{
	struct msmsdcc_nc_dmadata *nc;
	dmov_box *box;
	uint32_t rows;
	unsigned int n;
	int i, err = 0, box_cmd_cnt = 0;
	struct scatterlist *sg = data->sg;
	unsigned int len, offset;

	if ((host->dma.channel == -1) || (host->dma.crci == -1))
		return -ENOENT;

	BUG_ON((host->pdev_id < 1) || (host->pdev_id > 5));

	host->dma.sg = data->sg;
	host->dma.num_ents = data->sg_len;

	/* Prevent memory corruption */
	BUG_ON(host->dma.num_ents > msmsdcc_get_nr_sg(host));

	nc = host->dma.nc;

	if (data->flags & MMC_DATA_READ)
		host->dma.dir = DMA_FROM_DEVICE;
	else
		host->dma.dir = DMA_TO_DEVICE;

	n = dma_map_sg(mmc_dev(host->mmc), host->dma.sg,
			host->dma.num_ents, host->dma.dir);

	if (n != host->dma.num_ents) {
		pr_err("%s: Unable to map in all sg elements\n",
		       mmc_hostname(host->mmc));
		host->dma.sg = NULL;
		host->dma.num_ents = 0;
		return -ENOMEM;
	}

	/* host->curr.user_pages = (data->flags & MMC_DATA_USERPAGE); */
	host->curr.user_pages = 0;
	box = &nc->cmd[0];
	for (i = 0; i < host->dma.num_ents; i++) {
		len = sg_dma_len(sg);
		offset = 0;

		do {
			/* Check if we can do DMA */
			if (!len || (box_cmd_cnt >= MMC_MAX_DMA_CMDS)) {
				err = -ENOTSUPP;
				goto unmap;
			}

			box->cmd = CMD_MODE_BOX;

			if (len >= MMC_MAX_DMA_BOX_LENGTH) {
				len = MMC_MAX_DMA_BOX_LENGTH;
				len -= len % data->blksz;
			}
			rows = (len % MCI_FIFOSIZE) ?
				(len / MCI_FIFOSIZE) + 1 :
				(len / MCI_FIFOSIZE);

			if (data->flags & MMC_DATA_READ) {
				box->src_row_addr = msmsdcc_fifo_addr(host);
				box->dst_row_addr = sg_dma_address(sg) + offset;
				box->src_dst_len = (MCI_FIFOSIZE << 16) |
						(MCI_FIFOSIZE);
				box->row_offset = MCI_FIFOSIZE;
				box->num_rows = rows * ((1 << 16) + 1);
				box->cmd |= CMD_SRC_CRCI(host->dma.crci);
			} else {
				box->src_row_addr = sg_dma_address(sg) + offset;
				box->dst_row_addr = msmsdcc_fifo_addr(host);
				box->src_dst_len = (MCI_FIFOSIZE << 16) |
						(MCI_FIFOSIZE);
				box->row_offset = (MCI_FIFOSIZE << 16);
				box->num_rows = rows * ((1 << 16) + 1);
				box->cmd |= CMD_DST_CRCI(host->dma.crci);
			}

			offset += len;
			len = sg_dma_len(sg) - offset;
			box++;
			box_cmd_cnt++;
		} while (len);
		sg++;
	}
	/* Mark last command */
	box--;
	box->cmd |= CMD_LC;

	/* location of command block must be 64 bit aligned */
	BUG_ON(host->dma.cmd_busaddr & 0x07);

	nc->cmdptr = (host->dma.cmd_busaddr >> 3) | CMD_PTR_LP;
	host->dma.hdr.cmdptr = DMOV_CMD_PTR_LIST |
			       DMOV_CMD_ADDR(host->dma.cmdptr_busaddr);
	host->dma.hdr.complete_func = msmsdcc_dma_complete_func;

	/* Flush all data to memory before starting dma */
	mb();

unmap:
	if (err) {
		dma_unmap_sg(mmc_dev(host->mmc), host->dma.sg,
				host->dma.num_ents, host->dma.dir);
		pr_err("%s: cannot do DMA, fall back to PIO mode err=%d\n",
				mmc_hostname(host->mmc), err);
	}

	return err;
}

#ifdef CONFIG_MMC_MSM_SPS_SUPPORT
/**
 * Submits data transfer request to SPS driver
 *
 * This function make sg (scatter gather) data buffers
 * DMA ready and then submits them to SPS driver for
 * transfer.
 *
 * @host - Pointer to sdcc host structure
 * @data - Pointer to mmc_data structure
 *
 * @return 0 if success else negative value
 */
static int msmsdcc_sps_start_xfer(struct msmsdcc_host *host,
				struct mmc_data *data)
{
	int rc = 0;
	u32 flags;
	int i;
	u32 addr, len, data_cnt;
	struct scatterlist *sg = data->sg;
	struct sps_pipe *sps_pipe_handle;

	/* Prevent memory corruption */
	BUG_ON(data->sg_len > msmsdcc_get_nr_sg(host));

	host->sps.sg = data->sg;
	host->sps.num_ents = data->sg_len;
	host->sps.xfer_req_cnt = 0;
	if (data->flags & MMC_DATA_READ) {
		host->sps.dir = DMA_FROM_DEVICE;
		sps_pipe_handle = host->sps.prod.pipe_handle;
	} else {
		host->sps.dir = DMA_TO_DEVICE;
		sps_pipe_handle = host->sps.cons.pipe_handle;
	}

	/* Make sg buffers DMA ready */
	rc = dma_map_sg(mmc_dev(host->mmc), data->sg, data->sg_len,
			host->sps.dir);

	if (rc != data->sg_len) {
		pr_err("%s: Unable to map in all sg elements, rc=%d\n",
		       mmc_hostname(host->mmc), rc);
		host->sps.sg = NULL;
		host->sps.num_ents = 0;
		rc = -ENOMEM;
		goto dma_map_err;
	}

	pr_debug("%s: %s: %s: pipe=0x%x, total_xfer=0x%x, sg_len=%d\n",
		mmc_hostname(host->mmc), __func__,
		host->sps.dir == DMA_FROM_DEVICE ? "READ" : "WRITE",
		(u32)sps_pipe_handle, host->curr.xfer_size, data->sg_len);

	for (i = 0; i < data->sg_len; i++) {
		/*
		 * Check if this is the last buffer to transfer?
		 * If yes then set the INT and EOT flags.
		 */
		len = sg_dma_len(sg);
		addr = sg_dma_address(sg);
		flags = 0;
		while (len > 0) {
			if (len > SPS_MAX_DESC_SIZE) {
				data_cnt = SPS_MAX_DESC_SIZE;
			} else {
				data_cnt = len;
				if (i == data->sg_len - 1)
					flags = SPS_IOVEC_FLAG_INT |
						SPS_IOVEC_FLAG_EOT;
			}
			rc = sps_transfer_one(sps_pipe_handle, addr,
						data_cnt, host, flags);
			if (rc) {
				pr_err("%s: sps_transfer_one() error! rc=%d,"
					" pipe=0x%x, sg=0x%x, sg_buf_no=%d\n",
					mmc_hostname(host->mmc), rc,
					(u32)sps_pipe_handle, (u32)sg, i);
				goto dma_map_err;
			}
			addr += data_cnt;
			len -= data_cnt;
			host->sps.xfer_req_cnt++;
		}
		sg++;
	}
	goto out;

dma_map_err:
	/* unmap sg buffers */
	dma_unmap_sg(mmc_dev(host->mmc), host->sps.sg, host->sps.num_ents,
			host->sps.dir);
out:
	return rc;
}
#else
static int msmsdcc_sps_start_xfer(struct msmsdcc_host *host,
				struct mmc_data *data) { return 0; }
#endif /* CONFIG_MMC_MSM_SPS_SUPPORT */

static void
msmsdcc_start_command_deferred(struct msmsdcc_host *host,
				struct mmc_command *cmd, u32 *c)
{
	DBG(host, "op %02x arg %08x flags %08x\n",
	    cmd->opcode, cmd->arg, cmd->flags);

	*c |= (cmd->opcode | MCI_CPSM_ENABLE);

	if (cmd->flags & MMC_RSP_PRESENT) {
		if (cmd->flags & MMC_RSP_136)
			*c |= MCI_CPSM_LONGRSP;
		*c |= MCI_CPSM_RESPONSE;
	}

	if (/*interrupt*/0)
		*c |= MCI_CPSM_INTERRUPT;

	if (cmd->opcode == MMC_READ_SINGLE_BLOCK ||
		cmd->opcode == MMC_READ_MULTIPLE_BLOCK ||
		cmd->opcode == MMC_WRITE_BLOCK ||
		cmd->opcode == MMC_WRITE_MULTIPLE_BLOCK ||
		cmd->opcode == SD_IO_RW_EXTENDED)
		*c |= MCI_CSPM_DATCMD;

	/* Check if AUTO CMD19 is required or not? */
	if (host->tuning_needed) {
		/*
		 * For open ended block read operation (without CMD23),
		 * AUTO_CMD19 bit should be set while sending the READ command.
		 * For close ended block read operation (with CMD23),
		 * AUTO_CMD19 bit should be set while sending CMD23.
		 */
		if ((cmd->opcode == MMC_SET_BLOCK_COUNT &&
			host->curr.mrq->cmd->opcode ==
				MMC_READ_MULTIPLE_BLOCK) ||
			(!host->curr.mrq->sbc &&
			(cmd->opcode == MMC_READ_SINGLE_BLOCK ||
			cmd->opcode == MMC_READ_MULTIPLE_BLOCK))) {
			msmsdcc_enable_cdr_cm_sdc4_dll(host);
			*c |= MCI_CSPM_AUTO_CMD19;
		}
	}

	/* Clear CDR_EN bit for write operations */
	if (host->tuning_needed && cmd->mrq->data &&
			(cmd->mrq->data->flags & MMC_DATA_WRITE))
		writel_relaxed((readl_relaxed(host->base + MCI_DLL_CONFIG) &
				~MCI_CDR_EN), host->base + MCI_DLL_CONFIG);

	if ((cmd->flags & MMC_RSP_R1B) == MMC_RSP_R1B) {
		*c |= MCI_CPSM_PROGENA;
		host->prog_enable = 1;
	}

	if (cmd == cmd->mrq->stop)
		*c |= MCI_CSPM_MCIABORT;

	if (host->curr.cmd != NULL) {
		pr_err("%s: Overlapping command requests\n",
		       mmc_hostname(host->mmc));
	}
	host->curr.cmd = cmd;
}

static void
msmsdcc_start_data(struct msmsdcc_host *host, struct mmc_data *data,
			struct mmc_command *cmd, u32 c)
{
	unsigned int datactrl = 0, timeout;
	unsigned long long clks;
	void __iomem *base = host->base;
	unsigned int pio_irqmask = 0;

	BUG_ON(!data->sg);
	BUG_ON(!data->sg_len);

	host->curr.data = data;
	host->curr.xfer_size = data->blksz * data->blocks;
	host->curr.xfer_remain = host->curr.xfer_size;
	host->curr.data_xfered = 0;
	host->curr.got_dataend = 0;
	host->curr.got_auto_prog_done = 0;

	datactrl = MCI_DPSM_ENABLE | (data->blksz << 4);

	if (host->curr.wait_for_auto_prog_done)
		datactrl |= MCI_AUTO_PROG_DONE;

	if (!msmsdcc_check_dma_op_req(data)) {
		if (host->is_dma_mode && !msmsdcc_config_dma(host, data)) {
			datactrl |= MCI_DPSM_DMAENABLE;
		} else if (host->is_sps_mode) {
			if (!msmsdcc_is_dml_busy(host)) {
				if (!msmsdcc_sps_start_xfer(host, data)) {
					/* Now kick start DML transfer */
					mb();
					msmsdcc_dml_start_xfer(host, data);
					datactrl |= MCI_DPSM_DMAENABLE;
					host->sps.busy = 1;
				}
			} else {
				/*
				 * Can't proceed with new transfer as
				 * previous trasnfer is already in progress.
				 * There is no point of going into PIO mode
				 * as well. Is this a time to do kernel panic?
				 */
				pr_err("%s: %s: DML HW is busy!!!"
					" Can't perform new SPS transfers"
					" now\n", mmc_hostname(host->mmc),
					__func__);
			}
		}
	}

	/* Is data transfer in PIO mode required? */
	if (!(datactrl & MCI_DPSM_DMAENABLE)) {
		if (data->flags & MMC_DATA_READ) {
			pio_irqmask = MCI_RXFIFOHALFFULLMASK;
			if (host->curr.xfer_remain < MCI_FIFOSIZE)
				pio_irqmask |= MCI_RXDATAAVLBLMASK;
		} else
			pio_irqmask = MCI_TXFIFOHALFEMPTYMASK |
					MCI_TXFIFOEMPTYMASK;

		msmsdcc_sg_start(host);
	}

	if (data->flags & MMC_DATA_READ)
		datactrl |= (MCI_DPSM_DIRECTION | MCI_RX_DATA_PEND);

	clks = (unsigned long long)data->timeout_ns * host->clk_rate;
	do_div(clks, 1000000000UL);
	timeout = data->timeout_clks + (unsigned int)clks*2 ;

	if (host->is_dma_mode && (datactrl & MCI_DPSM_DMAENABLE)) {
		/* Use ADM (Application Data Mover) HW for Data transfer */
		/* Save parameters for the dma exec function */
		host->cmd_timeout = timeout;
		host->cmd_pio_irqmask = pio_irqmask;
		host->cmd_datactrl = datactrl;
		host->cmd_cmd = cmd;

		host->dma.hdr.exec_func = msmsdcc_dma_exec_func;
		host->dma.hdr.user = (void *)host;
		host->dma.busy = 1;

		if (cmd) {
			msmsdcc_start_command_deferred(host, cmd, &c);
			host->cmd_c = c;
		}
		writel_relaxed((readl_relaxed(host->base + MMCIMASK0) &
				(~(MCI_IRQ_PIO))) | host->cmd_pio_irqmask,
				host->base + MMCIMASK0);
		mb();
		msm_dmov_enqueue_cmd_ext(host->dma.channel, &host->dma.hdr);
	} else {
		/* SPS-BAM mode or PIO mode */
		writel_relaxed(timeout, base + MMCIDATATIMER);

		writel_relaxed(host->curr.xfer_size, base + MMCIDATALENGTH);

		writel_relaxed((readl_relaxed(host->base + MMCIMASK0) &
				(~(MCI_IRQ_PIO))) | pio_irqmask,
				host->base + MMCIMASK0);
		writel_relaxed(datactrl, base + MMCIDATACTRL);

		if (cmd) {
			/* Delay between data/command */
			msmsdcc_sync_reg_wr(host);
			/* Daisy-chain the command if requested */
			msmsdcc_start_command(host, cmd, c);
		} else {
			/*
			 * We don't need delay after writing to DATA_CTRL
			 * register if we are not writing to CMD register
			 * immediately after this. As we already have delay
			 * before sending the command, we just need mb() here.
			 */
			mb();
		}
	}
}

static void
msmsdcc_start_command(struct msmsdcc_host *host, struct mmc_command *cmd, u32 c)
{
	msmsdcc_start_command_deferred(host, cmd, &c);
	msmsdcc_start_command_exec(host, cmd->arg, c);
}

static void
msmsdcc_data_err(struct msmsdcc_host *host, struct mmc_data *data,
		 unsigned int status)
{
	if (status & MCI_DATACRCFAIL) {
		if (!(data->mrq->cmd->opcode == MMC_BUS_TEST_W
			|| data->mrq->cmd->opcode == MMC_BUS_TEST_R)) {
			pr_err("%s: Data CRC error\n",
			       mmc_hostname(host->mmc));
			pr_err("%s: opcode 0x%.8x\n", __func__,
			       data->mrq->cmd->opcode);
			pr_err("%s: blksz %d, blocks %d\n", __func__,
			       data->blksz, data->blocks);
			data->error = -EILSEQ;
		}
	} else if (status & MCI_DATATIMEOUT) {
		/* CRC is optional for the bus test commands, not all
		 * cards respond back with CRC. However controller
		 * waits for the CRC and times out. Hence ignore the
		 * data timeouts during the Bustest.
		 */
		if (!(data->mrq->cmd->opcode == MMC_BUS_TEST_W
			|| data->mrq->cmd->opcode == MMC_BUS_TEST_R)) {
			pr_err("%s: CMD%d: Data timeout\n",
				 mmc_hostname(host->mmc),
				 data->mrq->cmd->opcode);
			data->error = -ETIMEDOUT;
			msmsdcc_dump_sdcc_state(host);
		}
	} else if (status & MCI_RXOVERRUN) {
		pr_err("%s: RX overrun\n", mmc_hostname(host->mmc));
		data->error = -EIO;
	} else if (status & MCI_TXUNDERRUN) {
		pr_err("%s: TX underrun\n", mmc_hostname(host->mmc));
		data->error = -EIO;
	} else {
		pr_err("%s: Unknown error (0x%.8x)\n",
		      mmc_hostname(host->mmc), status);
		data->error = -EIO;
	}

	/* Dummy CMD52 is not needed when CMD53 has errors */
	if (host->dummy_52_needed)
		host->dummy_52_needed = 0;
}

static int
msmsdcc_pio_read(struct msmsdcc_host *host, char *buffer, unsigned int remain)
{
	void __iomem	*base = host->base;
	uint32_t	*ptr = (uint32_t *) buffer;
	int		count = 0;

	if (remain % 4)
		remain = ((remain >> 2) + 1) << 2;

	while (readl_relaxed(base + MMCISTATUS) & MCI_RXDATAAVLBL) {

		*ptr = readl_relaxed(base + MMCIFIFO + (count % MCI_FIFOSIZE));
		ptr++;
		count += sizeof(uint32_t);

		remain -=  sizeof(uint32_t);
		if (remain == 0)
			break;
	}
	return count;
}

static int
msmsdcc_pio_write(struct msmsdcc_host *host, char *buffer,
		  unsigned int remain)
{
	void __iomem *base = host->base;
	char *ptr = buffer;
	unsigned int maxcnt = MCI_FIFOHALFSIZE;

	while (readl_relaxed(base + MMCISTATUS) &
		(MCI_TXFIFOEMPTY | MCI_TXFIFOHALFEMPTY)) {
		unsigned int count, sz;

		count = min(remain, maxcnt);

		sz = count % 4 ? (count >> 2) + 1 : (count >> 2);
		writesl(base + MMCIFIFO, ptr, sz);
		ptr += count;
		remain -= count;

		if (remain == 0)
			break;
	}
	mb();

	return ptr - buffer;
}

/*
 * Copy up to a word (4 bytes) between a scatterlist
 * and a temporary bounce buffer when the word lies across
 * two pages. The temporary buffer can then be read to/
 * written from the FIFO once.
 */
static void _msmsdcc_sg_consume_word(struct msmsdcc_host *host)
{
	struct msmsdcc_pio_data *pio = &host->pio;
	unsigned int bytes_avail;

	if (host->curr.data->flags & MMC_DATA_READ)
		memcpy(pio->sg_miter.addr, pio->bounce_buf,
		       pio->bounce_buf_len);
	else
		memcpy(pio->bounce_buf, pio->sg_miter.addr,
		       pio->bounce_buf_len);

	while (pio->bounce_buf_len != 4) {
		if (!sg_miter_next(&pio->sg_miter))
			break;
		bytes_avail = min_t(unsigned int, pio->sg_miter.length,
			4 - pio->bounce_buf_len);
		if (host->curr.data->flags & MMC_DATA_READ)
			memcpy(pio->sg_miter.addr,
			       &pio->bounce_buf[pio->bounce_buf_len],
			       bytes_avail);
		else
			memcpy(&pio->bounce_buf[pio->bounce_buf_len],
			       pio->sg_miter.addr, bytes_avail);

		pio->sg_miter.consumed = bytes_avail;
		pio->bounce_buf_len += bytes_avail;
	}
}

/*
 * Use sg_miter_next to return as many 4-byte aligned
 * chunks as possible, using a temporary 4 byte buffer
 * for alignment if necessary
 */
static int msmsdcc_sg_next(struct msmsdcc_host *host, char **buf, int *len)
{
	struct msmsdcc_pio_data *pio = &host->pio;
	unsigned int length, rlength;
	char *buffer;

	if (!sg_miter_next(&pio->sg_miter))
		return 0;

	buffer = pio->sg_miter.addr;
	length = pio->sg_miter.length;

	if (length < host->curr.xfer_remain) {
		rlength = round_down(length, 4);
		if (rlength) {
			/*
			 * We have a 4-byte aligned chunk.
			 * The rounding will be reflected by
			 * a call to msmsdcc_sg_consumed
			 */
			length = rlength;
			goto sg_next_end;
		}
		/*
		 * We have a length less than 4 bytes. Check to
		 * see if more buffer is available, and combine
		 * to make 4 bytes if possible.
		 */
		pio->bounce_buf_len = length;
		memset(pio->bounce_buf, 0, 4);

		/*
		 * On a read, get 4 bytes from FIFO, and distribute
		 * (4-bouce_buf_len) bytes into consecutive
		 * sgl buffers when msmsdcc_sg_consumed is called
		 */
		if (host->curr.data->flags & MMC_DATA_READ) {
			buffer = pio->bounce_buf;
			length = 4;
			goto sg_next_end;
		} else {
			_msmsdcc_sg_consume_word(host);
			buffer = pio->bounce_buf;
			length = pio->bounce_buf_len;
		}
	}

sg_next_end:
	*buf = buffer;
	*len = length;
	return 1;
}

/*
 * Update sg_miter.consumed based on how many bytes were
 * consumed. If the bounce buffer was used to read from FIFO,
 * redistribute into sgls.
 */
static void msmsdcc_sg_consumed(struct msmsdcc_host *host,
				unsigned int length)
{
	struct msmsdcc_pio_data *pio = &host->pio;

	if (host->curr.data->flags & MMC_DATA_READ) {
		if (length > pio->sg_miter.consumed)
			/*
			 * consumed 4 bytes, but sgl
			 * describes < 4 bytes
			 */
			_msmsdcc_sg_consume_word(host);
		else
			pio->sg_miter.consumed = length;
	} else
		if (length < pio->sg_miter.consumed)
			pio->sg_miter.consumed = length;
}

static void msmsdcc_sg_start(struct msmsdcc_host *host)
{
	unsigned int sg_miter_flags = SG_MITER_ATOMIC;

	host->pio.bounce_buf_len = 0;

	if (host->curr.data->flags & MMC_DATA_READ)
		sg_miter_flags |= SG_MITER_TO_SG;
	else
		sg_miter_flags |= SG_MITER_FROM_SG;

	sg_miter_start(&host->pio.sg_miter, host->curr.data->sg,
		       host->curr.data->sg_len, sg_miter_flags);
}

static void msmsdcc_sg_stop(struct msmsdcc_host *host)
{
	sg_miter_stop(&host->pio.sg_miter);
}

static irqreturn_t
msmsdcc_pio_irq(int irq, void *dev_id)
{
	struct msmsdcc_host	*host = dev_id;
	void __iomem		*base = host->base;
	uint32_t		status;
	unsigned long flags;
	unsigned int remain;
	char *buffer;

	spin_lock(&host->lock);

	status = readl_relaxed(base + MMCISTATUS);

	if (((readl_relaxed(host->base + MMCIMASK0) & status) &
				(MCI_IRQ_PIO)) == 0) {
		spin_unlock(&host->lock);
		return IRQ_NONE;
	}
#if IRQ_DEBUG
	msmsdcc_print_status(host, "irq1-r", status);
#endif
	local_irq_save(flags);

	do {
		unsigned int len;

		if (!(status & (MCI_TXFIFOHALFEMPTY | MCI_TXFIFOEMPTY
				| MCI_RXDATAAVLBL)))
			break;

		if (!msmsdcc_sg_next(host, &buffer, &remain))
			break;

		len = 0;
		if (status & MCI_RXACTIVE)
			len = msmsdcc_pio_read(host, buffer, remain);
		if (status & MCI_TXACTIVE)
			len = msmsdcc_pio_write(host, buffer, remain);

		/* len might have aligned to 32bits above */
		if (len > remain)
			len = remain;

		host->curr.xfer_remain -= len;
		host->curr.data_xfered += len;
		remain -= len;
		msmsdcc_sg_consumed(host, len);

		if (remain) /* Done with this page? */
			break; /* Nope */

		status = readl_relaxed(base + MMCISTATUS);
	} while (1);

	msmsdcc_sg_stop(host);
	local_irq_restore(flags);

	if (status & MCI_RXACTIVE && host->curr.xfer_remain < MCI_FIFOSIZE) {
		writel_relaxed((readl_relaxed(host->base + MMCIMASK0) &
				(~(MCI_IRQ_PIO))) | MCI_RXDATAAVLBLMASK,
				host->base + MMCIMASK0);
		if (!host->curr.xfer_remain) {
			/*
			 * back to back write to MASK0 register don't need
			 * synchronization delay.
			 */
			writel_relaxed((readl_relaxed(host->base + MMCIMASK0) &
				(~(MCI_IRQ_PIO))) | 0, host->base + MMCIMASK0);
		}
		mb();
	} else if (!host->curr.xfer_remain) {
		writel_relaxed((readl_relaxed(host->base + MMCIMASK0) &
				(~(MCI_IRQ_PIO))) | 0, host->base + MMCIMASK0);
		mb();
	}

	spin_unlock(&host->lock);

	return IRQ_HANDLED;
}

static void
msmsdcc_request_start(struct msmsdcc_host *host, struct mmc_request *mrq);

static void msmsdcc_wait_for_rxdata(struct msmsdcc_host *host,
					struct mmc_data *data)
{
	u32 loop_cnt = 0;

	/*
	 * For read commands with data less than fifo size, it is possible to
	 * get DATAEND first and RXDATA_AVAIL might be set later because of
	 * synchronization delay through the asynchronous RX FIFO. Thus, for
	 * such cases, even after DATAEND interrupt is received software
	 * should poll for RXDATA_AVAIL until the requested data is read out
	 * of FIFO. This change is needed to get around this abnormal but
	 * sometimes expected behavior of SDCC3 controller.
	 *
	 * We can expect RXDATAAVAIL bit to be set after 6HCLK clock cycles
	 * after the data is loaded into RX FIFO. This would amount to less
	 * than a microsecond and thus looping for 1000 times is good enough
	 * for that delay.
	 */
	while (((int)host->curr.xfer_remain > 0) && (++loop_cnt < 1000)) {
		if (readl_relaxed(host->base + MMCISTATUS) & MCI_RXDATAAVLBL) {
			spin_unlock(&host->lock);
			msmsdcc_pio_irq(1, host);
			spin_lock(&host->lock);
		}
	}
	if (loop_cnt == 1000) {
		pr_info("%s: Timed out while polling for Rx Data\n",
				mmc_hostname(host->mmc));
		data->error = -ETIMEDOUT;
		msmsdcc_reset_and_restore(host);
	}
}

static void msmsdcc_do_cmdirq(struct msmsdcc_host *host, uint32_t status)
{
	struct mmc_command *cmd = host->curr.cmd;

	host->curr.cmd = NULL;
	cmd->resp[0] = readl_relaxed(host->base + MMCIRESPONSE0);
	cmd->resp[1] = readl_relaxed(host->base + MMCIRESPONSE1);
	cmd->resp[2] = readl_relaxed(host->base + MMCIRESPONSE2);
	cmd->resp[3] = readl_relaxed(host->base + MMCIRESPONSE3);

	if (status & (MCI_CMDTIMEOUT | MCI_AUTOCMD19TIMEOUT)) {
		pr_debug("%s: CMD%d: Command timeout\n",
				mmc_hostname(host->mmc), cmd->opcode);
		cmd->error = -ETIMEDOUT;
	} else if ((status & MCI_CMDCRCFAIL && cmd->flags & MMC_RSP_CRC) &&
			!host->cmd19_tuning_in_progress) {
		pr_err("%s: CMD%d: Command CRC error\n",
			mmc_hostname(host->mmc), cmd->opcode);
		msmsdcc_dump_sdcc_state(host);
		cmd->error = -EILSEQ;
	}

	if (!cmd->data || cmd->error) {
		if (host->curr.data && host->dma.sg &&
			host->is_dma_mode)
			msm_dmov_stop_cmd(host->dma.channel,
					  &host->dma.hdr, 0);
		else if (host->curr.data && host->sps.sg &&
			host->is_sps_mode){
			/* Stop current SPS transfer */
			msmsdcc_sps_exit_curr_xfer(host);
		}
		else if (host->curr.data) { /* Non DMA */
			msmsdcc_reset_and_restore(host);
			msmsdcc_stop_data(host);
			msmsdcc_request_end(host, cmd->mrq);
		} else { /* host->data == NULL */
			if (!cmd->error && host->prog_enable) {
				if (status & MCI_PROGDONE) {
					host->prog_enable = 0;
					msmsdcc_request_end(host, cmd->mrq);
				} else
					host->curr.cmd = cmd;
			} else {
				host->prog_enable = 0;
				host->curr.wait_for_auto_prog_done = 0;
				if (host->dummy_52_needed)
					host->dummy_52_needed = 0;
				if (cmd->data && cmd->error)
					msmsdcc_reset_and_restore(host);
				msmsdcc_request_end(host, cmd->mrq);
			}
		}
	} else if ((cmd == host->curr.mrq->sbc) && cmd->data) {
		if (cmd->data->flags & MMC_DATA_READ)
			msmsdcc_start_command(host, host->curr.mrq->cmd, 0);
		else
			msmsdcc_request_start(host, host->curr.mrq);
	} else if (cmd->data) {
		if (!(cmd->data->flags & MMC_DATA_READ))
			msmsdcc_start_data(host, cmd->data, NULL, 0);
	}
}

static irqreturn_t
msmsdcc_irq(int irq, void *dev_id)
{
	struct msmsdcc_host	*host = dev_id;
	u32			status;
	int			ret = 0;
	int			timer = 0;

	spin_lock(&host->lock);

	do {
		struct mmc_command *cmd;
		struct mmc_data *data;

		if (timer) {
			timer = 0;
			msmsdcc_delay(host);
		}

		if (!host->clks_on) {
			pr_debug("%s: %s: SDIO async irq received\n",
					mmc_hostname(host->mmc), __func__);

			/*
			 * Only async interrupt can come when clocks are off,
			 * disable further interrupts and enable them when
			 * clocks are on.
			 */
			if (!host->sdcc_irq_disabled) {
				disable_irq_nosync(irq);
				host->sdcc_irq_disabled = 1;
			}

			/*
			 * If mmc_card_wake_sdio_irq() is set, mmc core layer
			 * will take care of signaling sdio irq during
			 * mmc_sdio_resume().
			 */
			if (host->sdcc_suspended)
				/*
				 * This is a wakeup interrupt so hold wakelock
				 * until SDCC resume is handled.
				 */
				wake_lock(&host->sdio_wlock);
			else
				mmc_signal_sdio_irq(host->mmc);
			ret = 1;
			break;
		}

		status = readl_relaxed(host->base + MMCISTATUS);

		if (((readl_relaxed(host->base + MMCIMASK0) & status) &
						(~(MCI_IRQ_PIO))) == 0)
			break;

#if IRQ_DEBUG
		msmsdcc_print_status(host, "irq0-r", status);
#endif
		status &= readl_relaxed(host->base + MMCIMASK0);
		writel_relaxed(status, host->base + MMCICLEAR);
		/* Allow clear to take effect*/
		if (host->clk_rate <=
				msmsdcc_get_min_sup_clk_rate(host))
			msmsdcc_sync_reg_wr(host);
#if IRQ_DEBUG
		msmsdcc_print_status(host, "irq0-p", status);
#endif

#ifdef CONFIG_MMC_MSM_SDIO_SUPPORT
		if (status & MCI_SDIOINTROPE) {
			if (host->sdcc_suspending)
				wake_lock(&host->sdio_suspend_wlock);
			mmc_signal_sdio_irq(host->mmc);
		}
#endif
		data = host->curr.data;

		if (host->dummy_52_sent) {
			if (status & (MCI_PROGDONE | MCI_CMDCRCFAIL |
					  MCI_CMDTIMEOUT)) {
				if (status & MCI_CMDTIMEOUT)
					pr_debug("%s: dummy CMD52 timeout\n",
						mmc_hostname(host->mmc));
				if (status & MCI_CMDCRCFAIL)
					pr_debug("%s: dummy CMD52 CRC failed\n",
						mmc_hostname(host->mmc));
				host->dummy_52_sent = 0;
				host->dummy_52_needed = 0;
				if (data) {
					msmsdcc_stop_data(host);
					msmsdcc_request_end(host, data->mrq);
				}
				WARN(!data, "No data cmd for dummy CMD52\n");
				spin_unlock(&host->lock);
				return IRQ_HANDLED;
			}
			break;
		}

		/*
		 * Check for proper command response
		 */
		cmd = host->curr.cmd;
		if ((status & (MCI_CMDSENT | MCI_CMDRESPEND | MCI_CMDCRCFAIL |
			MCI_CMDTIMEOUT | MCI_PROGDONE |
			MCI_AUTOCMD19TIMEOUT)) && host->curr.cmd) {
			msmsdcc_do_cmdirq(host, status);
		}

		if (host->curr.data) {
			/* Check for data errors */
			if (status & (MCI_DATACRCFAIL|MCI_DATATIMEOUT|
				      MCI_TXUNDERRUN|MCI_RXOVERRUN)) {
				msmsdcc_data_err(host, data, status);
				host->curr.data_xfered = 0;
				if (host->dma.sg && host->is_dma_mode)
					msm_dmov_stop_cmd(host->dma.channel,
							  &host->dma.hdr, 0);
				else if (host->sps.sg && host->is_sps_mode) {
					/* Stop current SPS transfer */
					msmsdcc_sps_exit_curr_xfer(host);
				} else {
					msmsdcc_reset_and_restore(host);
					if (host->curr.data)
						msmsdcc_stop_data(host);
					if (!data->stop || (host->curr.mrq->sbc
						&& !data->error))
						timer |=
						 msmsdcc_request_end(host,
								    data->mrq);
					else if ((host->curr.mrq->sbc
						&& data->error) ||
						!host->curr.mrq->sbc) {
						msmsdcc_start_command(host,
								     data->stop,
								     0);
						timer = 1;
					}
				}
			}

			/* Check for prog done */
			if (host->curr.wait_for_auto_prog_done &&
				(status & MCI_PROGDONE))
				host->curr.got_auto_prog_done = 1;

			/* Check for data done */
			if (!host->curr.got_dataend && (status & MCI_DATAEND))
				host->curr.got_dataend = 1;

			if (host->curr.got_dataend &&
				(!host->curr.wait_for_auto_prog_done ||
				(host->curr.wait_for_auto_prog_done &&
				host->curr.got_auto_prog_done))) {
				/*
				 * If DMA is still in progress, we complete
				 * via the completion handler
				 */
				if (!host->dma.busy && !host->sps.busy) {
					/*
					 * There appears to be an issue in the
					 * controller where if you request a
					 * small block transfer (< fifo size),
					 * you may get your DATAEND/DATABLKEND
					 * irq without the PIO data irq.
					 *
					 * Check to see if theres still data
					 * to be read, and simulate a PIO irq.
					 */
					if (data->flags & MMC_DATA_READ)
						msmsdcc_wait_for_rxdata(host,
								data);
					if (!data->error) {
						host->curr.data_xfered =
							host->curr.xfer_size;
						host->curr.xfer_remain -=
							host->curr.xfer_size;
					}

					if (!host->dummy_52_needed) {
						msmsdcc_stop_data(host);
						if (!data->stop ||
							(host->curr.mrq->sbc
							&& !data->error))
							msmsdcc_request_end(
								  host,
								  data->mrq);
						else if ((host->curr.mrq->sbc
							&& data->error) ||
							!host->curr.mrq->sbc) {
							msmsdcc_start_command(
								host,
								data->stop, 0);
							timer = 1;
						}
					} else {
						host->dummy_52_sent = 1;
						msmsdcc_start_command(host,
							&dummy52cmd,
							MCI_CPSM_PROGENA);
					}
				}
			}
		}

		ret = 1;
	} while (status);

	spin_unlock(&host->lock);

	return IRQ_RETVAL(ret);
}

static void
msmsdcc_request_start(struct msmsdcc_host *host, struct mmc_request *mrq)
{
	if (mrq->data && mrq->data->flags & MMC_DATA_READ) {
		/* Queue/read data, daisy-chain command when data starts */
		if (mrq->sbc)
			msmsdcc_start_data(host, mrq->data, mrq->sbc, 0);
		else
			msmsdcc_start_data(host, mrq->data, mrq->cmd, 0);
	} else {
		msmsdcc_start_command(host, mrq->cmd, 0);
	}
}

static void
msmsdcc_request(struct mmc_host *mmc, struct mmc_request *mrq)
{
	struct msmsdcc_host *host = mmc_priv(mmc);
	unsigned long		flags;

	/*
	 * Get the SDIO AL client out of LPM.
	 */
	WARN(host->dummy_52_sent, "Dummy CMD52 in progress\n");
	if (host->plat->is_sdio_al_client)
		msmsdcc_sdio_al_lpm(mmc, false);

	/* check if sps pipe reset is pending? */
	if (host->is_sps_mode && host->sps.pipe_reset_pending) {
		msmsdcc_sps_pipes_reset_and_restore(host);
		host->sps.pipe_reset_pending = false;
	}

	spin_lock_irqsave(&host->lock, flags);
	WARN(host->curr.mrq, "Request in progress\n");
	WARN(!host->pwr, "SDCC power is turned off\n");
	WARN(!host->clks_on, "SDCC clocks are turned off\n");
	WARN(host->sdcc_irq_disabled, "SDCC IRQ is disabled\n");

	if (host->eject) {
		if (mrq->data && !(mrq->data->flags & MMC_DATA_READ)) {
			mrq->cmd->error = 0;
			mrq->data->bytes_xfered = mrq->data->blksz *
						  mrq->data->blocks;
		} else
			mrq->cmd->error = -ENOMEDIUM;

		spin_unlock_irqrestore(&host->lock, flags);
		mmc_request_done(mmc, mrq);
		return;
	}

	/*
	 * Kick the software command timeout timer here.
	 * Timer expires in 10 secs.
	 */
	mod_timer(&host->req_tout_timer,
			(jiffies + msecs_to_jiffies(MSM_MMC_REQ_TIMEOUT)));

	host->curr.mrq = mrq;
	if (mrq->data && (mrq->data->flags & MMC_DATA_WRITE)) {
		if (mrq->cmd->opcode == SD_IO_RW_EXTENDED ||
			mrq->cmd->opcode == 54) {
			if (!host->sdcc_version)
				host->dummy_52_needed = 1;
			else
				/*
				 * SDCCv4 supports AUTO_PROG_DONE bit for SDIO
				 * write operations using CMD53 and CMD54.
				 * Setting this bit with CMD53 would
				 * automatically triggers PROG_DONE interrupt
				 * without the need of sending dummy CMD52.
				 */
				host->curr.wait_for_auto_prog_done = 1;
		} else if (mrq->cmd->opcode == MMC_WRITE_BLOCK &&
				host->sdcc_version) {
			host->curr.wait_for_auto_prog_done = 1;
		}
	}

	if (mrq->data && mrq->sbc) {
		mrq->sbc->mrq = mrq;
		mrq->sbc->data = mrq->data;
		if (mrq->data->flags & MMC_DATA_WRITE) {
			host->curr.wait_for_auto_prog_done = 1;
			msmsdcc_start_command(host, mrq->sbc, 0);
		} else {
			msmsdcc_request_start(host, mrq);
		}
	} else {
		msmsdcc_request_start(host, mrq);
	}

	spin_unlock_irqrestore(&host->lock, flags);
}

static inline int msmsdcc_vreg_set_voltage(struct msm_mmc_reg_data *vreg,
					int min_uV, int max_uV)
{
	int rc = 0;

	if (vreg->set_voltage_sup) {
		rc = regulator_set_voltage(vreg->reg, min_uV, max_uV);
		if (rc) {
			pr_err("%s: regulator_set_voltage(%s) failed."
				" min_uV=%d, max_uV=%d, rc=%d\n",
				__func__, vreg->name, min_uV, max_uV, rc);
		}
	}

	return rc;
}

static inline int msmsdcc_vreg_set_optimum_mode(struct msm_mmc_reg_data *vreg,
						int uA_load)
{
	int rc = 0;

	/* regulators that do not support regulator_set_voltage also
	   do not support regulator_set_optimum_mode */
	if (vreg->set_voltage_sup) {
		rc = regulator_set_optimum_mode(vreg->reg, uA_load);
		if (rc < 0)
			pr_err("%s: regulator_set_optimum_mode(reg=%s, "
				"uA_load=%d) failed. rc=%d\n", __func__,
				vreg->name, uA_load, rc);
		else
			/* regulator_set_optimum_mode() can return non zero
			 * value even for success case.
			 */
			rc = 0;
	}

	return rc;
}

static inline int msmsdcc_vreg_init_reg(struct msm_mmc_reg_data *vreg,
				struct device *dev)
{
	int rc = 0;

	/* check if regulator is already initialized? */
	if (vreg->reg)
		goto out;

	/* Get the regulator handle */
	vreg->reg = regulator_get(dev, vreg->name);
	if (IS_ERR(vreg->reg)) {
		rc = PTR_ERR(vreg->reg);
		pr_err("%s: regulator_get(%s) failed. rc=%d\n",
			__func__, vreg->name, rc);
		goto out;
	}

	if (regulator_count_voltages(vreg->reg) > 0)
		vreg->set_voltage_sup = 1;

out:
	return rc;
}

static inline void msmsdcc_vreg_deinit_reg(struct msm_mmc_reg_data *vreg)
{
	if (vreg->reg)
		regulator_put(vreg->reg);
}

/* This init function should be called only once for each SDCC slot */
static int msmsdcc_vreg_init(struct msmsdcc_host *host, bool is_init)
{
	int rc = 0;
	struct msm_mmc_slot_reg_data *curr_slot;
	struct msm_mmc_reg_data *curr_vdd_reg, *curr_vccq_reg, *curr_vddp_reg;
	struct device *dev = mmc_dev(host->mmc);

	curr_slot = host->plat->vreg_data;
	if (!curr_slot)
		goto out;

	curr_vdd_reg = curr_slot->vdd_data;
	curr_vccq_reg = curr_slot->vccq_data;
	curr_vddp_reg = curr_slot->vddp_data;

	if (is_init) {
		/*
		 * Get the regulator handle from voltage regulator framework
		 * and then try to set the voltage level for the regulator
		 */
		if (curr_vdd_reg) {
			rc = msmsdcc_vreg_init_reg(curr_vdd_reg, dev);
			if (rc)
				goto out;
		}
		if (curr_vccq_reg) {
			rc = msmsdcc_vreg_init_reg(curr_vccq_reg, dev);
			if (rc)
				goto vdd_reg_deinit;
		}
		if (curr_vddp_reg) {
			rc = msmsdcc_vreg_init_reg(curr_vddp_reg, dev);
			if (rc)
				goto vccq_reg_deinit;
		}
		rc = msmsdcc_vreg_reset(host);
		if (rc)
			pr_err("msmsdcc.%d vreg reset failed (%d)\n",
			       host->pdev_id, rc);
		goto out;
	} else {
		/* Deregister all regulators from regulator framework */
		goto vddp_reg_deinit;
	}
vddp_reg_deinit:
	if (curr_vddp_reg)
		msmsdcc_vreg_deinit_reg(curr_vddp_reg);
vccq_reg_deinit:
	if (curr_vccq_reg)
		msmsdcc_vreg_deinit_reg(curr_vccq_reg);
vdd_reg_deinit:
	if (curr_vdd_reg)
		msmsdcc_vreg_deinit_reg(curr_vdd_reg);
out:
	return rc;
}

static int msmsdcc_vreg_enable(struct msm_mmc_reg_data *vreg)
{
	int rc = 0;

	/* Put regulator in HPM (high power mode) */
	rc = msmsdcc_vreg_set_optimum_mode(vreg, vreg->hpm_uA);
	if (rc < 0)
		goto out;

	if (!vreg->is_enabled) {
		/* Set voltage level */
		rc = msmsdcc_vreg_set_voltage(vreg, vreg->high_vol_level,
						vreg->high_vol_level);
		if (rc)
			goto out;

		rc = regulator_enable(vreg->reg);
		if (rc) {
			pr_err("%s: regulator_enable(%s) failed. rc=%d\n",
			__func__, vreg->name, rc);
			goto out;
		}
		vreg->is_enabled = true;
	}

out:
	return rc;
}

static int msmsdcc_vreg_disable(struct msm_mmc_reg_data *vreg)
{
	int rc = 0;

	/* Never disable regulator marked as always_on */
	if (vreg->is_enabled && !vreg->always_on) {
		rc = regulator_disable(vreg->reg);
		if (rc) {
			pr_err("%s: regulator_disable(%s) failed. rc=%d\n",
				__func__, vreg->name, rc);
			goto out;
		}
		vreg->is_enabled = false;

		rc = msmsdcc_vreg_set_optimum_mode(vreg, 0);
		if (rc < 0)
			goto out;

		/* Set min. voltage level to 0 */
		rc = msmsdcc_vreg_set_voltage(vreg, 0, vreg->high_vol_level);
		if (rc)
			goto out;
	} else if (vreg->is_enabled && vreg->always_on && vreg->lpm_sup) {
		/* Put always_on regulator in LPM (low power mode) */
		rc = msmsdcc_vreg_set_optimum_mode(vreg, vreg->lpm_uA);
		if (rc < 0)
			goto out;
	}
out:
	return rc;
}

static int msmsdcc_setup_vreg(struct msmsdcc_host *host, bool enable)
{
	int rc = 0, i;
	struct msm_mmc_slot_reg_data *curr_slot;
	struct msm_mmc_reg_data *curr_vdd_reg, *curr_vccq_reg, *curr_vddp_reg;
	struct msm_mmc_reg_data *vreg_table[3];

	curr_slot = host->plat->vreg_data;
	if (!curr_slot)
		goto out;

	curr_vdd_reg = vreg_table[0] = curr_slot->vdd_data;
	curr_vccq_reg = vreg_table[1] = curr_slot->vccq_data;
	curr_vddp_reg = vreg_table[2] = curr_slot->vddp_data;

	for (i = 0; i < ARRAY_SIZE(vreg_table); i++) {
		if (vreg_table[i]) {
			if (enable)
				rc = msmsdcc_vreg_enable(vreg_table[i]);
			else
				rc = msmsdcc_vreg_disable(vreg_table[i]);
			if (rc)
				goto out;
		}
	}
out:
	return rc;
}

/*
 * Reset vreg by ensuring it is off during probe. A call
 * to enable vreg is needed to balance disable vreg
 */
static int msmsdcc_vreg_reset(struct msmsdcc_host *host)
{
	int rc;

	rc = msmsdcc_setup_vreg(host, 1);
	if (rc)
		return rc;
	rc = msmsdcc_setup_vreg(host, 0);
	return rc;
}

static int msmsdcc_set_vddp_level(struct msmsdcc_host *host, int level)
{
	int rc = 0;

	if (host->plat->vreg_data) {
		struct msm_mmc_reg_data *vddp_reg =
			host->plat->vreg_data->vddp_data;

		if (vddp_reg && vddp_reg->is_enabled)
			rc = msmsdcc_vreg_set_voltage(vddp_reg, level, level);
	}

	return rc;
}

static inline int msmsdcc_set_vddp_low_vol(struct msmsdcc_host *host)
{
	struct msm_mmc_slot_reg_data *curr_slot = host->plat->vreg_data;
	int rc = 0;

	if (curr_slot && curr_slot->vddp_data) {
		rc = msmsdcc_set_vddp_level(host,
			curr_slot->vddp_data->low_vol_level);

		if (rc)
			pr_err("%s: %s: failed to change vddp level to %d",
				mmc_hostname(host->mmc), __func__,
				curr_slot->vddp_data->low_vol_level);
	}

	return rc;
}

static inline int msmsdcc_set_vddp_high_vol(struct msmsdcc_host *host)
{
	struct msm_mmc_slot_reg_data *curr_slot = host->plat->vreg_data;
	int rc = 0;

	if (curr_slot && curr_slot->vddp_data) {
		rc = msmsdcc_set_vddp_level(host,
			curr_slot->vddp_data->high_vol_level);

		if (rc)
			pr_err("%s: %s: failed to change vddp level to %d",
				mmc_hostname(host->mmc), __func__,
				curr_slot->vddp_data->high_vol_level);
	}

	return rc;
}

static inline int msmsdcc_is_pwrsave(struct msmsdcc_host *host)
{
	if (host->clk_rate > 400000 && msmsdcc_pwrsave)
		return 1;
	return 0;
}

static inline void msmsdcc_setup_clocks(struct msmsdcc_host *host, bool enable)
{
	if (enable) {
		if (!IS_ERR_OR_NULL(host->dfab_pclk))
			clk_enable(host->dfab_pclk);
		if (!IS_ERR(host->pclk))
			clk_enable(host->pclk);
		clk_enable(host->clk);
		mb();
		msmsdcc_delay(host);
	} else {
		mb();
		msmsdcc_delay(host);
		clk_disable(host->clk);
		if (!IS_ERR(host->pclk))
			clk_disable(host->pclk);
		if (!IS_ERR_OR_NULL(host->dfab_pclk))
			clk_disable(host->dfab_pclk);
	}
}

static inline unsigned int msmsdcc_get_sup_clk_rate(struct msmsdcc_host *host,
						unsigned int req_clk)
{
	unsigned int sel_clk = -1;

	if (host->plat->sup_clk_table && host->plat->sup_clk_cnt) {
		unsigned char cnt;

		for (cnt = 0; cnt < host->plat->sup_clk_cnt; cnt++) {
			if (host->plat->sup_clk_table[cnt] > req_clk)
				break;
			else if (host->plat->sup_clk_table[cnt] == req_clk) {
				sel_clk = host->plat->sup_clk_table[cnt];
				break;
			} else
				sel_clk = host->plat->sup_clk_table[cnt];
		}
	} else {
		if ((req_clk < host->plat->msmsdcc_fmax) &&
			(req_clk > host->plat->msmsdcc_fmid))
			sel_clk = host->plat->msmsdcc_fmid;
		else
			sel_clk = req_clk;
	}

	return sel_clk;
}

static inline unsigned int msmsdcc_get_min_sup_clk_rate(
				struct msmsdcc_host *host)
{
	if (host->plat->sup_clk_table && host->plat->sup_clk_cnt)
		return host->plat->sup_clk_table[0];
	else
		return host->plat->msmsdcc_fmin;
}

static inline unsigned int msmsdcc_get_max_sup_clk_rate(
				struct msmsdcc_host *host)
{
	if (host->plat->sup_clk_table && host->plat->sup_clk_cnt)
		return host->plat->sup_clk_table[host->plat->sup_clk_cnt - 1];
	else
		return host->plat->msmsdcc_fmax;
}

static int msmsdcc_setup_gpio(struct msmsdcc_host *host, bool enable)
{
	struct msm_mmc_gpio_data *curr;
	int i, rc = 0;

	curr = host->plat->pin_data->gpio_data;
	for (i = 0; i < curr->size; i++) {
		if (enable) {
			if (curr->gpio[i].is_always_on &&
				curr->gpio[i].is_enabled)
				continue;
			rc = gpio_request(curr->gpio[i].no,
						curr->gpio[i].name);
			if (rc) {
				pr_err("%s: gpio_request(%d, %s) failed %d\n",
					mmc_hostname(host->mmc),
					curr->gpio[i].no,
					curr->gpio[i].name, rc);
				goto free_gpios;
			}
			curr->gpio[i].is_enabled = true;
		} else {
			if (curr->gpio[i].is_always_on)
				continue;
			gpio_free(curr->gpio[i].no);
			curr->gpio[i].is_enabled = false;
		}
	}
	goto out;

free_gpios:
	for (; i >= 0; i--) {
		gpio_free(curr->gpio[i].no);
		curr->gpio[i].is_enabled = false;
	}
out:
	return rc;
}

static int msmsdcc_setup_pad(struct msmsdcc_host *host, bool enable)
{
	struct msm_mmc_pad_data *curr;
	int i;

	curr = host->plat->pin_data->pad_data;
	for (i = 0; i < curr->drv->size; i++) {
		if (enable)
			msm_tlmm_set_hdrive(curr->drv->on[i].no,
				curr->drv->on[i].val);
		else
			msm_tlmm_set_hdrive(curr->drv->off[i].no,
				curr->drv->off[i].val);
	}

	for (i = 0; i < curr->pull->size; i++) {
		if (enable)
			msm_tlmm_set_pull(curr->pull->on[i].no,
				curr->pull->on[i].val);
		else
			msm_tlmm_set_pull(curr->pull->off[i].no,
				curr->pull->off[i].val);
	}

	return 0;
}

static u32 msmsdcc_setup_pins(struct msmsdcc_host *host, bool enable)
{
	int rc = 0;

	if (!host->plat->pin_data || host->plat->pin_data->cfg_sts == enable)
		return 0;

	if (host->plat->pin_data->is_gpio)
		rc = msmsdcc_setup_gpio(host, enable);
	else
		rc = msmsdcc_setup_pad(host, enable);

	if (!rc)
		host->plat->pin_data->cfg_sts = enable;

	return rc;
}

static u32 msmsdcc_setup_pwr(struct msmsdcc_host *host, struct mmc_ios *ios)
{
	u32 pwr = 0;
	int ret = 0;
	struct mmc_host *mmc = host->mmc;

	if (host->plat->translate_vdd && !host->sdio_gpio_lpm)
		ret = host->plat->translate_vdd(mmc_dev(mmc), ios->vdd);
	else if (!host->plat->translate_vdd && !host->sdio_gpio_lpm)
		ret = msmsdcc_setup_vreg(host, !!ios->vdd);

	if (ret) {
		pr_err("%s: Failed to setup voltage regulators\n",
				mmc_hostname(host->mmc));
		goto out;
	}

	switch (ios->power_mode) {
	case MMC_POWER_OFF:
		pwr = MCI_PWR_OFF;
		if (host->plat->cfg_mpm_sdiowakeup)
			host->plat->cfg_mpm_sdiowakeup(
				mmc_dev(mmc), SDC_DAT1_DISABLE);
		/*
		 * As VDD pad rail is always on, set low voltage for VDD
		 * pad rail when slot is unused (when card is not present
		 * or during system suspend).
		 */
		msmsdcc_set_vddp_low_vol(host);
		msmsdcc_setup_pins(host, false);
		break;
	case MMC_POWER_UP:
		/* writing PWR_UP bit is redundant */
		pwr = MCI_PWR_UP;
		if (host->plat->cfg_mpm_sdiowakeup)
			host->plat->cfg_mpm_sdiowakeup(
				mmc_dev(mmc), SDC_DAT1_ENABLE);

		msmsdcc_set_vddp_high_vol(host);
		msmsdcc_setup_pins(host, true);
		break;
	case MMC_POWER_ON:
		pwr = MCI_PWR_ON;
		break;
	}

out:
	return pwr;
}

static void msmsdcc_enable_irq_wake(struct msmsdcc_host *host)
{
	unsigned int wakeup_irq;

	wakeup_irq = (host->plat->sdiowakeup_irq) ?
			host->plat->sdiowakeup_irq :
			host->core_irqres->start;

	if (!host->irq_wake_enabled) {
		enable_irq_wake(wakeup_irq);
		host->irq_wake_enabled = true;
	}
}

static void msmsdcc_disable_irq_wake(struct msmsdcc_host *host)
{
	unsigned int wakeup_irq;

	wakeup_irq = (host->plat->sdiowakeup_irq) ?
			host->plat->sdiowakeup_irq :
			host->core_irqres->start;

	if (host->irq_wake_enabled) {
		disable_irq_wake(wakeup_irq);
		host->irq_wake_enabled = false;
	}
}

static void
msmsdcc_cfg_sdio_wakeup(struct msmsdcc_host *host, bool enable_wakeup_irq)
{
	struct mmc_host *mmc = host->mmc;

	/*
	 * SDIO_AL clients has different mechanism of handling LPM through
	 * sdio_al driver itself. The sdio wakeup interrupt is configured as
	 * part of that. Here, we are interested only in clients like WLAN.
	 */
	if (!(mmc->card && mmc_card_sdio(mmc->card))
			|| host->plat->is_sdio_al_client)
		goto out;

	if (!host->sdcc_suspended) {
		/*
		 * When MSM is not in power collapse and we
		 * are disabling clocks, enable bit 22 in MASK0
		 * to handle asynchronous SDIO interrupts.
		 */
		if (enable_wakeup_irq) {
			writel_relaxed(MCI_SDIOINTMASK, host->base + MMCIMASK0);
			mb();
		} else {
			writel_relaxed(MCI_SDIOINTMASK, host->base + MMCICLEAR);
			msmsdcc_sync_reg_wr(host);
		}
		goto out;
	} else if (!mmc_card_wake_sdio_irq(mmc)) {
		/*
		 * Wakeup MSM only if SDIO function drivers set
		 * MMC_PM_WAKE_SDIO_IRQ flag in their suspend call.
		 */
		goto out;
	}

	if (enable_wakeup_irq) {
		if (!host->plat->sdiowakeup_irq) {
			/*
			 * When there is no gpio line that can be configured
			 * as wakeup interrupt handle it by configuring
			 * asynchronous sdio interrupts and DAT1 line.
			 */
			writel_relaxed(MCI_SDIOINTMASK,
					host->base + MMCIMASK0);
			mb();
			if (host->plat->cfg_mpm_sdiowakeup)
				host->plat->cfg_mpm_sdiowakeup(
					mmc_dev(mmc), SDC_DAT1_ENWAKE);
			/* configure sdcc core interrupt as wakeup interrupt */
			msmsdcc_enable_irq_wake(host);
		} else {
			/* Let gpio line handle wakeup interrupt */
			writel_relaxed(0, host->base + MMCIMASK0);
			mb();
			if (host->sdio_wakeupirq_disabled) {
				host->sdio_wakeupirq_disabled = 0;
				/* configure gpio line as wakeup interrupt */
				msmsdcc_enable_irq_wake(host);
				enable_irq(host->plat->sdiowakeup_irq);
			}
		}
	} else {
		if (!host->plat->sdiowakeup_irq) {
			/*
			 * We may not have cleared bit 22 in the interrupt
			 * handler as the clocks might be off at that time.
			 */
			writel_relaxed(MCI_SDIOINTMASK, host->base + MMCICLEAR);
			msmsdcc_sync_reg_wr(host);
			if (host->plat->cfg_mpm_sdiowakeup)
				host->plat->cfg_mpm_sdiowakeup(
					mmc_dev(mmc), SDC_DAT1_DISWAKE);
			msmsdcc_disable_irq_wake(host);
		} else if (!host->sdio_wakeupirq_disabled) {
			disable_irq_nosync(host->plat->sdiowakeup_irq);
			msmsdcc_disable_irq_wake(host);
			host->sdio_wakeupirq_disabled = 1;
		}
	}
out:
	return;
}

static void
msmsdcc_set_ios(struct mmc_host *mmc, struct mmc_ios *ios)
{
	struct msmsdcc_host *host = mmc_priv(mmc);
	u32 clk = 0, pwr = 0;
	int rc;
	unsigned long flags;
	unsigned int clock;

	DBG(host, "ios->clock = %u\n", ios->clock);

	/*
	 * Disable SDCC core interrupt until set_ios is completed.
	 * This avoids any race conditions with interrupt raised
	 * when turning on/off the clocks. One possible
	 * scenario is SDIO operational interrupt while the clock
	 * is turned off.
	 */

	spin_lock_irqsave(&host->lock, flags);
	if (!host->sdcc_irq_disabled) {
		spin_unlock_irqrestore(&host->lock, flags);
		disable_irq(host->core_irqres->start);
		spin_lock_irqsave(&host->lock, flags);
		host->sdcc_irq_disabled = 1;
	}
	spin_unlock_irqrestore(&host->lock, flags);

	pwr = msmsdcc_setup_pwr(host, ios);

	spin_lock_irqsave(&host->lock, flags);
	if (ios->clock) {
		if (!host->clks_on) {
			msmsdcc_setup_clocks(host, true);
			host->clks_on = 1;
			writel_relaxed(host->mci_irqenable,
					host->base + MMCIMASK0);
			mb();
			msmsdcc_cfg_sdio_wakeup(host, false);
		}

		clock = msmsdcc_get_sup_clk_rate(host, ios->clock);
		/*
		 * For DDR50 mode, controller needs clock rate to be
		 * double than what is required on the SD card CLK pin.
		 */
		if (ios->timing == MMC_TIMING_UHS_DDR50) {
			/*
			 * Make sure that we don't double the clock if
			 * doubled clock rate is already set
			 */
			if (!host->ddr_doubled_clk_rate ||
				(host->ddr_doubled_clk_rate &&
				(host->ddr_doubled_clk_rate != ios->clock))) {
				host->ddr_doubled_clk_rate =
					msmsdcc_get_sup_clk_rate(
						host, (ios->clock * 2));
				clock = host->ddr_doubled_clk_rate;
			}
		} else {
			host->ddr_doubled_clk_rate = 0;
		}

		if (clock != host->clk_rate) {
			rc = clk_set_rate(host->clk, clock);
			if (rc < 0)
				pr_err("%s: failed to set clk rate %u\n",
						mmc_hostname(mmc), clock);
			host->clk_rate = clock;
			host->reg_write_delay =
				(1 + ((3 * USEC_PER_SEC) /
				      (host->clk_rate ? host->clk_rate :
				       msmsdcc_get_min_sup_clk_rate(host))));
		}
		/*
		 * give atleast 2 MCLK cycles delay for clocks
		 * and SDCC core to stabilize
		 */
		mb();
		msmsdcc_delay(host);
		clk |= MCI_CLK_ENABLE;
	}

	if (ios->bus_width == MMC_BUS_WIDTH_8)
		clk |= MCI_CLK_WIDEBUS_8;
	else if (ios->bus_width == MMC_BUS_WIDTH_4)
		clk |= MCI_CLK_WIDEBUS_4;
	else
		clk |= MCI_CLK_WIDEBUS_1;

	if (msmsdcc_is_pwrsave(host))
		clk |= MCI_CLK_PWRSAVE;

	clk |= MCI_CLK_FLOWENA;

	host->tuning_needed = 0;
	/*
	 * Select the controller timing mode according
	 * to current bus speed mode
	 */
	if (ios->timing == MMC_TIMING_UHS_SDR104) {
		clk |= (4 << 14);
		host->tuning_needed = 1;
	} else if (ios->timing == MMC_TIMING_UHS_DDR50) {
		clk |= (3 << 14);
	} else {
		clk |= (2 << 14); /* feedback clock */
	}

	/* Select free running MCLK as input clock of cm_dll_sdc4 */
	clk |= (2 << 23);

	/* Clear IO_PAD_PWR_SWITCH while powering off the card */
	if (!ios->vdd)
		host->io_pad_pwr_switch = 0;

	if (host->io_pad_pwr_switch)
		clk |= IO_PAD_PWR_SWITCH;

	/* Don't write into registers if clocks are disabled */
	if (host->clks_on) {
		if (readl_relaxed(host->base + MMCICLOCK) != clk) {
			writel_relaxed(clk, host->base + MMCICLOCK);
			msmsdcc_sync_reg_wr(host);
		}
		if (readl_relaxed(host->base + MMCIPOWER) != pwr) {
			host->pwr = pwr;
			writel_relaxed(pwr, host->base + MMCIPOWER);
			msmsdcc_sync_reg_wr(host);
		}
	}

	if (!(clk & MCI_CLK_ENABLE) && host->clks_on) {
		msmsdcc_cfg_sdio_wakeup(host, true);
		msmsdcc_setup_clocks(host, false);
		host->clks_on = 0;
	}

	if (host->cmd19_tuning_in_progress)
		WARN(!host->clks_on,
			"cmd19_tuning_in_progress but SDCC clocks are OFF\n");

	/* Let interrupts be disabled if the host is powered off */
	if (ios->power_mode != MMC_POWER_OFF && host->sdcc_irq_disabled) {
		enable_irq(host->core_irqres->start);
		host->sdcc_irq_disabled = 0;
	}

	spin_unlock_irqrestore(&host->lock, flags);
}

int msmsdcc_set_pwrsave(struct mmc_host *mmc, int pwrsave)
{
	struct msmsdcc_host *host = mmc_priv(mmc);
	u32 clk;

	clk = readl_relaxed(host->base + MMCICLOCK);
	pr_debug("Changing to pwr_save=%d", pwrsave);
	if (pwrsave && msmsdcc_is_pwrsave(host))
		clk |= MCI_CLK_PWRSAVE;
	else
		clk &= ~MCI_CLK_PWRSAVE;
	writel_relaxed(clk, host->base + MMCICLOCK);
	msmsdcc_sync_reg_wr(host);

	return 0;
}

static int msmsdcc_get_ro(struct mmc_host *mmc)
{
	int status = -ENOSYS;
	struct msmsdcc_host *host = mmc_priv(mmc);

	if (host->plat->wpswitch) {
		status = host->plat->wpswitch(mmc_dev(mmc));
	} else if (host->plat->wpswitch_gpio) {
		status = gpio_request(host->plat->wpswitch_gpio,
					"SD_WP_Switch");
		if (status) {
			pr_err("%s: %s: Failed to request GPIO %d\n",
				mmc_hostname(mmc), __func__,
				host->plat->wpswitch_gpio);
		} else {
			status = gpio_direction_input(
					host->plat->wpswitch_gpio);
			if (!status) {
				/*
				 * Wait for atleast 300ms as debounce
				 * time for GPIO input to stabilize.
				 */
				msleep(300);
				status = gpio_get_value_cansleep(
						host->plat->wpswitch_gpio);
				status ^= !host->plat->wpswitch_polarity;
			}
			gpio_free(host->plat->wpswitch_gpio);
		}
	}

	if (status < 0)
		status = -ENOSYS;
	pr_debug("%s: Card read-only status %d\n", __func__, status);

	return status;
}

#ifdef CONFIG_MMC_MSM_SDIO_SUPPORT
static void msmsdcc_enable_sdio_irq(struct mmc_host *mmc, int enable)
{
	struct msmsdcc_host *host = mmc_priv(mmc);
	unsigned long flags;

	/*
	 * We may come here with clocks turned off in that case don't
	 * attempt to write into MASK0 register. While turning on the
	 * clocks mci_irqenable will be written to MASK0 register.
	 */

	if (enable) {
		spin_lock_irqsave(&host->lock, flags);
		host->mci_irqenable |= MCI_SDIOINTOPERMASK;
		if (host->clks_on) {
			writel_relaxed(readl_relaxed(host->base + MMCIMASK0) |
				MCI_SDIOINTOPERMASK, host->base + MMCIMASK0);
			mb();
		}
		spin_unlock_irqrestore(&host->lock, flags);
	} else {
		host->mci_irqenable &= ~MCI_SDIOINTOPERMASK;
		if (host->clks_on) {
			writel_relaxed(readl_relaxed(host->base + MMCIMASK0) &
				~MCI_SDIOINTOPERMASK, host->base + MMCIMASK0);
			mb();
		}
	}
}
#endif /* CONFIG_MMC_MSM_SDIO_SUPPORT */

#ifdef CONFIG_PM_RUNTIME
static int msmsdcc_enable(struct mmc_host *mmc)
{
	int rc;
	struct device *dev = mmc->parent;
	struct msmsdcc_host *host = mmc_priv(mmc);

	msmsdcc_pm_qos_update_latency(host, 1);

	if (mmc->card && mmc_card_sdio(mmc->card) && host->is_resumed)
		return 0;

	if (dev->power.runtime_status == RPM_SUSPENDING) {
		if (mmc->suspend_task == current) {
			pm_runtime_get_noresume(dev);
			goto out;
		}
	}

	rc = pm_runtime_get_sync(dev);

	if (rc < 0) {
		pr_info("%s: %s: failed with error %d", mmc_hostname(mmc),
				__func__, rc);
		return rc;
	}

	host->is_resumed = true;
out:
	return 0;
}

static int msmsdcc_disable(struct mmc_host *mmc, int lazy)
{
	int rc;
	struct msmsdcc_host *host = mmc_priv(mmc);

	msmsdcc_pm_qos_update_latency(host, 0);

	if (mmc->card && mmc_card_sdio(mmc->card))
		return 0;

	if (host->plat->disable_runtime_pm)
		return -ENOTSUPP;

	rc = pm_runtime_put_sync(mmc->parent);

	if (rc < 0)
		pr_info("%s: %s: failed with error %d", mmc_hostname(mmc),
				__func__, rc);
	else
		host->is_resumed = false;

	return rc;
}
#else
static int msmsdcc_enable(struct mmc_host *mmc)
{
	struct msmsdcc_host *host = mmc_priv(mmc);
	unsigned long flags;

	msmsdcc_pm_qos_update_latency(host, 1);

	spin_lock_irqsave(&host->lock, flags);
	if (!host->clks_on) {
		msmsdcc_setup_clocks(host, true);
		host->clks_on = 1;
	}
	spin_unlock_irqrestore(&host->lock, flags);

	return 0;
}

static int msmsdcc_disable(struct mmc_host *mmc, int lazy)
{
	struct msmsdcc_host *host = mmc_priv(mmc);
	unsigned long flags;

	msmsdcc_pm_qos_update_latency(host, 0);

	if (mmc->card && mmc_card_sdio(mmc->card))
		return 0;

	spin_lock_irqsave(&host->lock, flags);
	if (host->clks_on) {
		msmsdcc_setup_clocks(host, false);
		host->clks_on = 0;
	}
	spin_unlock_irqrestore(&host->lock, flags);

	return 0;
}
#endif

static int msmsdcc_start_signal_voltage_switch(struct mmc_host *mmc,
						struct mmc_ios *ios)
{
	struct msmsdcc_host *host = mmc_priv(mmc);
	unsigned long flags;
	int rc = 0;

	spin_lock_irqsave(&host->lock, flags);
	host->io_pad_pwr_switch = 0;
	spin_unlock_irqrestore(&host->lock, flags);

	if (ios->signal_voltage == MMC_SIGNAL_VOLTAGE_330) {
		/* Change voltage level of VDDPX to high voltage */
		rc = msmsdcc_set_vddp_high_vol(host);
		goto out;
	} else if (ios->signal_voltage != MMC_SIGNAL_VOLTAGE_180) {
		/* invalid selection. don't do anything */
		rc = -EINVAL;
		goto out;
	}

	spin_lock_irqsave(&host->lock, flags);
	/*
	 * If we are here means voltage switch from high voltage to
	 * low voltage is required
	 */

	/*
	 * Poll on MCIDATIN_3_0 and MCICMDIN bits of MCI_TEST_INPUT
	 * register until they become all zeros.
	 */
	if (readl_relaxed(host->base + MCI_TEST_INPUT) & (0xF << 1)) {
		rc = -EAGAIN;
		pr_err("%s: %s: MCIDATIN_3_0 is still not all zeros",
			mmc_hostname(mmc), __func__);
		goto out_unlock;
	}

	/* Stop SD CLK output. */
	writel_relaxed((readl_relaxed(host->base + MMCICLOCK) |
			MCI_CLK_PWRSAVE), host->base + MMCICLOCK);
	msmsdcc_sync_reg_wr(host);
	spin_unlock_irqrestore(&host->lock, flags);

	/*
	 * Switch VDDPX from high voltage to low voltage
	 * to change the VDD of the SD IO pads.
	 */
	rc = msmsdcc_set_vddp_low_vol(host);
	if (rc)
		goto out;

	spin_lock_irqsave(&host->lock, flags);
	writel_relaxed((readl_relaxed(host->base + MMCICLOCK) |
			IO_PAD_PWR_SWITCH), host->base + MMCICLOCK);
	msmsdcc_sync_reg_wr(host);
	host->io_pad_pwr_switch = 1;
	spin_unlock_irqrestore(&host->lock, flags);

	/* Wait 5 ms for the voltage regulater in the card to become stable. */
	usleep_range(5000, 5500);

	spin_lock_irqsave(&host->lock, flags);
	/* Disable PWRSAVE would make sure that SD CLK is always running */
	writel_relaxed((readl_relaxed(host->base + MMCICLOCK)
			& ~MCI_CLK_PWRSAVE), host->base + MMCICLOCK);
	msmsdcc_sync_reg_wr(host);
	spin_unlock_irqrestore(&host->lock, flags);

	/*
	 * If MCIDATIN_3_0 and MCICMDIN bits of MCI_TEST_INPUT register
	 * don't become all ones within 1 ms then a Voltage Switch
	 * sequence has failed and a power cycle to the card is required.
	 * Otherwise Voltage Switch sequence is completed successfully.
	 */
	usleep_range(1000, 1500);

	spin_lock_irqsave(&host->lock, flags);
	if ((readl_relaxed(host->base + MCI_TEST_INPUT) & (0xF << 1))
				!= (0xF << 1)) {
		pr_err("%s: %s: MCIDATIN_3_0 are still not all ones",
			mmc_hostname(mmc), __func__);
		rc = -EAGAIN;
		goto out_unlock;
	}

out_unlock:
	/* Enable PWRSAVE */
	writel_relaxed((readl_relaxed(host->base + MMCICLOCK) |
			MCI_CLK_PWRSAVE), host->base + MMCICLOCK);
	msmsdcc_sync_reg_wr(host);
	spin_unlock_irqrestore(&host->lock, flags);
out:
	return rc;
}

static inline void msmsdcc_cm_sdc4_dll_set_freq(struct msmsdcc_host *host)
{
	u32 mclk_freq = 0;

	/* Program the MCLK value to MCLK_FREQ bit field */
	if (host->clk_rate <= 112000000)
		mclk_freq = 0;
	else if (host->clk_rate <= 125000000)
		mclk_freq = 1;
	else if (host->clk_rate <= 137000000)
		mclk_freq = 2;
	else if (host->clk_rate <= 150000000)
		mclk_freq = 3;
	else if (host->clk_rate <= 162000000)
		mclk_freq = 4;
	else if (host->clk_rate <= 175000000)
		mclk_freq = 5;
	else if (host->clk_rate <= 187000000)
		mclk_freq = 6;
	else if (host->clk_rate <= 200000000)
		mclk_freq = 7;

	writel_relaxed(((readl_relaxed(host->base + MCI_DLL_CONFIG)
			& ~(7 << 24)) | (mclk_freq << 24)),
			host->base + MCI_DLL_CONFIG);
}

/* Initialize the DLL (Programmable Delay Line ) */
static int msmsdcc_init_cm_sdc4_dll(struct msmsdcc_host *host)
{
	int rc = 0;
	unsigned long flags;
	u32 wait_cnt;

	spin_lock_irqsave(&host->lock, flags);
	/*
	 * Make sure that clock is always enabled when DLL
	 * tuning is in progress. Keeping PWRSAVE ON may
	 * turn off the clock. So let's disable the PWRSAVE
	 * here and re-enable it once tuning is completed.
	 */
	writel_relaxed((readl_relaxed(host->base + MMCICLOCK)
			& ~MCI_CLK_PWRSAVE), host->base + MMCICLOCK);
	msmsdcc_sync_reg_wr(host);

	/* Write 1 to DLL_RST bit of MCI_DLL_CONFIG register */
	writel_relaxed((readl_relaxed(host->base + MCI_DLL_CONFIG)
			| MCI_DLL_RST), host->base + MCI_DLL_CONFIG);

	/* Write 1 to DLL_PDN bit of MCI_DLL_CONFIG register */
	writel_relaxed((readl_relaxed(host->base + MCI_DLL_CONFIG)
			| MCI_DLL_PDN), host->base + MCI_DLL_CONFIG);

	msmsdcc_cm_sdc4_dll_set_freq(host);

	/* Write 0 to DLL_RST bit of MCI_DLL_CONFIG register */
	writel_relaxed((readl_relaxed(host->base + MCI_DLL_CONFIG)
			& ~MCI_DLL_RST), host->base + MCI_DLL_CONFIG);

	/* Write 0 to DLL_PDN bit of MCI_DLL_CONFIG register */
	writel_relaxed((readl_relaxed(host->base + MCI_DLL_CONFIG)
			& ~MCI_DLL_PDN), host->base + MCI_DLL_CONFIG);

	/* Set DLL_EN bit to 1. */
	writel_relaxed((readl_relaxed(host->base + MCI_DLL_CONFIG)
			| MCI_DLL_EN), host->base + MCI_DLL_CONFIG);

	/* Set CK_OUT_EN bit to 1. */
	writel_relaxed((readl_relaxed(host->base + MCI_DLL_CONFIG)
			| MCI_CK_OUT_EN), host->base + MCI_DLL_CONFIG);

	wait_cnt = 50;
	/* Wait until DLL_LOCK bit of MCI_DLL_STATUS register becomes '1' */
	while (!(readl_relaxed(host->base + MCI_DLL_STATUS) & MCI_DLL_LOCK)) {
		/* max. wait for 50us sec for LOCK bit to be set */
		if (--wait_cnt == 0) {
			pr_err("%s: %s: DLL failed to LOCK\n",
				mmc_hostname(host->mmc), __func__);
			rc = -ETIMEDOUT;
			goto out;
		}
		/* wait for 1us before polling again */
		udelay(1);
	}

out:
	/* re-enable PWRSAVE */
	writel_relaxed((readl_relaxed(host->base + MMCICLOCK) |
			MCI_CLK_PWRSAVE), host->base + MMCICLOCK);
	msmsdcc_sync_reg_wr(host);
	spin_unlock_irqrestore(&host->lock, flags);

	return rc;
}

static inline int msmsdcc_dll_poll_ck_out_en(struct msmsdcc_host *host,
						u8 poll)
{
	int rc = 0;
	u32 wait_cnt = 50;
	u8 ck_out_en = 0;

	/* poll for MCI_CK_OUT_EN bit.  max. poll time = 50us */
	ck_out_en = !!(readl_relaxed(host->base + MCI_DLL_CONFIG) &
			MCI_CK_OUT_EN);

	while (ck_out_en != poll) {
		if (--wait_cnt == 0) {
			pr_err("%s: %s: CK_OUT_EN bit is not %d\n",
				mmc_hostname(host->mmc), __func__, poll);
			rc = -ETIMEDOUT;
			goto out;
		}
		udelay(1);

		ck_out_en = !!(readl_relaxed(host->base + MCI_DLL_CONFIG) &
			MCI_CK_OUT_EN);
	}
out:
	return rc;
}

/*
 * Enable a CDR circuit in CM_SDC4_DLL block to enable automatic
 * calibration sequence. This function should be called before
 * enabling AUTO_CMD19 bit in MCI_CMD register for block read
 * commands (CMD17/CMD18).
 *
 * This function gets called when host spinlock acquired.
 */
static int msmsdcc_enable_cdr_cm_sdc4_dll(struct msmsdcc_host *host)
{
	int rc = 0;
	u32 config;

	config = readl_relaxed(host->base + MCI_DLL_CONFIG);
	config |= MCI_CDR_EN;
	config &= ~(MCI_CDR_EXT_EN | MCI_CK_OUT_EN);
	writel_relaxed(config, host->base + MCI_DLL_CONFIG);

	/* Wait until CK_OUT_EN bit of MCI_DLL_CONFIG register becomes '0' */
	rc = msmsdcc_dll_poll_ck_out_en(host, 0);
	if (rc)
		goto err_out;

	/* Set CK_OUT_EN bit of MCI_DLL_CONFIG register to 1. */
	writel_relaxed((readl_relaxed(host->base + MCI_DLL_CONFIG)
			| MCI_CK_OUT_EN), host->base + MCI_DLL_CONFIG);

	/* Wait until CK_OUT_EN bit of MCI_DLL_CONFIG register becomes '1' */
	rc = msmsdcc_dll_poll_ck_out_en(host, 1);
	if (rc)
		goto err_out;

	goto out;

err_out:
	pr_err("%s: %s: Failed\n", mmc_hostname(host->mmc), __func__);
out:
	return rc;
}

static int msmsdcc_config_cm_sdc4_dll_phase(struct msmsdcc_host *host,
						u8 phase)
{
	int rc = 0;
	u8 grey_coded_phase_table[] = {0x0, 0x1, 0x3, 0x2, 0x6, 0x7, 0x5, 0x4,
					0xC, 0xD, 0xF, 0xE, 0xA, 0xB, 0x9,
					0x8};
	unsigned long flags;
	u32 config;

	spin_lock_irqsave(&host->lock, flags);

	config = readl_relaxed(host->base + MCI_DLL_CONFIG);
	config &= ~(MCI_CDR_EN | MCI_CK_OUT_EN);
	config |= (MCI_CDR_EXT_EN | MCI_DLL_EN);
	writel_relaxed(config, host->base + MCI_DLL_CONFIG);

	/* Wait until CK_OUT_EN bit of MCI_DLL_CONFIG register becomes '0' */
	rc = msmsdcc_dll_poll_ck_out_en(host, 0);
	if (rc)
		goto err_out;

	/*
	 * Write the selected DLL clock output phase (0 ... 15)
	 * to CDR_SELEXT bit field of MCI_DLL_CONFIG register.
	 */
	writel_relaxed(((readl_relaxed(host->base + MCI_DLL_CONFIG)
			& ~(0xF << 20))
			| (grey_coded_phase_table[phase] << 20)),
			host->base + MCI_DLL_CONFIG);

	/* Set CK_OUT_EN bit of MCI_DLL_CONFIG register to 1. */
	writel_relaxed((readl_relaxed(host->base + MCI_DLL_CONFIG)
			| MCI_CK_OUT_EN), host->base + MCI_DLL_CONFIG);

	/* Wait until CK_OUT_EN bit of MCI_DLL_CONFIG register becomes '1' */
	rc = msmsdcc_dll_poll_ck_out_en(host, 1);
	if (rc)
		goto err_out;

	config = readl_relaxed(host->base + MCI_DLL_CONFIG);
	config |= MCI_CDR_EN;
	config &= ~MCI_CDR_EXT_EN;
	writel_relaxed(config, host->base + MCI_DLL_CONFIG);
	goto out;

err_out:
	pr_err("%s: %s: Failed to set DLL phase: %d\n",
		mmc_hostname(host->mmc), __func__, phase);
out:
	spin_unlock_irqrestore(&host->lock, flags);
	return rc;
}

/*
 * Find out the greatest range of consecuitive selected
 * DLL clock output phases that can be used as sampling
 * setting for SD3.0 UHS-I card read operation (in SDR104
 * timing mode) or for eMMC4.5 card read operation (in HS200
 * timing mode).
 * Select the 3/4 of the range and configure the DLL with the
 * selected DLL clock output phase.
*/
static int find_most_appropriate_phase(struct msmsdcc_host *host,
				u8 *phase_table, u8 total_phases)
{
	int ret;
	u8 ranges[16][16] = { {0}, {0} };
	u8 phases_per_row[16] = {0};
	int row_index = 0, col_index = 0, selected_row_index = 0, curr_max = 0;
	int i, cnt, phase_0_raw_index = 0, phase_15_raw_index = 0;
	bool phase_0_found = false, phase_15_found = false;

	if (total_phases > 16) {
		pr_err("%s: %s: invalid argument: total_phases=%d\n",
			mmc_hostname(host->mmc), __func__, total_phases);
		return -EINVAL;
	}

	for (cnt = 0; cnt < total_phases; cnt++) {
		ranges[row_index][col_index] = phase_table[cnt];
		phases_per_row[row_index] += 1;
		col_index++;

		if ((cnt + 1) == total_phases) {
			continue;
		/* check if next phase in phase_table is consecutive or not */
		} else if ((phase_table[cnt] + 1) != phase_table[cnt + 1]) {
			row_index++;
			col_index = 0;
		}
	}

	/* Check if phase-0 is present in first valid window? */
	if (!ranges[0][0]) {
		phase_0_found = true;
		phase_0_raw_index = 0;
		/* Check if cycle exist between 2 valid windows */
		for (cnt = 1; cnt <= row_index; cnt++) {
			if (phases_per_row[cnt]) {
				for (i = 0; i <= phases_per_row[cnt]; i++) {
					if (ranges[cnt][i] == 15) {
						phase_15_found = true;
						phase_15_raw_index = cnt;
						break;
					}
				}
			}
		}
	}

	/* If 2 valid windows form cycle then merge them as single window */
	if (phase_0_found && phase_15_found) {
		/* number of phases in raw where phase 0 is present */
		u8 phases_0 = phases_per_row[phase_0_raw_index];
		/* number of phases in raw where phase 15 is present */
		u8 phases_15 = phases_per_row[phase_15_raw_index];

		cnt = 0;
		for (i = phases_15; i < (phases_15 + phases_0); i++) {
			ranges[phase_15_raw_index][i] =
				ranges[phase_0_raw_index][cnt];
			cnt++;
		}
		phases_per_row[phase_0_raw_index] = 0;
		phases_per_row[phase_15_raw_index] = phases_15 + phases_0;
	}

	for (cnt = 0; cnt <= row_index; cnt++) {
		if (phases_per_row[cnt] > curr_max) {
			curr_max = phases_per_row[cnt];
			selected_row_index = cnt;
		}
	}

	i = ((curr_max * 3) / 4) - 1;
	ret = (int)ranges[selected_row_index][i];

	return ret;
}

static int msmsdcc_execute_tuning(struct mmc_host *mmc)
{
	int rc = 0;
	struct msmsdcc_host *host = mmc_priv(mmc);
	unsigned long	flags;
	u8 phase, *data_buf, tuned_phases[16], tuned_phase_cnt = 0;

	pr_debug("%s: Enter %s\n", mmc_hostname(mmc), __func__);

	/* Tuning is only required for SDR104 modes */
	if (!host->tuning_needed) {
		rc = 0;
		goto exit;
	}

	spin_lock_irqsave(&host->lock, flags);
	WARN(!host->pwr, "SDCC power is turned off\n");
	WARN(!host->clks_on, "SDCC clocks are turned off\n");
	WARN(host->sdcc_irq_disabled, "SDCC IRQ is disabled\n");

	host->cmd19_tuning_in_progress = 1;
	spin_unlock_irqrestore(&host->lock, flags);

	/* first of all reset the tuning block */
	rc = msmsdcc_init_cm_sdc4_dll(host);
	if (rc)
		goto out;

	data_buf = kmalloc(64, GFP_KERNEL);
	if (!data_buf) {
		rc = -ENOMEM;
		goto out;
	}

	phase = 0;
	do {
		struct mmc_command cmd = {0};
		struct mmc_data data = {0};
		struct mmc_request mrq = {
			.cmd = &cmd,
			.data = &data
		};
		struct scatterlist sg;

		/* set the phase in delay line hw block */
		rc = msmsdcc_config_cm_sdc4_dll_phase(host, phase);
		if (rc)
			goto kfree;

		cmd.opcode = MMC_SEND_TUNING_BLOCK;
		cmd.flags = MMC_RSP_R1 | MMC_CMD_ADTC;

		data.blksz = 64;
		data.blocks = 1;
		data.flags = MMC_DATA_READ;
		data.timeout_ns = 1000 * 1000 * 1000; /* 1 sec */

		data.sg = &sg;
		data.sg_len = 1;
		sg_init_one(&sg, data_buf, 64);
		memset(data_buf, 0, 64);
		mmc_wait_for_req(mmc, &mrq);

		if (!cmd.error && !data.error &&
			!memcmp(data_buf, cmd19_tuning_block, 64)) {
			/* tuning is successful with this tuning point */
			tuned_phases[tuned_phase_cnt++] = phase;
			pr_debug("%s: %s: found good phase = %d\n",
				mmc_hostname(mmc), __func__, phase);
		}
	} while (++phase < 16);

	if (tuned_phase_cnt) {
		rc = find_most_appropriate_phase(host, tuned_phases,
							tuned_phase_cnt);
		if (rc < 0)
			goto kfree;
		else
			phase = (u8)rc;

		/*
		 * Finally set the selected phase in delay
		 * line hw block.
		 */
		rc = msmsdcc_config_cm_sdc4_dll_phase(host, phase);
		if (rc)
			goto kfree;
		pr_debug("%s: %s: finally setting the tuning phase to %d\n",
				mmc_hostname(mmc), __func__, phase);
	} else {
		/* tuning failed */
		pr_err("%s: %s: no tuning point found\n",
			mmc_hostname(mmc), __func__);
		msmsdcc_dump_sdcc_state(host);
		rc = -EAGAIN;
	}

kfree:
	kfree(data_buf);
out:
	spin_lock_irqsave(&host->lock, flags);
	host->cmd19_tuning_in_progress = 0;
	spin_unlock_irqrestore(&host->lock, flags);
exit:
	pr_debug("%s: Exit %s\n", mmc_hostname(mmc), __func__);
	return rc;
}

static const struct mmc_host_ops msmsdcc_ops = {
	.enable		= msmsdcc_enable,
	.disable	= msmsdcc_disable,
	.request	= msmsdcc_request,
	.set_ios	= msmsdcc_set_ios,
	.get_ro		= msmsdcc_get_ro,
#ifdef CONFIG_MMC_MSM_SDIO_SUPPORT
	.enable_sdio_irq = msmsdcc_enable_sdio_irq,
#endif
	.start_signal_voltage_switch = msmsdcc_start_signal_voltage_switch,
	.execute_tuning = msmsdcc_execute_tuning
};

static unsigned int
msmsdcc_slot_status(struct msmsdcc_host *host)
{
	int status;
	unsigned int gpio_no = host->plat->status_gpio;
	static unsigned int allocated;

	if (!allocated) {
		status = gpio_request(gpio_no, "SD_HW_Detect");
		if (status) {
			pr_err("%s: %s: Failed to request GPIO %d\n",
				mmc_hostname(host->mmc), __func__, gpio_no);
			goto out;
		} else {
			status = gpio_direction_input(gpio_no);
			if (status) {
				pr_err("%s: %s: Failed to configure GPIO %d\n",
					mmc_hostname(host->mmc), __func__, gpio_no);
				goto out;
			}
			allocated = 1;
			gpio_export(gpio_no, 0);
		}
	}
	status = !gpio_get_value_cansleep(gpio_no);
	if (host->plat->is_status_gpio_active_low)
		status = !status;
out:
	return status;
}

static void
msmsdcc_check_status(unsigned long data)
{
	struct msmsdcc_host *host = (struct msmsdcc_host *)data;
	unsigned int status;

	if (host->plat->status || host->plat->status_gpio) {
		if (host->plat->status)
			status = host->plat->status(mmc_dev(host->mmc));
		else
			status = msmsdcc_slot_status(host);

		host->eject = !status;

		if (status ^ host->oldstat) {
			if (host->plat->status)
				pr_info("%s: Slot status change detected "
					"(%d -> %d)\n",
					mmc_hostname(host->mmc),
					host->oldstat, status);
			else if (host->plat->is_status_gpio_active_low)
				pr_info("%s: Slot status change detected "
					"(%d -> %d) and the card detect GPIO"
					" is ACTIVE_LOW\n",
					mmc_hostname(host->mmc),
					host->oldstat, status);
			else
				pr_info("%s: Slot status change detected "
					"(%d -> %d) and the card detect GPIO"
					" is ACTIVE_HIGH\n",
					mmc_hostname(host->mmc),
					host->oldstat, status);
			mmc_detect_change(host->mmc, 0);
		}
		host->oldstat = status;
	} else {
		mmc_detect_change(host->mmc, 0);
	}
}

static irqreturn_t
msmsdcc_platform_status_irq(int irq, void *dev_id)
{
	struct msmsdcc_host *host = dev_id;

	pr_debug("%s: %d\n", __func__, irq);
	msmsdcc_check_status((unsigned long) host);
	return IRQ_HANDLED;
}

static irqreturn_t
msmsdcc_platform_sdiowakeup_irq(int irq, void *dev_id)
{
	struct msmsdcc_host	*host = dev_id;

	pr_debug("%s: SDIO Wake up IRQ : %d\n", mmc_hostname(host->mmc), irq);
	spin_lock(&host->lock);
	if (!host->sdio_wakeupirq_disabled) {
		disable_irq_nosync(irq);
		if (host->sdcc_suspended) {
			wake_lock(&host->sdio_wlock);
			msmsdcc_disable_irq_wake(host);
		}
		host->sdio_wakeupirq_disabled = 1;
	}
	if (host->plat->is_sdio_al_client) {
		if (!host->clks_on) {
			msmsdcc_setup_clocks(host, true);
			host->clks_on = 1;
		}
		if (host->sdcc_irq_disabled) {
			writel_relaxed(host->mci_irqenable,
				       host->base + MMCIMASK0);
			mb();
			enable_irq(host->core_irqres->start);
			host->sdcc_irq_disabled = 0;
		}
		wake_lock(&host->sdio_wlock);
	}
	spin_unlock(&host->lock);

	return IRQ_HANDLED;
}

static void
msmsdcc_status_notify_cb(int card_present, void *dev_id)
{
	struct msmsdcc_host *host = dev_id;

	pr_debug("%s: card_present %d\n", mmc_hostname(host->mmc),
	       card_present);
	msmsdcc_check_status((unsigned long) host);
}

static int
msmsdcc_init_dma(struct msmsdcc_host *host)
{
	memset(&host->dma, 0, sizeof(struct msmsdcc_dma_data));
	host->dma.host = host;
	host->dma.channel = -1;
	host->dma.crci = -1;

	if (!host->dmares)
		return -ENODEV;

	host->dma.nc = dma_alloc_coherent(NULL,
					  sizeof(struct msmsdcc_nc_dmadata),
					  &host->dma.nc_busaddr,
					  GFP_KERNEL);
	if (host->dma.nc == NULL) {
		pr_err("Unable to allocate DMA buffer\n");
		return -ENOMEM;
	}
	memset(host->dma.nc, 0x00, sizeof(struct msmsdcc_nc_dmadata));
	host->dma.cmd_busaddr = host->dma.nc_busaddr;
	host->dma.cmdptr_busaddr = host->dma.nc_busaddr +
				offsetof(struct msmsdcc_nc_dmadata, cmdptr);
	host->dma.channel = host->dmares->start;
	host->dma.crci = host->dma_crci_res->start;

	return 0;
}

#ifdef CONFIG_MMC_MSM_SPS_SUPPORT
/**
 * Allocate and Connect a SDCC peripheral's SPS endpoint
 *
 * This function allocates endpoint context and
 * connect it with memory endpoint by calling
 * appropriate SPS driver APIs.
 *
 * Also registers a SPS callback function with
 * SPS driver
 *
 * This function should only be called once typically
 * during driver probe.
 *
 * @host - Pointer to sdcc host structure
 * @ep   - Pointer to sps endpoint data structure
 * @is_produce - 1 means Producer endpoint
 *		 0 means Consumer endpoint
 *
 * @return - 0 if successful else negative value.
 *
 */
static int msmsdcc_sps_init_ep_conn(struct msmsdcc_host *host,
				struct msmsdcc_sps_ep_conn_data *ep,
				bool is_producer)
{
	int rc = 0;
	struct sps_pipe *sps_pipe_handle;
	struct sps_connect *sps_config = &ep->config;
	struct sps_register_event *sps_event = &ep->event;

	/* Allocate endpoint context */
	sps_pipe_handle = sps_alloc_endpoint();
	if (!sps_pipe_handle) {
		pr_err("%s: sps_alloc_endpoint() failed!!! is_producer=%d",
			   mmc_hostname(host->mmc), is_producer);
		rc = -ENOMEM;
		goto out;
	}

	/* Get default connection configuration for an endpoint */
	rc = sps_get_config(sps_pipe_handle, sps_config);
	if (rc) {
		pr_err("%s: sps_get_config() failed!!! pipe_handle=0x%x,"
			" rc=%d", mmc_hostname(host->mmc),
			(u32)sps_pipe_handle, rc);
		goto get_config_err;
	}

	/* Modify the default connection configuration */
	if (is_producer) {
		/*
		 * For SDCC producer transfer, source should be
		 * SDCC peripheral where as destination should
		 * be system memory.
		 */
		sps_config->source = host->sps.bam_handle;
		sps_config->destination = SPS_DEV_HANDLE_MEM;
		/* Producer pipe will handle this connection */
		sps_config->mode = SPS_MODE_SRC;
		sps_config->options =
			SPS_O_AUTO_ENABLE | SPS_O_EOT | SPS_O_ACK_TRANSFERS;
	} else {
		/*
		 * For SDCC consumer transfer, source should be
		 * system memory where as destination should
		 * SDCC peripheral
		 */
		sps_config->source = SPS_DEV_HANDLE_MEM;
		sps_config->destination = host->sps.bam_handle;
		sps_config->mode = SPS_MODE_DEST;
		sps_config->options =
			SPS_O_AUTO_ENABLE | SPS_O_EOT | SPS_O_ACK_TRANSFERS;
	}

	/* Producer pipe index */
	sps_config->src_pipe_index = host->sps.src_pipe_index;
	/* Consumer pipe index */
	sps_config->dest_pipe_index = host->sps.dest_pipe_index;
	/*
	 * This event thresold value is only significant for BAM-to-BAM
	 * transfer. It's ignored for BAM-to-System mode transfer.
	 */
	sps_config->event_thresh = 0x10;

	/* Allocate maximum descriptor fifo size */
	sps_config->desc.size = SPS_MAX_DESC_FIFO_SIZE -
		(SPS_MAX_DESC_FIFO_SIZE % SPS_MAX_DESC_LENGTH);
	sps_config->desc.base = dma_alloc_coherent(mmc_dev(host->mmc),
						sps_config->desc.size,
						&sps_config->desc.phys_base,
						GFP_KERNEL);

	if (!sps_config->desc.base) {
		rc = -ENOMEM;
		pr_err("%s: dma_alloc_coherent() failed!!! Can't allocate buffer\n"
			, mmc_hostname(host->mmc));
		goto get_config_err;
	}
	memset(sps_config->desc.base, 0x00, sps_config->desc.size);

	/* Establish connection between peripheral and memory endpoint */
	rc = sps_connect(sps_pipe_handle, sps_config);
	if (rc) {
		pr_err("%s: sps_connect() failed!!! pipe_handle=0x%x,"
			" rc=%d", mmc_hostname(host->mmc),
			(u32)sps_pipe_handle, rc);
		goto sps_connect_err;
	}

	sps_event->mode = SPS_TRIGGER_CALLBACK;
	sps_event->options = SPS_O_EOT;
	sps_event->callback = msmsdcc_sps_complete_cb;
	sps_event->xfer_done = NULL;
	sps_event->user = (void *)host;

	/* Register callback event for EOT (End of transfer) event. */
	rc = sps_register_event(sps_pipe_handle, sps_event);
	if (rc) {
		pr_err("%s: sps_connect() failed!!! pipe_handle=0x%x,"
			" rc=%d", mmc_hostname(host->mmc),
			(u32)sps_pipe_handle, rc);
		goto reg_event_err;
	}
	/* Now save the sps pipe handle */
	ep->pipe_handle = sps_pipe_handle;
	pr_debug("%s: %s, success !!! %s: pipe_handle=0x%x,"
		" desc_fifo.phys_base=0x%x\n", mmc_hostname(host->mmc),
		__func__, is_producer ? "READ" : "WRITE",
		(u32)sps_pipe_handle, sps_config->desc.phys_base);
	goto out;

reg_event_err:
	sps_disconnect(sps_pipe_handle);
sps_connect_err:
	dma_free_coherent(mmc_dev(host->mmc),
			sps_config->desc.size,
			sps_config->desc.base,
			sps_config->desc.phys_base);
get_config_err:
	sps_free_endpoint(sps_pipe_handle);
out:
	return rc;
}

/**
 * Disconnect and Deallocate a SDCC peripheral's SPS endpoint
 *
 * This function disconnect endpoint and deallocates
 * endpoint context.
 *
 * This function should only be called once typically
 * during driver remove.
 *
 * @host - Pointer to sdcc host structure
 * @ep   - Pointer to sps endpoint data structure
 *
 */
static void msmsdcc_sps_exit_ep_conn(struct msmsdcc_host *host,
				struct msmsdcc_sps_ep_conn_data *ep)
{
	struct sps_pipe *sps_pipe_handle = ep->pipe_handle;
	struct sps_connect *sps_config = &ep->config;
	struct sps_register_event *sps_event = &ep->event;

	sps_event->xfer_done = NULL;
	sps_event->callback = NULL;
	sps_register_event(sps_pipe_handle, sps_event);
	sps_disconnect(sps_pipe_handle);
	dma_free_coherent(mmc_dev(host->mmc),
			sps_config->desc.size,
			sps_config->desc.base,
			sps_config->desc.phys_base);
	sps_free_endpoint(sps_pipe_handle);
}

/**
 * Reset SDCC peripheral's SPS endpoint
 *
 * This function disconnects an endpoint.
 *
 * This function should be called for reseting
 * SPS endpoint when data transfer error is
 * encountered during data transfer. This
 * can be considered as soft reset to endpoint.
 *
 * This function should only be called if
 * msmsdcc_sps_init() is already called.
 *
 * @host - Pointer to sdcc host structure
 * @ep   - Pointer to sps endpoint data structure
 *
 * @return - 0 if successful else negative value.
 */
static int msmsdcc_sps_reset_ep(struct msmsdcc_host *host,
				struct msmsdcc_sps_ep_conn_data *ep)
{
	int rc = 0;
	struct sps_pipe *sps_pipe_handle = ep->pipe_handle;

	rc = sps_disconnect(sps_pipe_handle);
	if (rc) {
		pr_err("%s: %s: sps_disconnect() failed!!! pipe_handle=0x%x,"
			" rc=%d", mmc_hostname(host->mmc), __func__,
			(u32)sps_pipe_handle, rc);
		goto out;
	}
 out:
	return rc;
}

/**
 * Restore SDCC peripheral's SPS endpoint
 *
 * This function connects an endpoint.
 *
 * This function should be called for restoring
 * SPS endpoint after data transfer error is
 * encountered during data transfer. This
 * can be considered as soft reset to endpoint.
 *
 * This function should only be called if
 * msmsdcc_sps_reset_ep() is called before.
 *
 * @host - Pointer to sdcc host structure
 * @ep   - Pointer to sps endpoint data structure
 *
 * @return - 0 if successful else negative value.
 */
static int msmsdcc_sps_restore_ep(struct msmsdcc_host *host,
				struct msmsdcc_sps_ep_conn_data *ep)
{
	int rc = 0;
	struct sps_pipe *sps_pipe_handle = ep->pipe_handle;
	struct sps_connect *sps_config = &ep->config;
	struct sps_register_event *sps_event = &ep->event;

	/* Establish connection between peripheral and memory endpoint */
	rc = sps_connect(sps_pipe_handle, sps_config);
	if (rc) {
		pr_err("%s: %s: sps_connect() failed!!! pipe_handle=0x%x,"
			" rc=%d", mmc_hostname(host->mmc), __func__,
			(u32)sps_pipe_handle, rc);
		goto out;
	}

	/* Register callback event for EOT (End of transfer) event. */
	rc = sps_register_event(sps_pipe_handle, sps_event);
	if (rc) {
		pr_err("%s: %s: sps_register_event() failed!!!"
			" pipe_handle=0x%x, rc=%d",
			mmc_hostname(host->mmc), __func__,
			(u32)sps_pipe_handle, rc);
		goto reg_event_err;
	}
	goto out;

reg_event_err:
	sps_disconnect(sps_pipe_handle);
out:
	return rc;
}

/**
 * Initialize SPS HW connected with SDCC core
 *
 * This function register BAM HW resources with
 * SPS driver and then initialize 2 SPS endpoints
 *
 * This function should only be called once typically
 * during driver probe.
 *
 * @host - Pointer to sdcc host structure
 *
 * @return - 0 if successful else negative value.
 *
 */
static int msmsdcc_sps_init(struct msmsdcc_host *host)
{
	int rc = 0;
	struct sps_bam_props bam = {0};

	host->bam_base = ioremap(host->bam_memres->start,
				resource_size(host->bam_memres));
	if (!host->bam_base) {
		pr_err("%s: BAM ioremap() failed!!! phys_addr=0x%x,"
			" size=0x%x", mmc_hostname(host->mmc),
			host->bam_memres->start,
			(host->bam_memres->end -
			host->bam_memres->start));
		rc = -ENOMEM;
		goto out;
	}

	bam.phys_addr = host->bam_memres->start;
	bam.virt_addr = host->bam_base;
	/*
	 * This event thresold value is only significant for BAM-to-BAM
	 * transfer. It's ignored for BAM-to-System mode transfer.
	 */
	bam.event_threshold = 0x10;	/* Pipe event threshold */
	/*
	 * This threshold controls when the BAM publish
	 * the descriptor size on the sideband interface.
	 * SPS HW will only be used when
	 * data transfer size >  MCI_FIFOSIZE (64 bytes).
	 * PIO mode will be used when
	 * data transfer size < MCI_FIFOSIZE (64 bytes).
	 * So set this thresold value to 64 bytes.
	 */
	bam.summing_threshold = 64;
	/* SPS driver wll handle the SDCC BAM IRQ */
	bam.irq = (u32)host->bam_irqres->start;
	bam.manage = SPS_BAM_MGR_LOCAL;

	pr_info("%s: bam physical base=0x%x\n", mmc_hostname(host->mmc),
			(u32)bam.phys_addr);
	pr_info("%s: bam virtual base=0x%x\n", mmc_hostname(host->mmc),
			(u32)bam.virt_addr);

	/* Register SDCC Peripheral BAM device to SPS driver */
	rc = sps_register_bam_device(&bam, &host->sps.bam_handle);
	if (rc) {
		pr_err("%s: sps_register_bam_device() failed!!! err=%d",
			   mmc_hostname(host->mmc), rc);
		goto reg_bam_err;
	}
	pr_info("%s: BAM device registered. bam_handle=0x%x",
		mmc_hostname(host->mmc), host->sps.bam_handle);

	host->sps.src_pipe_index = SPS_SDCC_PRODUCER_PIPE_INDEX;
	host->sps.dest_pipe_index = SPS_SDCC_CONSUMER_PIPE_INDEX;

	rc = msmsdcc_sps_init_ep_conn(host, &host->sps.prod,
					SPS_PROD_PERIPHERAL);
	if (rc)
		goto sps_reset_err;
	rc = msmsdcc_sps_init_ep_conn(host, &host->sps.cons,
					SPS_CONS_PERIPHERAL);
	if (rc)
		goto cons_conn_err;

	pr_info("%s: Qualcomm MSM SDCC-BAM at 0x%016llx irq %d\n",
		mmc_hostname(host->mmc),
		(unsigned long long)host->bam_memres->start,
		(unsigned int)host->bam_irqres->start);
	goto out;

cons_conn_err:
	msmsdcc_sps_exit_ep_conn(host, &host->sps.prod);
sps_reset_err:
	sps_deregister_bam_device(host->sps.bam_handle);
reg_bam_err:
	iounmap(host->bam_base);
out:
	return rc;
}

/**
 * De-initialize SPS HW connected with SDCC core
 *
 * This function deinitialize SPS endpoints and then
 * deregisters BAM resources from SPS driver.
 *
 * This function should only be called once typically
 * during driver remove.
 *
 * @host - Pointer to sdcc host structure
 *
 */
static void msmsdcc_sps_exit(struct msmsdcc_host *host)
{
	msmsdcc_sps_exit_ep_conn(host, &host->sps.cons);
	msmsdcc_sps_exit_ep_conn(host, &host->sps.prod);
	sps_deregister_bam_device(host->sps.bam_handle);
	iounmap(host->bam_base);
}
#endif /* CONFIG_MMC_MSM_SPS_SUPPORT */

static ssize_t
show_polling(struct device *dev, struct device_attribute *attr, char *buf)
{
	struct mmc_host *mmc = dev_get_drvdata(dev);
	struct msmsdcc_host *host = mmc_priv(mmc);
	int poll;
	unsigned long flags;

	spin_lock_irqsave(&host->lock, flags);
	poll = !!(mmc->caps & MMC_CAP_NEEDS_POLL);
	spin_unlock_irqrestore(&host->lock, flags);

	return snprintf(buf, PAGE_SIZE, "%d\n", poll);
}

static ssize_t
set_polling(struct device *dev, struct device_attribute *attr,
		const char *buf, size_t count)
{
	struct mmc_host *mmc = dev_get_drvdata(dev);
	struct msmsdcc_host *host = mmc_priv(mmc);
	int value;
	unsigned long flags;

	sscanf(buf, "%d", &value);

	spin_lock_irqsave(&host->lock, flags);
	if (value) {
		mmc->caps |= MMC_CAP_NEEDS_POLL;
		mmc_detect_change(host->mmc, 0);
	} else {
		mmc->caps &= ~MMC_CAP_NEEDS_POLL;
	}
#ifdef CONFIG_HAS_EARLYSUSPEND
	host->polling_enabled = mmc->caps & MMC_CAP_NEEDS_POLL;
#endif
	spin_unlock_irqrestore(&host->lock, flags);
	return count;
}

static DEVICE_ATTR(polling, S_IRUGO | S_IWUSR,
		show_polling, set_polling);
static struct attribute *dev_attrs[] = {
	&dev_attr_polling.attr,
	NULL,
};
static struct attribute_group dev_attr_grp = {
	.attrs = dev_attrs,
};

#ifdef CONFIG_HAS_EARLYSUSPEND
static void msmsdcc_early_suspend(struct early_suspend *h)
{
	struct msmsdcc_host *host =
		container_of(h, struct msmsdcc_host, early_suspend);
	unsigned long flags;

	spin_lock_irqsave(&host->lock, flags);
	host->polling_enabled = host->mmc->caps & MMC_CAP_NEEDS_POLL;
	host->mmc->caps &= ~MMC_CAP_NEEDS_POLL;
	spin_unlock_irqrestore(&host->lock, flags);
};
static void msmsdcc_late_resume(struct early_suspend *h)
{
	struct msmsdcc_host *host =
		container_of(h, struct msmsdcc_host, early_suspend);
	unsigned long flags;

	if (host->polling_enabled) {
		spin_lock_irqsave(&host->lock, flags);
		host->mmc->caps |= MMC_CAP_NEEDS_POLL;
		mmc_detect_change(host->mmc, 0);
		spin_unlock_irqrestore(&host->lock, flags);
	}
};
#endif

void msmsdcc_print_regs(const char *name, void __iomem *base,
			unsigned int no_of_regs)
{
	unsigned int i;

	if (!base)
		return;
	pr_info("===== %s: Register Dumps @base=0x%x =====\n",
		name, (u32)base);
	for (i = 0; i < no_of_regs; i = i + 4) {
		pr_info("Reg=0x%.2x: 0x%.8x, 0x%.8x, 0x%.8x, 0x%.8x.\n", i*4,
				(u32)readl_relaxed(base + i*4),
				(u32)readl_relaxed(base + ((i+1)*4)),
				(u32)readl_relaxed(base + ((i+2)*4)),
				(u32)readl_relaxed(base + ((i+3)*4)));
	}
}

static void msmsdcc_dump_sdcc_state(struct msmsdcc_host *host)
{
	/* Dump current state of SDCC clocks, power and irq */
	pr_info("%s: SDCC PWR is %s\n", mmc_hostname(host->mmc),
			(host->pwr ? "ON" : "OFF"));
	pr_info("%s: SDCC clks are %s, MCLK rate=%d\n",
			mmc_hostname(host->mmc),
			(host->clks_on ? "ON" : "OFF"),
			(u32)clk_get_rate(host->clk));
	pr_info("%s: SDCC irq is %s\n", mmc_hostname(host->mmc),
		(host->sdcc_irq_disabled ? "disabled" : "enabled"));

	/* Now dump SDCC registers. Don't print FIFO registers */
	if (host->clks_on)
		msmsdcc_print_regs("SDCC-CORE", host->base, 28);

	if (host->curr.data) {
		if (msmsdcc_check_dma_op_req(host->curr.data))
			pr_info("%s: PIO mode\n", mmc_hostname(host->mmc));
		else if (host->is_dma_mode)
			pr_info("%s: ADM mode: busy=%d, chnl=%d, crci=%d\n",
				mmc_hostname(host->mmc), host->dma.busy,
				host->dma.channel, host->dma.crci);
		else if (host->is_sps_mode)
			pr_info("%s: SPS mode: busy=%d\n",
				mmc_hostname(host->mmc), host->sps.busy);

		pr_info("%s: xfer_size=%d, data_xfered=%d, xfer_remain=%d\n",
			mmc_hostname(host->mmc), host->curr.xfer_size,
			host->curr.data_xfered, host->curr.xfer_remain);
		pr_info("%s: got_dataend=%d, prog_enable=%d,"
			" wait_for_auto_prog_done=%d,"
			" got_auto_prog_done=%d\n",
			mmc_hostname(host->mmc), host->curr.got_dataend,
			host->prog_enable, host->curr.wait_for_auto_prog_done,
			host->curr.got_auto_prog_done);
	}

}
static void msmsdcc_req_tout_timer_hdlr(unsigned long data)
{
	struct msmsdcc_host *host = (struct msmsdcc_host *)data;
	struct mmc_request *mrq;
	unsigned long flags;

	spin_lock_irqsave(&host->lock, flags);
	if (host->dummy_52_sent) {
		pr_info("%s: %s: dummy CMD52 timeout\n",
				mmc_hostname(host->mmc), __func__);
		host->dummy_52_sent = 0;
	}

	mrq = host->curr.mrq;

	if (mrq && mrq->cmd) {
		pr_info("%s: CMD%d: Request timeout\n", mmc_hostname(host->mmc),
				mrq->cmd->opcode);
		msmsdcc_dump_sdcc_state(host);

		if (!mrq->cmd->error)
			mrq->cmd->error = -ETIMEDOUT;
		host->dummy_52_needed = 0;
		if (host->curr.data) {
			if (mrq->data && !mrq->data->error)
				mrq->data->error = -ETIMEDOUT;
			host->curr.data_xfered = 0;
			if (host->dma.sg && host->is_dma_mode) {
				msm_dmov_stop_cmd(host->dma.channel,
						&host->dma.hdr, 0);
			} else if (host->sps.sg && host->is_sps_mode) {
				/* Stop current SPS transfer */
				msmsdcc_sps_exit_curr_xfer(host);
			} else {
				msmsdcc_reset_and_restore(host);
				msmsdcc_stop_data(host);
				if (mrq->data && mrq->data->stop)
					msmsdcc_start_command(host,
							mrq->data->stop, 0);
				else
					msmsdcc_request_end(host, mrq);
			}
		} else {
			host->prog_enable = 0;
			host->curr.wait_for_auto_prog_done = 0;
			msmsdcc_reset_and_restore(host);
			msmsdcc_request_end(host, mrq);
		}
	}
	spin_unlock_irqrestore(&host->lock, flags);
}

static struct mmc_platform_data *msmsdcc_populate_pdata(struct device *dev)
{
	int i, ret;
	struct mmc_platform_data *pdata;
	struct device_node *np = dev->of_node;
	u32 bus_width = 0;
	u32 *clk_table;
	int clk_table_len;
	u32 *sup_voltages;
	int sup_volt_len;

	pdata = devm_kzalloc(dev, sizeof(*pdata), GFP_KERNEL);
	if (!pdata) {
		dev_err(dev, "could not allocate memory for platform data\n");
		goto err;
	}

	of_property_read_u32(np, "qcom,sdcc-bus-width", &bus_width);
	if (bus_width == 8) {
		pdata->mmc_bus_width = MMC_CAP_8_BIT_DATA;
	} else if (bus_width == 4) {
		pdata->mmc_bus_width = MMC_CAP_4_BIT_DATA;
	} else {
		dev_notice(dev, "Invalid bus width, default to 1 bit mode\n");
		pdata->mmc_bus_width = 0;
	}

	if (of_get_property(np, "qcom,sdcc-sup-voltages", &sup_volt_len)) {
		size_t sz;
		sz = sup_volt_len / sizeof(*sup_voltages);
		if (sz > 0) {
			sup_voltages = devm_kzalloc(dev,
					sz * sizeof(*sup_voltages), GFP_KERNEL);
			if (!sup_voltages) {
				dev_err(dev, "No memory for supported voltage\n");
				goto err;
			}

			ret = of_property_read_u32_array(np,
				"qcom,sdcc-sup-voltages", sup_voltages, sz);
			if (ret < 0) {
				dev_err(dev, "error while reading voltage"
						"ranges %d\n", ret);
				goto err;
			}
		} else {
			dev_err(dev, "No supported voltages\n");
			goto err;
		}
		for (i = 0; i < sz; i += 2) {
			u32 mask;

			mask = mmc_vddrange_to_ocrmask(sup_voltages[i],
					sup_voltages[i + 1]);
			if (!mask)
				dev_err(dev, "Invalide voltage range %d\n", i);
			pdata->ocr_mask |= mask;
		}
		dev_dbg(dev, "OCR mask=0x%x\n", pdata->ocr_mask);
	} else {
		dev_err(dev, "Supported voltage range not specified\n");
	}

	if (of_get_property(np, "qcom,sdcc-clk-rates", &clk_table_len)) {
		size_t sz;
		sz = clk_table_len / sizeof(*clk_table);

		if (sz > 0) {
			clk_table = devm_kzalloc(dev, sz * sizeof(*clk_table),
					GFP_KERNEL);
			if (!clk_table) {
				dev_err(dev, "No memory for clock table\n");
				goto err;
			}

			ret = of_property_read_u32_array(np,
				"qcom,sdcc-clk-rates", clk_table, sz);
			if (ret < 0) {
				dev_err(dev, "error while reading clk"
						"table %d\n", ret);
				goto err;
			}
		} else {
			dev_err(dev, "clk_table not specified\n");
			goto err;
		}
		pdata->sup_clk_table = clk_table;
		pdata->sup_clk_cnt = sz;
	} else {
		dev_err(dev, "Supported clock rates not specified\n");
	}

	if (of_get_property(np, "qcom,sdcc-nonremovable", NULL))
		pdata->nonremovable = true;
	if (of_get_property(np, "qcom,sdcc-disable_cmd23", NULL))
		pdata->disable_cmd23 = true;

	return pdata;
err:
	return NULL;
}

static int
msmsdcc_probe(struct platform_device *pdev)
{
	struct mmc_platform_data *plat;
	struct msmsdcc_host *host;
	struct mmc_host *mmc;
	unsigned long flags;
	struct resource *core_irqres = NULL;
	struct resource *bam_irqres = NULL;
	struct resource *core_memres = NULL;
	struct resource *dml_memres = NULL;
	struct resource *bam_memres = NULL;
	struct resource *dmares = NULL;
	struct resource *dma_crci_res = NULL;
	int ret = 0;
	int i;

	if (pdev->dev.of_node) {
		plat = msmsdcc_populate_pdata(&pdev->dev);
		of_property_read_u32((&pdev->dev)->of_node,
				"cell-index", &pdev->id);
	} else {
		plat = pdev->dev.platform_data;
	}

	/* must have platform data */
	if (!plat) {
		pr_err("%s: Platform data not available\n", __func__);
		ret = -EINVAL;
		goto out;
	}

	if (pdev->id < 1 || pdev->id > 5)
		return -EINVAL;

	if (plat->is_sdio_al_client && !plat->sdiowakeup_irq) {
		pr_err("%s: No wakeup IRQ for sdio_al client\n", __func__);
		return -EINVAL;
	}

	if (pdev->resource == NULL || pdev->num_resources < 2) {
		pr_err("%s: Invalid resource\n", __func__);
		return -ENXIO;
	}
	if (pdev->dev.of_node) {
		/*
		 * Device tree iomem resources are only accessible by index.
		 * index = 0 -> SDCC register interface
		 * index = 1 -> DML register interface
		 * index = 2 -> BAM register interface
		 * IRQ resources:
		 * index = 0 -> SDCC IRQ
		 * index = 1 -> BAM IRQ
		 */
		core_memres = platform_get_resource(pdev, IORESOURCE_MEM, 0);
		dml_memres = platform_get_resource(pdev, IORESOURCE_MEM, 1);
		bam_memres = platform_get_resource(pdev, IORESOURCE_MEM, 2);
		core_irqres = platform_get_resource(pdev, IORESOURCE_IRQ, 0);
		bam_irqres = platform_get_resource(pdev, IORESOURCE_IRQ, 1);
	} else {
		for (i = 0; i < pdev->num_resources; i++) {
			if (pdev->resource[i].flags & IORESOURCE_MEM) {
				if (!strncmp(pdev->resource[i].name,
						"sdcc_dml_addr",
						sizeof("sdcc_dml_addr")))
					dml_memres = &pdev->resource[i];
				else if (!strncmp(pdev->resource[i].name,
						"sdcc_bam_addr",
						sizeof("sdcc_bam_addr")))
					bam_memres = &pdev->resource[i];
				else
					core_memres = &pdev->resource[i];

			}
			if (pdev->resource[i].flags & IORESOURCE_IRQ) {
				if (!strncmp(pdev->resource[i].name,
						"sdcc_bam_irq",
						sizeof("sdcc_bam_irq")))
					bam_irqres = &pdev->resource[i];
				else
					core_irqres = &pdev->resource[i];
			}
			if (pdev->resource[i].flags & IORESOURCE_DMA) {
				if (!strncmp(pdev->resource[i].name,
						"sdcc_dma_chnl",
						sizeof("sdcc_dma_chnl")))
					dmares = &pdev->resource[i];
				else if (!strncmp(pdev->resource[i].name,
						"sdcc_dma_crci",
						sizeof("sdcc_dma_crci")))
					dma_crci_res = &pdev->resource[i];
			}
		}
	}

	if (!core_irqres || !core_memres) {
		pr_err("%s: Invalid sdcc core resource\n", __func__);
		return -ENXIO;
	}

	/*
	 * Both BAM and DML memory resource should be preset.
	 * BAM IRQ resource should also be present.
	 */
	if ((bam_memres && !dml_memres) ||
		(!bam_memres && dml_memres) ||
		((bam_memres && dml_memres) && !bam_irqres)) {
		pr_err("%s: Invalid sdcc BAM/DML resource\n", __func__);
		return -ENXIO;
	}

	/*
	 * Setup our host structure
	 */
	mmc = mmc_alloc_host(sizeof(struct msmsdcc_host), &pdev->dev);
	if (!mmc) {
		ret = -ENOMEM;
		goto out;
	}

	host = mmc_priv(mmc);
	host->pdev_id = pdev->id;
	host->plat = plat;
	host->mmc = mmc;
	host->curr.cmd = NULL;

	if (!plat->disable_bam && bam_memres && dml_memres && bam_irqres)
		host->is_sps_mode = 1;
	else if (dmares)
		host->is_dma_mode = 1;

	host->base = ioremap(core_memres->start,
			resource_size(core_memres));
	if (!host->base) {
		ret = -ENOMEM;
		goto host_free;
	}

	host->core_irqres = core_irqres;
	host->bam_irqres = bam_irqres;
	host->core_memres = core_memres;
	host->dml_memres = dml_memres;
	host->bam_memres = bam_memres;
	host->dmares = dmares;
	host->dma_crci_res = dma_crci_res;
	spin_lock_init(&host->lock);

#ifdef CONFIG_MMC_EMBEDDED_SDIO
	if (plat->embedded_sdio)
		mmc_set_embedded_sdio_data(mmc,
					   &plat->embedded_sdio->cis,
					   &plat->embedded_sdio->cccr,
					   plat->embedded_sdio->funcs,
					   plat->embedded_sdio->num_funcs);
#endif

	tasklet_init(&host->dma_tlet, msmsdcc_dma_complete_tlet,
			(unsigned long)host);

	tasklet_init(&host->sps.tlet, msmsdcc_sps_complete_tlet,
			(unsigned long)host);
	if (host->is_dma_mode) {
		/* Setup DMA */
		ret = msmsdcc_init_dma(host);
		if (ret)
			goto ioremap_free;
	} else {
		host->dma.channel = -1;
		host->dma.crci = -1;
	}

	/*
	 * Setup SDCC clock if derived from Dayatona
	 * fabric core clock.
	 */
	if (plat->pclk_src_dfab) {
		host->dfab_pclk = clk_get(&pdev->dev, "bus_clk");
		if (!IS_ERR(host->dfab_pclk)) {
			/* Set the clock rate to 64MHz for max. performance */
			ret = clk_set_rate(host->dfab_pclk, 64000000);
			if (ret)
				goto dfab_pclk_put;
			ret = clk_enable(host->dfab_pclk);
			if (ret)
				goto dfab_pclk_put;
		} else
			goto dma_free;
	}

	/*
	 * Setup main peripheral bus clock
	 */
	host->pclk = clk_get(&pdev->dev, "iface_clk");
	if (!IS_ERR(host->pclk)) {
		ret = clk_enable(host->pclk);
		if (ret)
			goto pclk_put;

		host->pclk_rate = clk_get_rate(host->pclk);
	}

	/*
	 * Setup SDC MMC clock
	 */
	host->clk = clk_get(&pdev->dev, "core_clk");
	if (IS_ERR(host->clk)) {
		ret = PTR_ERR(host->clk);
		goto pclk_disable;
	}

	ret = clk_set_rate(host->clk, msmsdcc_get_min_sup_clk_rate(host));
	if (ret) {
		pr_err("%s: Clock rate set failed (%d)\n", __func__, ret);
		goto clk_put;
	}

	ret = clk_enable(host->clk);
	if (ret)
		goto clk_put;

	host->clk_rate = clk_get_rate(host->clk);
	if (!host->clk_rate)
		dev_err(&pdev->dev, "Failed to read MCLK\n");

	/*
	* Lookup the Controller Version, to identify the supported features
	* Version number read as 0 would indicate SDCC3 or earlier versions
	*/
	host->sdcc_version = readl_relaxed(host->base + MCI_VERSION);
	pr_info("%s: mci-version: %x\n", mmc_hostname(host->mmc),
		host->sdcc_version);
	/*
	 * Set the register write delay according to min. clock frequency
	 * supported and update later when the host->clk_rate changes.
	 */
	host->reg_write_delay =
		(1 + ((3 * USEC_PER_SEC) /
		      msmsdcc_get_min_sup_clk_rate(host)));

	host->clks_on = 1;
	/* Apply Hard reset to SDCC to put it in power on default state */
	msmsdcc_hard_reset(host);

	/* pm qos request to prevent apps idle power collapse */
	if (host->plat->swfi_latency)
		pm_qos_add_request(&host->pm_qos_req_dma,
			PM_QOS_CPU_DMA_LATENCY, PM_QOS_DEFAULT_VALUE);

	ret = msmsdcc_vreg_init(host, true);
	if (ret) {
		pr_err("%s: msmsdcc_vreg_init() failed (%d)\n", __func__, ret);
		goto clk_disable;
	}


	/* Clocks has to be running before accessing SPS/DML HW blocks */
	if (host->is_sps_mode) {
		/* Initialize SPS */
		ret = msmsdcc_sps_init(host);
		if (ret)
			goto vreg_deinit;
		/* Initialize DML */
		ret = msmsdcc_dml_init(host);
		if (ret)
			goto sps_exit;
	}
	mmc_dev(mmc)->dma_mask = &dma_mask;

	/*
	 * Setup MMC host structure
	 */
	mmc->ops = &msmsdcc_ops;
	mmc->f_min = msmsdcc_get_min_sup_clk_rate(host);
	mmc->f_max = msmsdcc_get_max_sup_clk_rate(host);
	mmc->ocr_avail = plat->ocr_mask;
	mmc->pm_caps |= MMC_PM_KEEP_POWER | MMC_PM_WAKE_SDIO_IRQ;
	mmc->caps |= plat->mmc_bus_width;

	mmc->caps |= MMC_CAP_MMC_HIGHSPEED | MMC_CAP_SD_HIGHSPEED;
<<<<<<< HEAD
	mmc->caps |= MMC_CAP_WAIT_WHILE_BUSY;
	mmc->caps |= MMC_CAP_ERASE;
=======
	mmc->caps |= MMC_CAP_WAIT_WHILE_BUSY | MMC_CAP_ERASE;
>>>>>>> 8fc44fa4

	/*
	 * If we send the CMD23 before multi block write/read command
	 * then we need not to send CMD12 at the end of the transfer.
	 * If we don't send the CMD12 then only way to detect the PROG_DONE
	 * status is to use the AUTO_PROG_DONE status provided by SDCC4
	 * controller. So let's enable the CMD23 for SDCC4 only.
	 */
	if (!plat->disable_cmd23 && host->sdcc_version)
		mmc->caps |= MMC_CAP_CMD23;

	mmc->caps |= plat->uhs_caps;
	/*
	 * XPC controls the maximum current in the default speed mode of SDXC
	 * card. XPC=0 means 100mA (max.) but speed class is not supported.
	 * XPC=1 means 150mA (max.) and speed class is supported.
	 */
	if (plat->xpc_cap)
		mmc->caps |= (MMC_CAP_SET_XPC_330 | MMC_CAP_SET_XPC_300 |
				MMC_CAP_SET_XPC_180);

	if (plat->nonremovable)
		mmc->caps |= MMC_CAP_NONREMOVABLE;
#ifdef CONFIG_MMC_MSM_SDIO_SUPPORT
	mmc->caps |= MMC_CAP_SDIO_IRQ;
#endif

	if (plat->is_sdio_al_client)
		mmc->pm_flags |= MMC_PM_IGNORE_PM_NOTIFY;

	mmc->max_segs = msmsdcc_get_nr_sg(host);
	mmc->max_blk_size = MMC_MAX_BLK_SIZE;
	mmc->max_blk_count = MMC_MAX_BLK_CNT;

	mmc->max_req_size = MMC_MAX_REQ_SIZE;
	mmc->max_seg_size = mmc->max_req_size;

	writel_relaxed(0, host->base + MMCIMASK0);
	writel_relaxed(MCI_CLEAR_STATIC_MASK, host->base + MMCICLEAR);
	msmsdcc_sync_reg_wr(host);

	writel_relaxed(MCI_IRQENABLE, host->base + MMCIMASK0);
	mb();
	host->mci_irqenable = MCI_IRQENABLE;

	ret = request_irq(core_irqres->start, msmsdcc_irq, IRQF_SHARED,
			  DRIVER_NAME " (cmd)", host);
	if (ret)
		goto dml_exit;

	ret = request_irq(core_irqres->start, msmsdcc_pio_irq, IRQF_SHARED,
			  DRIVER_NAME " (pio)", host);
	if (ret)
		goto irq_free;

	/*
	 * Enable SDCC IRQ only when host is powered on. Otherwise, this
	 * IRQ is un-necessarily being monitored by MPM (Modem power
	 * management block) during idle-power collapse.  The MPM will be
	 * configured to monitor the DATA1 GPIO line with level-low trigger
	 * and thus depending on the GPIO status, it prevents TCXO shutdown
	 * during idle-power collapse.
	 */
	disable_irq(core_irqres->start);
	host->sdcc_irq_disabled = 1;

	if (plat->sdiowakeup_irq) {
		wake_lock_init(&host->sdio_wlock, WAKE_LOCK_SUSPEND,
				mmc_hostname(mmc));
		ret = request_irq(plat->sdiowakeup_irq,
			msmsdcc_platform_sdiowakeup_irq,
			IRQF_SHARED | IRQF_TRIGGER_LOW,
			DRIVER_NAME "sdiowakeup", host);
		if (ret) {
			pr_err("Unable to get sdio wakeup IRQ %d (%d)\n",
				plat->sdiowakeup_irq, ret);
			goto pio_irq_free;
		} else {
			spin_lock_irqsave(&host->lock, flags);
			if (!host->sdio_wakeupirq_disabled) {
				disable_irq_nosync(plat->sdiowakeup_irq);
				host->sdio_wakeupirq_disabled = 1;
			}
			spin_unlock_irqrestore(&host->lock, flags);
		}
	}

	if (plat->cfg_mpm_sdiowakeup) {
		wake_lock_init(&host->sdio_wlock, WAKE_LOCK_SUSPEND,
				mmc_hostname(mmc));
	}

	wake_lock_init(&host->sdio_suspend_wlock, WAKE_LOCK_SUSPEND,
			mmc_hostname(mmc));
	/*
	 * Setup card detect change
	 */

	if (plat->status || plat->status_gpio) {
		if (plat->status)
			host->oldstat = plat->status(mmc_dev(host->mmc));
		else
			host->oldstat = msmsdcc_slot_status(host);

		host->eject = !host->oldstat;
	}

	if (plat->status_irq) {
		ret = request_threaded_irq(plat->status_irq, NULL,
				  msmsdcc_platform_status_irq,
				  plat->irq_flags,
				  DRIVER_NAME " (slot)",
				  host);
		if (ret) {
			pr_err("Unable to get slot IRQ %d (%d)\n",
			       plat->status_irq, ret);
			goto sdiowakeup_irq_free;
		}
	} else if (plat->register_status_notify) {
		plat->register_status_notify(msmsdcc_status_notify_cb, host);
	} else if (!plat->status)
		pr_err("%s: No card detect facilities available\n",
		       mmc_hostname(mmc));

	mmc_set_drvdata(pdev, mmc);

	ret = pm_runtime_set_active(&(pdev)->dev);
	if (ret < 0)
		pr_info("%s: %s: failed with error %d", mmc_hostname(mmc),
				__func__, ret);
	/*
	 * There is no notion of suspend/resume for SD/MMC/SDIO
	 * cards. So host can be suspended/resumed with out
	 * worrying about its children.
	 */
	pm_suspend_ignore_children(&(pdev)->dev, true);

	/*
	 * MMC/SD/SDIO bus suspend/resume operations are defined
	 * only for the slots that will be used for non-removable
	 * media or for all slots when CONFIG_MMC_UNSAFE_RESUME is
	 * defined. Otherwise, they simply become card removal and
	 * insertion events during suspend and resume respectively.
	 * Hence, enable run-time PM only for slots for which bus
	 * suspend/resume operations are defined.
	 */
#ifdef CONFIG_MMC_UNSAFE_RESUME
	/*
	 * If this capability is set, MMC core will enable/disable host
	 * for every claim/release operation on a host. We use this
	 * notification to increment/decrement runtime pm usage count.
	 */
	mmc->caps |= MMC_CAP_DISABLE;
	pm_runtime_enable(&(pdev)->dev);
#else
	if (mmc->caps & MMC_CAP_NONREMOVABLE) {
		mmc->caps |= MMC_CAP_DISABLE;
		pm_runtime_enable(&(pdev)->dev);
	}
#endif
#ifndef CONFIG_PM_RUNTIME
	mmc_set_disable_delay(mmc, MSM_MMC_DISABLE_TIMEOUT);
#endif
	setup_timer(&host->req_tout_timer, msmsdcc_req_tout_timer_hdlr,
			(unsigned long)host);

	mmc_add_host(mmc);

#ifdef CONFIG_HAS_EARLYSUSPEND
	host->early_suspend.suspend = msmsdcc_early_suspend;
	host->early_suspend.resume  = msmsdcc_late_resume;
	host->early_suspend.level   = EARLY_SUSPEND_LEVEL_DISABLE_FB;
	register_early_suspend(&host->early_suspend);
#endif

	pr_info("%s: Qualcomm MSM SDCC-core at 0x%016llx irq %d,%d dma %d"
		" dmacrcri %d\n", mmc_hostname(mmc),
		(unsigned long long)core_memres->start,
		(unsigned int) core_irqres->start,
		(unsigned int) plat->status_irq, host->dma.channel,
		host->dma.crci);

	pr_info("%s: 8 bit data mode %s\n", mmc_hostname(mmc),
		(mmc->caps & MMC_CAP_8_BIT_DATA ? "enabled" : "disabled"));
	pr_info("%s: 4 bit data mode %s\n", mmc_hostname(mmc),
	       (mmc->caps & MMC_CAP_4_BIT_DATA ? "enabled" : "disabled"));
	pr_info("%s: polling status mode %s\n", mmc_hostname(mmc),
	       (mmc->caps & MMC_CAP_NEEDS_POLL ? "enabled" : "disabled"));
	pr_info("%s: MMC clock %u -> %u Hz, PCLK %u Hz\n",
	       mmc_hostname(mmc), msmsdcc_get_min_sup_clk_rate(host),
		msmsdcc_get_max_sup_clk_rate(host), host->pclk_rate);
	pr_info("%s: Slot eject status = %d\n", mmc_hostname(mmc),
	       host->eject);
	pr_info("%s: Power save feature enable = %d\n",
	       mmc_hostname(mmc), msmsdcc_pwrsave);

	if (host->is_dma_mode && host->dma.channel != -1
			&& host->dma.crci != -1) {
		pr_info("%s: DM non-cached buffer at %p, dma_addr 0x%.8x\n",
		       mmc_hostname(mmc), host->dma.nc, host->dma.nc_busaddr);
		pr_info("%s: DM cmd busaddr 0x%.8x, cmdptr busaddr 0x%.8x\n",
		       mmc_hostname(mmc), host->dma.cmd_busaddr,
		       host->dma.cmdptr_busaddr);
	} else if (host->is_sps_mode) {
		pr_info("%s: SPS-BAM data transfer mode available\n",
			mmc_hostname(mmc));
	} else
		pr_info("%s: PIO transfer enabled\n", mmc_hostname(mmc));

#if defined(CONFIG_DEBUG_FS)
	msmsdcc_dbg_createhost(host);
#endif
	if (!plat->status_irq) {
		ret = sysfs_create_group(&pdev->dev.kobj, &dev_attr_grp);
		if (ret)
			goto platform_irq_free;
	}
	return 0;

 platform_irq_free:
	del_timer_sync(&host->req_tout_timer);
	pm_runtime_disable(&(pdev)->dev);
	pm_runtime_set_suspended(&(pdev)->dev);

	if (plat->status_irq)
		free_irq(plat->status_irq, host);
 sdiowakeup_irq_free:
	wake_lock_destroy(&host->sdio_suspend_wlock);
	if (plat->sdiowakeup_irq)
		free_irq(plat->sdiowakeup_irq, host);
 pio_irq_free:
	if (plat->sdiowakeup_irq)
		wake_lock_destroy(&host->sdio_wlock);
	free_irq(core_irqres->start, host);
 irq_free:
	free_irq(core_irqres->start, host);
 dml_exit:
	if (host->is_sps_mode)
		msmsdcc_dml_exit(host);
 sps_exit:
	if (host->is_sps_mode)
		msmsdcc_sps_exit(host);
 vreg_deinit:
	msmsdcc_vreg_init(host, false);
 clk_disable:
	clk_disable(host->clk);
	if (host->plat->swfi_latency)
		pm_qos_remove_request(&host->pm_qos_req_dma);
 clk_put:
	clk_put(host->clk);
 pclk_disable:
	if (!IS_ERR(host->pclk))
		clk_disable(host->pclk);
 pclk_put:
	if (!IS_ERR(host->pclk))
		clk_put(host->pclk);
	if (!IS_ERR_OR_NULL(host->dfab_pclk))
		clk_disable(host->dfab_pclk);
 dfab_pclk_put:
	if (!IS_ERR_OR_NULL(host->dfab_pclk))
		clk_put(host->dfab_pclk);
 dma_free:
	if (host->is_dma_mode) {
		if (host->dmares)
			dma_free_coherent(NULL,
				sizeof(struct msmsdcc_nc_dmadata),
				host->dma.nc, host->dma.nc_busaddr);
	}
 ioremap_free:
	iounmap(host->base);
 host_free:
	mmc_free_host(mmc);
 out:
	return ret;
}

static int msmsdcc_remove(struct platform_device *pdev)
{
	struct mmc_host *mmc = mmc_get_drvdata(pdev);
	struct mmc_platform_data *plat;
	struct msmsdcc_host *host;

	if (!mmc)
		return -ENXIO;

	if (pm_runtime_suspended(&(pdev)->dev))
		pm_runtime_resume(&(pdev)->dev);

	host = mmc_priv(mmc);

	DBG(host, "Removing SDCC device = %d\n", pdev->id);
	plat = host->plat;

	if (!plat->status_irq)
		sysfs_remove_group(&pdev->dev.kobj, &dev_attr_grp);

	del_timer_sync(&host->req_tout_timer);
	tasklet_kill(&host->dma_tlet);
	tasklet_kill(&host->sps.tlet);
	mmc_remove_host(mmc);

	if (plat->status_irq)
		free_irq(plat->status_irq, host);

	wake_lock_destroy(&host->sdio_suspend_wlock);
	if (plat->sdiowakeup_irq) {
		wake_lock_destroy(&host->sdio_wlock);
		irq_set_irq_wake(plat->sdiowakeup_irq, 0);
		free_irq(plat->sdiowakeup_irq, host);
	}

	free_irq(host->core_irqres->start, host);
	free_irq(host->core_irqres->start, host);

	clk_put(host->clk);
	if (!IS_ERR(host->pclk))
		clk_put(host->pclk);
	if (!IS_ERR_OR_NULL(host->dfab_pclk))
		clk_put(host->dfab_pclk);

	if (host->plat->swfi_latency)
		pm_qos_remove_request(&host->pm_qos_req_dma);

	msmsdcc_vreg_init(host, false);

	if (host->is_dma_mode) {
		if (host->dmares)
			dma_free_coherent(NULL,
					sizeof(struct msmsdcc_nc_dmadata),
					host->dma.nc, host->dma.nc_busaddr);
	}

	if (host->is_sps_mode) {
		msmsdcc_dml_exit(host);
		msmsdcc_sps_exit(host);
	}

	iounmap(host->base);
	mmc_free_host(mmc);

#ifdef CONFIG_HAS_EARLYSUSPEND
	unregister_early_suspend(&host->early_suspend);
#endif
	pm_runtime_disable(&(pdev)->dev);
	pm_runtime_set_suspended(&(pdev)->dev);

	return 0;
}

#ifdef CONFIG_MSM_SDIO_AL
int msmsdcc_sdio_al_lpm(struct mmc_host *mmc, bool enable)
{
	struct msmsdcc_host *host = mmc_priv(mmc);
	unsigned long flags;

	spin_lock_irqsave(&host->lock, flags);
	pr_debug("%s: %sabling LPM\n", mmc_hostname(mmc),
			enable ? "En" : "Dis");

	if (enable) {
		if (!host->sdcc_irq_disabled) {
			writel_relaxed(0, host->base + MMCIMASK0);
			disable_irq_nosync(host->core_irqres->start);
			host->sdcc_irq_disabled = 1;
		}

		if (host->clks_on) {
			msmsdcc_setup_clocks(host, false);
			host->clks_on = 0;
		}

		if (host->plat->sdio_lpm_gpio_setup &&
				!host->sdio_gpio_lpm) {
			spin_unlock_irqrestore(&host->lock, flags);
			host->plat->sdio_lpm_gpio_setup(mmc_dev(mmc), 0);
			spin_lock_irqsave(&host->lock, flags);
			host->sdio_gpio_lpm = 1;
		}

		if (host->sdio_wakeupirq_disabled) {
			msmsdcc_enable_irq_wake(host);
			enable_irq(host->plat->sdiowakeup_irq);
			host->sdio_wakeupirq_disabled = 0;
		}
	} else {
		if (!host->sdio_wakeupirq_disabled) {
			disable_irq_nosync(host->plat->sdiowakeup_irq);
			host->sdio_wakeupirq_disabled = 1;
			msmsdcc_disable_irq_wake(host);
		}

		if (host->plat->sdio_lpm_gpio_setup &&
				host->sdio_gpio_lpm) {
			spin_unlock_irqrestore(&host->lock, flags);
			host->plat->sdio_lpm_gpio_setup(mmc_dev(mmc), 1);
			spin_lock_irqsave(&host->lock, flags);
			host->sdio_gpio_lpm = 0;
		}

		if (!host->clks_on) {
			msmsdcc_setup_clocks(host, true);
			host->clks_on = 1;
		}

		if (host->sdcc_irq_disabled) {
			writel_relaxed(host->mci_irqenable,
				       host->base + MMCIMASK0);
			mb();
			enable_irq(host->core_irqres->start);
			host->sdcc_irq_disabled = 0;
		}
	}
	spin_unlock_irqrestore(&host->lock, flags);
	return 0;
}
#else
int msmsdcc_sdio_al_lpm(struct mmc_host *mmc, bool enable)
{
	return 0;
}
#endif

#ifdef CONFIG_PM
static int
msmsdcc_runtime_suspend(struct device *dev)
{
	struct mmc_host *mmc = dev_get_drvdata(dev);
	struct msmsdcc_host *host = mmc_priv(mmc);
	int rc = 0;
	unsigned long flags;


	if (host->plat->is_sdio_al_client)
		return 0;
	pr_debug("%s: %s: start\n", mmc_hostname(mmc), __func__);
	if (mmc) {
		host->sdcc_suspending = 1;
		mmc->suspend_task = current;

		/*
		 * MMC core thinks that host is disabled by now since
		 * runtime suspend is scheduled after msmsdcc_disable()
		 * is called. Thus, MMC core will try to enable the host
		 * while suspending it. This results in a synchronous
		 * runtime resume request while in runtime suspending
		 * context and hence inorder to complete this resume
		 * requet, it will wait for suspend to be complete,
		 * but runtime suspend also can not proceed further
		 * until the host is resumed. Thus, it leads to a hang.
		 * Hence, increase the pm usage count before suspending
		 * the host so that any resume requests after this will
		 * simple become pm usage counter increment operations.
		 */
		pm_runtime_get_noresume(dev);
		/* If there is pending detect work abort runtime suspend */
		if (unlikely(work_busy(&mmc->detect.work)))
			rc = -EAGAIN;
		else
			rc = mmc_suspend_host(mmc);
		pm_runtime_put_noidle(dev);

		if (!rc) {
			spin_lock_irqsave(&host->lock, flags);
			host->sdcc_suspended = true;
			spin_unlock_irqrestore(&host->lock, flags);
			if (mmc->card && mmc_card_sdio(mmc->card) &&
				mmc->ios.clock) {
				/*
				 * If SDIO function driver doesn't want
				 * to power off the card, atleast turn off
				 * clocks to allow deep sleep (TCXO shutdown).
				 */
				mmc_host_clk_hold(mmc);
				spin_lock_irqsave(&mmc->clk_lock, flags);
				mmc->clk_old = mmc->ios.clock;
				mmc->ios.clock = 0;
				mmc->clk_gated = true;
				spin_unlock_irqrestore(&mmc->clk_lock, flags);
				mmc_set_ios(mmc);
				mmc_host_clk_release(mmc);
			}
		}
		host->sdcc_suspending = 0;
		mmc->suspend_task = NULL;
		if (rc && wake_lock_active(&host->sdio_suspend_wlock))
			wake_unlock(&host->sdio_suspend_wlock);
	}
	pr_debug("%s: %s: ends with err=%d\n", mmc_hostname(mmc), __func__, rc);
	return rc;
}

static int
msmsdcc_runtime_resume(struct device *dev)
{
	struct mmc_host *mmc = dev_get_drvdata(dev);
	struct msmsdcc_host *host = mmc_priv(mmc);
	unsigned long flags;

	if (host->plat->is_sdio_al_client)
		return 0;

	pr_debug("%s: %s: start\n", mmc_hostname(mmc), __func__);
	if (mmc) {
		if (mmc->card && mmc_card_sdio(mmc->card) &&
				mmc_card_keep_power(mmc)) {
			mmc_host_clk_hold(mmc);
			mmc->ios.clock = host->clk_rate;
			mmc_set_ios(mmc);
			mmc_host_clk_release(mmc);
		}

		mmc_resume_host(mmc);

		/*
		 * FIXME: Clearing of flags must be handled in clients
		 * resume handler.
		 */
		spin_lock_irqsave(&host->lock, flags);
		mmc->pm_flags = 0;
		host->sdcc_suspended = false;
		spin_unlock_irqrestore(&host->lock, flags);

		/*
		 * After resuming the host wait for sometime so that
		 * the SDIO work will be processed.
		 */
		if (mmc->card && mmc_card_sdio(mmc->card)) {
			if ((host->plat->cfg_mpm_sdiowakeup ||
					host->plat->sdiowakeup_irq) &&
					wake_lock_active(&host->sdio_wlock))
				wake_lock_timeout(&host->sdio_wlock, 1);
		}

		wake_unlock(&host->sdio_suspend_wlock);
	}
	pr_debug("%s: %s: end\n", mmc_hostname(mmc), __func__);
	return 0;
}

static int msmsdcc_runtime_idle(struct device *dev)
{
	struct mmc_host *mmc = dev_get_drvdata(dev);
	struct msmsdcc_host *host = mmc_priv(mmc);

	if (host->plat->is_sdio_al_client)
		return 0;

	/* Idle timeout is not configurable for now */
	pm_schedule_suspend(dev, MSM_MMC_IDLE_TIMEOUT);

	return -EAGAIN;
}

static int msmsdcc_pm_suspend(struct device *dev)
{
	struct mmc_host *mmc = dev_get_drvdata(dev);
	struct msmsdcc_host *host = mmc_priv(mmc);
	int rc = 0;

	if (host->plat->is_sdio_al_client)
		return 0;


	if (host->plat->status_irq)
		disable_irq(host->plat->status_irq);

	if (!pm_runtime_suspended(dev)) {
		if (!(mmc->card && mmc_card_sdio(mmc->card))) {
			/*
			 * decrement power.usage_counter if it's
			 * not zero earlier
			 */
			pm_runtime_put_noidle(dev);
			rc = pm_runtime_suspend(dev);
		}

		/*
		 * if device runtime PM status is still not suspended
		 * then perform suspend here.
		 */
		if (!pm_runtime_suspended(dev))
			rc = msmsdcc_runtime_suspend(dev);
	}

	return rc;
}

static int msmsdcc_suspend_noirq(struct device *dev)
{
	struct mmc_host *mmc = dev_get_drvdata(dev);
	struct msmsdcc_host *host = mmc_priv(mmc);
	int rc = 0;

	/*
	 * After platform suspend there may be active request
	 * which might have enabled clocks. For example, in SDIO
	 * case, ksdioirq thread might have scheduled after sdcc
	 * suspend but before system freeze. In that case abort
	 * suspend and retry instead of keeping the clocks on
	 * during suspend and not allowing TCXO.
	 */

	if (host->clks_on) {
		pr_warn("%s: clocks are on after suspend, aborting system "
				"suspend\n", mmc_hostname(mmc));
		rc = -EAGAIN;
	}

	return rc;
}

static int msmsdcc_pm_resume(struct device *dev)
{
	struct mmc_host *mmc = dev_get_drvdata(dev);
	struct msmsdcc_host *host = mmc_priv(mmc);
	int rc = 0;

	if (host->plat->is_sdio_al_client)
		return 0;

	if (!pm_runtime_suspended(dev))
		rc = msmsdcc_runtime_resume(dev);
	if (host->plat->status_irq) {
		msmsdcc_check_status((unsigned long)host);
		enable_irq(host->plat->status_irq);
	}

	return rc;
}

#else
#define msmsdcc_runtime_suspend NULL
#define msmsdcc_runtime_resume NULL
#define msmsdcc_runtime_idle NULL
#define msmsdcc_pm_suspend NULL
#define msmsdcc_pm_resume NULL
#define msmsdcc_suspend_noirq NULL
#endif

static const struct dev_pm_ops msmsdcc_dev_pm_ops = {
	.runtime_suspend = msmsdcc_runtime_suspend,
	.runtime_resume  = msmsdcc_runtime_resume,
	.runtime_idle    = msmsdcc_runtime_idle,
	.suspend 	 = msmsdcc_pm_suspend,
	.resume		 = msmsdcc_pm_resume,
	.suspend_noirq	 = msmsdcc_suspend_noirq,
};

static const struct of_device_id msmsdcc_dt_match[] = {
	{.compatible = "qcom,msm-sdcc"},

};
MODULE_DEVICE_TABLE(of, msmsdcc_dt_match);

static struct platform_driver msmsdcc_driver = {
	.probe		= msmsdcc_probe,
	.remove		= msmsdcc_remove,
	.driver		= {
		.name	= "msm_sdcc",
		.pm	= &msmsdcc_dev_pm_ops,
		.of_match_table = msmsdcc_dt_match,
	},
};

static int __init msmsdcc_init(void)
{
#if defined(CONFIG_DEBUG_FS)
	int ret = 0;
	ret = msmsdcc_dbg_init();
	if (ret) {
		pr_err("Failed to create debug fs dir \n");
		return ret;
	}
#endif
	return platform_driver_register(&msmsdcc_driver);
}

static void __exit msmsdcc_exit(void)
{
	platform_driver_unregister(&msmsdcc_driver);

#if defined(CONFIG_DEBUG_FS)
	debugfs_remove(debugfs_file);
	debugfs_remove(debugfs_dir);
#endif
}

module_init(msmsdcc_init);
module_exit(msmsdcc_exit);

MODULE_DESCRIPTION("Qualcomm Multimedia Card Interface driver");
MODULE_LICENSE("GPL");

#if defined(CONFIG_DEBUG_FS)

static int
msmsdcc_dbg_state_open(struct inode *inode, struct file *file)
{
	file->private_data = inode->i_private;
	return 0;
}

static ssize_t
msmsdcc_dbg_state_read(struct file *file, char __user *ubuf,
		       size_t count, loff_t *ppos)
{
	struct msmsdcc_host *host = (struct msmsdcc_host *) file->private_data;
	char buf[200];
	int max, i;

	i = 0;
	max = sizeof(buf) - 1;

	i += scnprintf(buf + i, max - i, "STAT: %p %p %p\n", host->curr.mrq,
		       host->curr.cmd, host->curr.data);
	if (host->curr.cmd) {
		struct mmc_command *cmd = host->curr.cmd;

		i += scnprintf(buf + i, max - i, "CMD : %.8x %.8x %.8x\n",
			      cmd->opcode, cmd->arg, cmd->flags);
	}
	if (host->curr.data) {
		struct mmc_data *data = host->curr.data;
		i += scnprintf(buf + i, max - i,
			      "DAT0: %.8x %.8x %.8x %.8x %.8x %.8x\n",
			      data->timeout_ns, data->timeout_clks,
			      data->blksz, data->blocks, data->error,
			      data->flags);
		i += scnprintf(buf + i, max - i, "DAT1: %.8x %.8x %.8x %p\n",
			      host->curr.xfer_size, host->curr.xfer_remain,
			      host->curr.data_xfered, host->dma.sg);
	}

	return simple_read_from_buffer(ubuf, count, ppos, buf, i);
}

static const struct file_operations msmsdcc_dbg_state_ops = {
	.read	= msmsdcc_dbg_state_read,
	.open	= msmsdcc_dbg_state_open,
};

static void msmsdcc_dbg_createhost(struct msmsdcc_host *host)
{
	if (debugfs_dir) {
		debugfs_file = debugfs_create_file(mmc_hostname(host->mmc),
							0644, debugfs_dir, host,
							&msmsdcc_dbg_state_ops);
	}
}

static int __init msmsdcc_dbg_init(void)
{
	int err;

	debugfs_dir = debugfs_create_dir("msmsdcc", 0);
	if (IS_ERR(debugfs_dir)) {
		err = PTR_ERR(debugfs_dir);
		debugfs_dir = NULL;
		return err;
	}

	return 0;
}
#endif<|MERGE_RESOLUTION|>--- conflicted
+++ resolved
@@ -4451,12 +4451,7 @@
 	mmc->caps |= plat->mmc_bus_width;
 
 	mmc->caps |= MMC_CAP_MMC_HIGHSPEED | MMC_CAP_SD_HIGHSPEED;
-<<<<<<< HEAD
-	mmc->caps |= MMC_CAP_WAIT_WHILE_BUSY;
-	mmc->caps |= MMC_CAP_ERASE;
-=======
 	mmc->caps |= MMC_CAP_WAIT_WHILE_BUSY | MMC_CAP_ERASE;
->>>>>>> 8fc44fa4
 
 	/*
 	 * If we send the CMD23 before multi block write/read command
