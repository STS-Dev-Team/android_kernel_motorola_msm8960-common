--- conflicted
+++ resolved
@@ -37,7 +37,6 @@
 	default n
 	---help---
 	SONY 13.5 MP Bayer Sensor
-<<<<<<< HEAD
 config MOTSOC1
     bool "Sensor MOTSOC1 (13MP)"
     depends on MSM_CAMERA && (ARCH_MSM8X60 || ARCH_MSM8960)
@@ -48,7 +47,6 @@
     default y
     ---help---
     APTINA 1.26 MP yuv Sensor
-=======
 config OV5640
 	bool "Sensor OV5640 (YUV 5M)"
 	depends on MSM_CAMERA && !MSM_CAMERA_V4L2
@@ -61,7 +59,6 @@
 	default n
 	---help---
 	  Omni Vision VGA YUV Sensor for QRD Devices
->>>>>>> 19e2cb80
 config WEBCAM_OV7692
 	bool "Sensor OV7692 (VGA YUV)"
 	depends on MSM_CAMERA && ARCH_MSM8X60 && !MSM_CAMERA_V4L2
