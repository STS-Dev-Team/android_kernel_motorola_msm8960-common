--- conflicted
+++ resolved
@@ -680,12 +680,8 @@
 		/* then sensor - move sub dev later*/
 		rc = v4l2_subdev_call(p_mctl->sensor_sdev, core, s_power, 1);
 		if (rc < 0) {
-<<<<<<< HEAD
-			pr_err("%s: sensor power up failed: %d\n", __func__, rc);
-=======
 			pr_err("%s: sensor power up failed: %d\n",
 				__func__, rc);
->>>>>>> 1f2b12bb
 			goto sensor_sdev_failed;
 		}
 
@@ -714,12 +710,9 @@
 	mutex_unlock(&sync->lock);
 	return rc;
 
-<<<<<<< HEAD
-=======
 act_power_up_failed:
 	v4l2_subdev_call(p_mctl->sensor_sdev, core, s_power, 0);
 sensor_sdev_failed:
->>>>>>> 1f2b12bb
 ispif_init_failed:
 	if (p_mctl->isp_sdev && p_mctl->isp_sdev->isp_release)
 		p_mctl->isp_sdev->isp_release(&p_mctl->sync,
@@ -743,12 +736,6 @@
 	if (p_mctl->sync.actctrl.a_power_down)
 		p_mctl->sync.actctrl.a_power_down(
 			p_mctl->sync.sdata->actuator_info);
-<<<<<<< HEAD
-act_power_up_failed:
-	v4l2_subdev_call(p_mctl->sensor_sdev, core, s_power, 0);
-sensor_sdev_failed:
-=======
->>>>>>> 1f2b12bb
 register_sdev_failed:
 	wake_unlock(&p_mctl->sync.wake_lock);
 	mutex_unlock(&sync->lock);
