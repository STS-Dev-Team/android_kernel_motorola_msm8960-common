/* Copyright (c) 2011, Code Aurora Forum. All rights reserved.
 *
 * This program is free software; you can redistribute it and/or modify
 * it under the terms of the GNU General Public License version 2 and
 * only version 2 as published by the Free Software Foundation.
 *
 * This program is distributed in the hope that it will be useful,
 * but WITHOUT ANY WARRANTY; without even the implied warranty of
 * MERCHANTABILITY or FITNESS FOR A PARTICULAR PURPOSE.  See the
 * GNU General Public License for more details.
 */

#include <linux/delay.h>
#include <linux/clk.h>
#include <linux/io.h>
#include <mach/board.h>
#include <mach/camera.h>
#include <media/msm_isp.h>
#include "msm_csid.h"
#include "msm.h"

#define V4L2_IDENT_CSID                            50002

/* MIPI	CSID registers */
#define CSID_HW_VERSION_ADDR                        0x0
#define CSID_CORE_CTRL_ADDR                         0x4
#define CSID_RST_CMD_ADDR                           0x8
#define CSID_CID_LUT_VC_0_ADDR                      0xc
#define CSID_CID_LUT_VC_1_ADDR                      0x10
#define CSID_CID_LUT_VC_2_ADDR                      0x14
#define CSID_CID_LUT_VC_3_ADDR                      0x18
#define CSID_CID_n_CFG_ADDR                         0x1C
#define CSID_IRQ_CLEAR_CMD_ADDR                     0x5c
#define CSID_IRQ_MASK_ADDR                          0x60
#define CSID_IRQ_STATUS_ADDR                        0x64
#define CSID_CAPTURED_UNMAPPED_LONG_PKT_HDR_ADDR    0x68
#define CSID_CAPTURED_MMAPPED_LONG_PKT_HDR_ADDR     0x6c
#define CSID_CAPTURED_SHORT_PKT_ADDR                0x70
#define CSID_CAPTURED_LONG_PKT_HDR_ADDR             0x74
#define CSID_CAPTURED_LONG_PKT_FTR_ADDR             0x78
#define CSID_PIF_MISR_DL0_ADDR                      0x7C
#define CSID_PIF_MISR_DL1_ADDR                      0x80
#define CSID_PIF_MISR_DL2_ADDR                      0x84
#define CSID_PIF_MISR_DL3_ADDR                      0x88
#define CSID_STATS_TOTAL_PKTS_RCVD_ADDR             0x8C
#define CSID_STATS_ECC_ADDR                         0x90
#define CSID_STATS_CRC_ADDR                         0x94
#define CSID_TG_CTRL_ADDR                           0x9C
#define CSID_TG_VC_CFG_ADDR                         0xA0
#define CSID_TG_DT_n_CFG_0_ADDR                     0xA8
#define CSID_TG_DT_n_CFG_1_ADDR                     0xAC
#define CSID_TG_DT_n_CFG_2_ADDR                     0xB0
#define CSID_TG_DT_n_CFG_3_ADDR                     0xD8

#define DBG_CSID 0

static int msm_csid_cid_lut(
	struct msm_camera_csid_lut_params *csid_lut_params,
	void __iomem *csidbase)
{
	int rc = 0, i = 0;
	uint32_t val = 0;

	for (i = 0; i < csid_lut_params->num_cid && i < 4; i++) {
		if (csid_lut_params->vc_cfg[i].dt < 0x12 ||
			csid_lut_params->vc_cfg[i].dt > 0x37) {
			CDBG("%s: unsupported data type 0x%x\n",
				 __func__, csid_lut_params->vc_cfg[i].dt);
			return rc;
		}
		val = msm_io_r(csidbase + CSID_CID_LUT_VC_0_ADDR +
		(csid_lut_params->vc_cfg[i].cid >> 2) * 4)
		& ~(0xFF << csid_lut_params->vc_cfg[i].cid * 8);
		val |= csid_lut_params->vc_cfg[i].dt <<
			csid_lut_params->vc_cfg[i].cid * 8;
		msm_io_w(val, csidbase + CSID_CID_LUT_VC_0_ADDR +
			(csid_lut_params->vc_cfg[i].cid >> 2) * 4);
		val = csid_lut_params->vc_cfg[i].decode_format << 4 | 0x3;
		msm_io_w(val, csidbase + CSID_CID_n_CFG_ADDR +
			(csid_lut_params->vc_cfg[i].cid * 4));
	}
	return rc;
}

static int msm_csid_config(struct csid_cfg_params *cfg_params)
{
	int rc = 0;
	uint32_t val = 0;
	struct csid_device *csid_dev;
	struct msm_camera_csid_params *csid_params;
	void __iomem *csidbase;
	csid_dev = v4l2_get_subdevdata(cfg_params->subdev);
	csidbase = csid_dev->base;
	csid_params = cfg_params->parms;
	val = csid_params->lane_cnt - 1;
	val |= csid_params->lane_assign << 2;
	val |= 0x1 << 10;
	val |= 0x1 << 11;
	val |= 0x1 << 12;
	val |= 0x1 << 13;
	val |= 0x1 << 28;
	msm_io_w(val, csidbase + CSID_CORE_CTRL_ADDR);

	rc = msm_csid_cid_lut(&csid_params->lut_params, csidbase);
	if (rc < 0)
		return rc;

	msm_io_w(0x7fF10800, csidbase + CSID_IRQ_MASK_ADDR);
	msm_io_w(0x7fF10800, csidbase + CSID_IRQ_CLEAR_CMD_ADDR);

	msleep(20);
	return rc;
}

static irqreturn_t msm_csid_irq(int irq_num, void *data)
{
	uint32_t irq;
	struct csid_device *csid_dev = data;
	irq = msm_io_r(csid_dev->base + CSID_IRQ_STATUS_ADDR);
	CDBG("%s CSID%d_IRQ_STATUS_ADDR = 0x%x\n",
		 __func__, csid_dev->pdev->id, irq);
	msm_io_w(irq, csid_dev->base + CSID_IRQ_CLEAR_CMD_ADDR);
	return IRQ_HANDLED;
}

static int msm_csid_subdev_g_chip_ident(struct v4l2_subdev *sd,
			struct v4l2_dbg_chip_ident *chip)
{
	BUG_ON(!chip);
	chip->ident = V4L2_IDENT_CSID;
	chip->revision = 0;
	return 0;
}

static struct msm_cam_clk_info csid_clk_info[] = {
	{"csi_src_clk", 177780000},
	{"csi_clk", -1},
	{"csi_phy_clk", -1},
	{"csi_pclk", -1},
};

static struct camera_vreg_t csid_vreg_info[] = {
	{"mipi_csi_vdd", REG_LDO, 1200000, 1200000, 20000},
};

static int msm_csid_init(struct v4l2_subdev *sd, uint32_t *csid_version)
{
	int rc = 0;
	struct csid_device *csid_dev;
	csid_dev = v4l2_get_subdevdata(sd);
	if (csid_dev == NULL) {
		rc = -ENOMEM;
		return rc;
	}

	csid_dev->base = ioremap(csid_dev->mem->start,
		resource_size(csid_dev->mem));
	if (!csid_dev->base) {
		rc = -ENOMEM;
		return rc;
	}

	rc = msm_camera_config_vreg(&csid_dev->pdev->dev, csid_vreg_info,
		ARRAY_SIZE(csid_vreg_info), &csid_dev->csi_vdd, 1);
	if (rc < 0) {
		pr_err("%s: regulator on failed\n", __func__);
		goto vreg_config_failed;
	}

	rc = msm_camera_enable_vreg(&csid_dev->pdev->dev, csid_vreg_info,
		ARRAY_SIZE(csid_vreg_info), &csid_dev->csi_vdd, 1);
	if (rc < 0) {
		pr_err("%s: regulator enable failed\n", __func__);
		goto vreg_enable_failed;
	}

	rc = msm_cam_clk_enable(&csid_dev->pdev->dev, csid_clk_info,
		csid_dev->csid_clk, ARRAY_SIZE(csid_clk_info), 1);
	if (rc < 0) {
		pr_err("%s: regulator enable failed\n", __func__);
		goto clk_enable_failed;
	}

	csid_dev->hw_version =
		msm_io_r(csid_dev->base + CSID_HW_VERSION_ADDR);
	*csid_version = csid_dev->hw_version;

#if DBG_CSID
	enable_irq(csid_dev->irq->start);
#endif

	return 0;
<<<<<<< HEAD

clk_enable_failed:
	msm_camera_enable_vreg(&csid_dev->pdev->dev, csid_vreg_info,
		ARRAY_SIZE(csid_vreg_info), &csid_dev->csi_vdd, 0);
vreg_enable_failed:
	msm_camera_config_vreg(&csid_dev->pdev->dev, csid_vreg_info,
		ARRAY_SIZE(csid_vreg_info), &csid_dev->csi_vdd, 0);
vreg_config_failed:
	iounmap(csid_dev->base);
	return rc;
=======
	csid_dev->base = NULL;
>>>>>>> cb192acf
}

static int msm_csid_release(struct v4l2_subdev *sd)
{
	struct csid_device *csid_dev;
	csid_dev = v4l2_get_subdevdata(sd);

#if DBG_CSID
	disable_irq(csid_dev->irq->start);
#endif

	msm_cam_clk_enable(&csid_dev->pdev->dev, csid_clk_info,
		csid_dev->csid_clk, ARRAY_SIZE(csid_clk_info), 0);

	msm_camera_enable_vreg(&csid_dev->pdev->dev, csid_vreg_info,
		ARRAY_SIZE(csid_vreg_info), &csid_dev->csi_vdd, 0);

	msm_camera_config_vreg(&csid_dev->pdev->dev, csid_vreg_info,
		ARRAY_SIZE(csid_vreg_info), &csid_dev->csi_vdd, 0);

	iounmap(csid_dev->base);
	csid_dev->base = NULL;
	return 0;
}

static long msm_csid_subdev_ioctl(struct v4l2_subdev *sd,
			unsigned int cmd, void *arg)
{
	int rc = -ENOIOCTLCMD;
	struct csid_cfg_params cfg_params;
	struct csid_device *csid_dev = v4l2_get_subdevdata(sd);
	mutex_lock(&csid_dev->mutex);
	switch (cmd) {
	case VIDIOC_MSM_CSID_CFG:
		cfg_params.subdev = sd;
		cfg_params.parms = arg;
		rc = msm_csid_config((struct csid_cfg_params *)&cfg_params);
		break;
	case VIDIOC_MSM_CSID_INIT:
		rc = msm_csid_init(sd, (uint32_t *)arg);
		break;
	case VIDIOC_MSM_CSID_RELEASE:
		rc = msm_csid_release(sd);
		break;
	default:
		pr_err("%s: command not found\n", __func__);
	}
	mutex_unlock(&csid_dev->mutex);
	return rc;
}

static struct v4l2_subdev_core_ops msm_csid_subdev_core_ops = {
	.g_chip_ident = &msm_csid_subdev_g_chip_ident,
	.ioctl = &msm_csid_subdev_ioctl,
};

static const struct v4l2_subdev_ops msm_csid_subdev_ops = {
	.core = &msm_csid_subdev_core_ops,
};

static int __devinit csid_probe(struct platform_device *pdev)
{
	struct csid_device *new_csid_dev;
	int rc = 0;
	CDBG("%s: device id = %d\n", __func__, pdev->id);
	new_csid_dev = kzalloc(sizeof(struct csid_device), GFP_KERNEL);
	if (!new_csid_dev) {
		pr_err("%s: no enough memory\n", __func__);
		return -ENOMEM;
	}

	v4l2_subdev_init(&new_csid_dev->subdev, &msm_csid_subdev_ops);
	v4l2_set_subdevdata(&new_csid_dev->subdev, new_csid_dev);
	platform_set_drvdata(pdev, &new_csid_dev->subdev);
	mutex_init(&new_csid_dev->mutex);

	new_csid_dev->mem = platform_get_resource_byname(pdev,
					IORESOURCE_MEM, "csid");
	if (!new_csid_dev->mem) {
		pr_err("%s: no mem resource?\n", __func__);
		rc = -ENODEV;
		goto csid_no_resource;
	}
	new_csid_dev->irq = platform_get_resource_byname(pdev,
					IORESOURCE_IRQ, "csid");
	if (!new_csid_dev->irq) {
		pr_err("%s: no irq resource?\n", __func__);
		rc = -ENODEV;
		goto csid_no_resource;
	}
	new_csid_dev->io = request_mem_region(new_csid_dev->mem->start,
		resource_size(new_csid_dev->mem), pdev->name);
	if (!new_csid_dev->io) {
		pr_err("%s: no valid mem region\n", __func__);
		rc = -EBUSY;
		goto csid_no_resource;
	}

	rc = request_irq(new_csid_dev->irq->start, msm_csid_irq,
		IRQF_TRIGGER_RISING, "csid", new_csid_dev);
	if (rc < 0) {
		release_mem_region(new_csid_dev->mem->start,
			resource_size(new_csid_dev->mem));
		pr_err("%s: irq request fail\n", __func__);
		rc = -EBUSY;
		goto csid_no_resource;
	}
	disable_irq(new_csid_dev->irq->start);

	new_csid_dev->pdev = pdev;
	return 0;

csid_no_resource:
	mutex_destroy(&new_csid_dev->mutex);
	kfree(new_csid_dev);
	return 0;
}

static struct platform_driver csid_driver = {
	.probe = csid_probe,
	.driver = {
		.name = MSM_CSID_DRV_NAME,
		.owner = THIS_MODULE,
	},
};

static int __init msm_csid_init_module(void)
{
	return platform_driver_register(&csid_driver);
}

static void __exit msm_csid_exit_module(void)
{
	platform_driver_unregister(&csid_driver);
}

module_init(msm_csid_init_module);
module_exit(msm_csid_exit_module);
MODULE_DESCRIPTION("MSM CSID driver");
MODULE_LICENSE("GPL v2");<|MERGE_RESOLUTION|>--- conflicted
+++ resolved
@@ -190,7 +190,6 @@
 #endif
 
 	return 0;
-<<<<<<< HEAD
 
 clk_enable_failed:
 	msm_camera_enable_vreg(&csid_dev->pdev->dev, csid_vreg_info,
@@ -200,10 +199,8 @@
 		ARRAY_SIZE(csid_vreg_info), &csid_dev->csi_vdd, 0);
 vreg_config_failed:
 	iounmap(csid_dev->base);
+	csid_dev->base = NULL;
 	return rc;
-=======
-	csid_dev->base = NULL;
->>>>>>> cb192acf
 }
 
 static int msm_csid_release(struct v4l2_subdev *sd)
