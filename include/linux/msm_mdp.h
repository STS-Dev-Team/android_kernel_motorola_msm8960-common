/* include/linux/msm_mdp.h
 *
 * Copyright (C) 2007 Google Incorporated
 * Copyright (c) 2012 Code Aurora Forum. All rights reserved.
 *
 * This software is licensed under the terms of the GNU General Public
 * License version 2, as published by the Free Software Foundation, and
 * may be copied, distributed, and modified under those terms.
 *
 * This program is distributed in the hope that it will be useful,
 * but WITHOUT ANY WARRANTY; without even the implied warranty of
 * MERCHANTABILITY or FITNESS FOR A PARTICULAR PURPOSE.  See the
 * GNU General Public License for more details.
 */
#ifndef _MSM_MDP_H_
#define _MSM_MDP_H_

#include <linux/types.h>
#include <linux/fb.h>

#define MSMFB_IOCTL_MAGIC 'm'
#define MSMFB_GRP_DISP          _IOW(MSMFB_IOCTL_MAGIC, 1, unsigned int)
#define MSMFB_BLIT              _IOW(MSMFB_IOCTL_MAGIC, 2, unsigned int)
#define MSMFB_SUSPEND_SW_REFRESHER _IOW(MSMFB_IOCTL_MAGIC, 128, unsigned int)
#define MSMFB_RESUME_SW_REFRESHER _IOW(MSMFB_IOCTL_MAGIC, 129, unsigned int)
#define MSMFB_CURSOR _IOW(MSMFB_IOCTL_MAGIC, 130, struct fb_cursor)
#define MSMFB_SET_LUT _IOW(MSMFB_IOCTL_MAGIC, 131, struct fb_cmap)
#define MSMFB_HISTOGRAM _IOWR(MSMFB_IOCTL_MAGIC, 132, struct mdp_histogram_data)
/* new ioctls's for set/get ccs matrix */
#define MSMFB_GET_CCS_MATRIX  _IOWR(MSMFB_IOCTL_MAGIC, 133, struct mdp_ccs)
#define MSMFB_SET_CCS_MATRIX  _IOW(MSMFB_IOCTL_MAGIC, 134, struct mdp_ccs)
#define MSMFB_OVERLAY_SET       _IOWR(MSMFB_IOCTL_MAGIC, 135, \
						struct mdp_overlay)
#define MSMFB_OVERLAY_UNSET     _IOW(MSMFB_IOCTL_MAGIC, 136, unsigned int)
#define MSMFB_OVERLAY_PLAY      _IOW(MSMFB_IOCTL_MAGIC, 137, \
						struct msmfb_overlay_data)
#define MSMFB_GET_PAGE_PROTECTION _IOR(MSMFB_IOCTL_MAGIC, 138, \
					struct mdp_page_protection)
#define MSMFB_SET_PAGE_PROTECTION _IOW(MSMFB_IOCTL_MAGIC, 139, \
					struct mdp_page_protection)
#define MSMFB_OVERLAY_GET      _IOR(MSMFB_IOCTL_MAGIC, 140, \
						struct mdp_overlay)
#define MSMFB_OVERLAY_PLAY_ENABLE     _IOW(MSMFB_IOCTL_MAGIC, 141, unsigned int)
#define MSMFB_OVERLAY_BLT       _IOWR(MSMFB_IOCTL_MAGIC, 142, \
						struct msmfb_overlay_blt)
#define MSMFB_OVERLAY_BLT_OFFSET     _IOW(MSMFB_IOCTL_MAGIC, 143, unsigned int)
#define MSMFB_HISTOGRAM_START	_IOR(MSMFB_IOCTL_MAGIC, 144, \
						struct mdp_histogram_start_req)
#define MSMFB_HISTOGRAM_STOP	_IOR(MSMFB_IOCTL_MAGIC, 145, unsigned int)
#define MSMFB_NOTIFY_UPDATE	_IOW(MSMFB_IOCTL_MAGIC, 146, unsigned int)

#define MSMFB_OVERLAY_3D       _IOWR(MSMFB_IOCTL_MAGIC, 147, \
						struct msmfb_overlay_3d)

#define MSMFB_MIXER_INFO       _IOWR(MSMFB_IOCTL_MAGIC, 148, \
						struct msmfb_mixer_info_req)
#define MSMFB_OVERLAY_PLAY_WAIT _IOWR(MSMFB_IOCTL_MAGIC, 149, \
						struct msmfb_overlay_data)
#define MSMFB_WRITEBACK_INIT _IO(MSMFB_IOCTL_MAGIC, 150)
#define MSMFB_WRITEBACK_START _IO(MSMFB_IOCTL_MAGIC, 151)
#define MSMFB_WRITEBACK_STOP _IO(MSMFB_IOCTL_MAGIC, 152)
#define MSMFB_WRITEBACK_QUEUE_BUFFER _IOW(MSMFB_IOCTL_MAGIC, 153, \
						struct msmfb_data)
#define MSMFB_WRITEBACK_DEQUEUE_BUFFER _IOW(MSMFB_IOCTL_MAGIC, 154, \
						struct msmfb_data)
#define MSMFB_WRITEBACK_TERMINATE _IO(MSMFB_IOCTL_MAGIC, 155)
#define MSMFB_MDP_PP _IOWR(MSMFB_IOCTL_MAGIC, 156, struct msmfb_mdp_pp)

#define MSMFB_REG_READ		_IOWR(MSMFB_IOCTL_MAGIC, 64, struct msmfb_reg_access)
#define MSMFB_REG_WRITE	_IOW(MSMFB_IOCTL_MAGIC, 65, struct msmfb_reg_access)

#define FB_TYPE_3D_PANEL 0x10101010
#define MDP_IMGTYPE2_START 0x10000
#define MSMFB_DRIVER_VERSION	0xF9E8D701

enum {
	NOTIFY_UPDATE_START,
	NOTIFY_UPDATE_STOP,
};

enum {
	MDP_RGB_565,      /* RGB 565 planer */
	MDP_XRGB_8888,    /* RGB 888 padded */
	MDP_Y_CBCR_H2V2,  /* Y and CbCr, pseudo planer w/ Cb is in MSB */
	MDP_Y_CBCR_H2V2_ADRENO,
	MDP_ARGB_8888,    /* ARGB 888 */
	MDP_RGB_888,      /* RGB 888 planer */
	MDP_Y_CRCB_H2V2,  /* Y and CrCb, pseudo planer w/ Cr is in MSB */
	MDP_YCRYCB_H2V1,  /* YCrYCb interleave */
	MDP_Y_CRCB_H2V1,  /* Y and CrCb, pseduo planer w/ Cr is in MSB */
	MDP_Y_CBCR_H2V1,   /* Y and CrCb, pseduo planer w/ Cr is in MSB */
	MDP_RGBA_8888,    /* ARGB 888 */
	MDP_BGRA_8888,	  /* ABGR 888 */
	MDP_RGBX_8888,	  /* RGBX 888 */
	MDP_Y_CRCB_H2V2_TILE,  /* Y and CrCb, pseudo planer tile */
	MDP_Y_CBCR_H2V2_TILE,  /* Y and CbCr, pseudo planer tile */
	MDP_Y_CR_CB_H2V2,  /* Y, Cr and Cb, planar */
	MDP_Y_CR_CB_GH2V2,  /* Y, Cr and Cb, planar aligned to Android YV12 */
	MDP_Y_CB_CR_H2V2,  /* Y, Cb and Cr, planar */
	MDP_Y_CRCB_H1V1,  /* Y and CrCb, pseduo planer w/ Cr is in MSB */
	MDP_Y_CBCR_H1V1,  /* Y and CbCr, pseduo planer w/ Cb is in MSB */
	MDP_IMGTYPE_LIMIT,
	MDP_BGR_565 = MDP_IMGTYPE2_START,      /* BGR 565 planer */
	MDP_FB_FORMAT,    /* framebuffer format */
	MDP_IMGTYPE_LIMIT2 /* Non valid image type after this enum */
};

enum {
	PMEM_IMG,
	FB_IMG,
};

enum {
	HSIC_HUE = 0,
	HSIC_SAT,
	HSIC_INT,
	HSIC_CON,
	NUM_HSIC_PARAM,
};

/* mdp_blit_req flag values */
#define MDP_ROT_NOP 0
#define MDP_FLIP_LR 0x1
#define MDP_FLIP_UD 0x2
#define MDP_ROT_90 0x4
#define MDP_ROT_180 (MDP_FLIP_UD|MDP_FLIP_LR)
#define MDP_ROT_270 (MDP_ROT_90|MDP_FLIP_UD|MDP_FLIP_LR)
#define MDP_DITHER 0x8
#define MDP_BLUR 0x10
#define MDP_BLEND_FG_PREMULT 0x20000
#define MDP_DEINTERLACE 0x80000000
#define MDP_SHARPENING  0x40000000
#define MDP_NO_DMA_BARRIER_START	0x20000000
#define MDP_NO_DMA_BARRIER_END		0x10000000
#define MDP_NO_BLIT			0x08000000
#define MDP_BLIT_WITH_DMA_BARRIERS	0x000
#define MDP_BLIT_WITH_NO_DMA_BARRIERS    \
	(MDP_NO_DMA_BARRIER_START | MDP_NO_DMA_BARRIER_END)
#define MDP_BLIT_SRC_GEM                0x04000000
#define MDP_BLIT_DST_GEM                0x02000000
#define MDP_BLIT_NON_CACHED		0x01000000
#define MDP_OV_PIPE_SHARE		0x00800000
#define MDP_DEINTERLACE_ODD		0x00400000
#define MDP_OV_PLAY_NOWAIT		0x00200000
#define MDP_SOURCE_ROTATED_90		0x00100000
#define MDP_DPP_HSIC			0x00080000
#define MDP_BACKEND_COMPOSITION		0x00040000
#define MDP_BORDERFILL_SUPPORTED	0x00010000
#define MDP_SECURE_OVERLAY_SESSION      0x00008000
#define MDP_MEMORY_ID_TYPE_FB		0x00001000

#define MDP_TRANSP_NOP 0xffffffff
#define MDP_ALPHA_NOP 0xff

#define MDP_FB_PAGE_PROTECTION_NONCACHED         (0)
#define MDP_FB_PAGE_PROTECTION_WRITECOMBINE      (1)
#define MDP_FB_PAGE_PROTECTION_WRITETHROUGHCACHE (2)
#define MDP_FB_PAGE_PROTECTION_WRITEBACKCACHE    (3)
#define MDP_FB_PAGE_PROTECTION_WRITEBACKWACACHE  (4)
/* Sentinel: Don't use! */
#define MDP_FB_PAGE_PROTECTION_INVALID           (5)
/* Count of the number of MDP_FB_PAGE_PROTECTION_... values. */
#define MDP_NUM_FB_PAGE_PROTECTION_VALUES        (5)

struct mdp_rect {
	uint32_t x;
	uint32_t y;
	uint32_t w;
	uint32_t h;
};

struct mdp_img {
	uint32_t width;
	uint32_t height;
	uint32_t format;
	uint32_t offset;
	int memory_id;		/* the file descriptor */
	uint32_t priv;
};

/*
 * {3x3} + {3} ccs matrix
 */

#define MDP_CCS_RGB2YUV 	0
#define MDP_CCS_YUV2RGB 	1

#define MDP_CCS_SIZE	9
#define MDP_BV_SIZE	3

struct mdp_ccs {
	int direction;			/* MDP_CCS_RGB2YUV or YUV2RGB */
	uint16_t ccs[MDP_CCS_SIZE];	/* 3x3 color coefficients */
	uint16_t bv[MDP_BV_SIZE];	/* 1x3 bias vector */
};

struct mdp_csc {
	int id;
	uint32_t csc_mv[9];
	uint32_t csc_pre_bv[3];
	uint32_t csc_post_bv[3];
	uint32_t csc_pre_lv[6];
	uint32_t csc_post_lv[6];
};

/* The version of the mdp_blit_req structure so that
 * user applications can selectively decide which functionality
 * to include
 */

#define MDP_BLIT_REQ_VERSION 2

struct mdp_blit_req {
	struct mdp_img src;
	struct mdp_img dst;
	struct mdp_rect src_rect;
	struct mdp_rect dst_rect;
	uint32_t alpha;
	uint32_t transp_mask;
	uint32_t flags;
	int sharpening_strength;  /* -127 <--> 127, default 64 */
};

struct mdp_blit_req_list {
	uint32_t count;
	struct mdp_blit_req req[];
};

#define MSMFB_DATA_VERSION 2

struct msmfb_data {
	uint32_t offset;
	int memory_id;
	int id;
	uint32_t flags;
	uint32_t priv;
	uint32_t iova;
};

#define MSMFB_NEW_REQUEST -1

struct msmfb_overlay_data {
	uint32_t id;
	struct msmfb_data data;
	uint32_t version_key;
	struct msmfb_data plane1_data;
	struct msmfb_data plane2_data;
};

struct msmfb_img {
	uint32_t width;
	uint32_t height;
	uint32_t format;
};

#define MSMFB_WRITEBACK_DEQUEUE_BLOCKING 0x1
struct msmfb_writeback_data {
	struct msmfb_data buf_info;
	struct msmfb_img img;
};

struct dpp_ctrl {
	/*
	 *'sharp_strength' has inputs = -128 <-> 127
	 *  Increasingly positive values correlate with increasingly sharper
	 *  picture. Increasingly negative values correlate with increasingly
	 *  smoothed picture.
	 */
	int8_t sharp_strength;
	int8_t hsic_params[NUM_HSIC_PARAM];
};

struct mdp_overlay {
	struct msmfb_img src;
	struct mdp_rect src_rect;
	struct mdp_rect dst_rect;
	uint32_t z_order;	/* stage number */
	uint32_t is_fg;		/* control alpha & transp */
	uint32_t alpha;
	uint32_t transp_mask;
	uint32_t flags;
	uint32_t id;
	uint32_t user_data[8];
	struct dpp_ctrl dpp;
};

struct msmfb_overlay_3d {
	uint32_t is_3d;
	uint32_t width;
	uint32_t height;
};


struct msmfb_overlay_blt {
	uint32_t enable;
	uint32_t offset;
	uint32_t width;
	uint32_t height;
	uint32_t bpp;
};

struct mdp_histogram {
	uint32_t frame_cnt;
	uint32_t bin_cnt;
	uint32_t *r;
	uint32_t *g;
	uint32_t *b;
};


/*

	mdp_block_type defines the identifiers for each of pipes in MDP 4.3

	MDP_BLOCK_RESERVED is provided for backward compatibility and is
	deprecated. It corresponds to DMA_P. So MDP_BLOCK_DMA_P should be used
	instead.

*/

enum {
	MDP_BLOCK_RESERVED = 0,
	MDP_BLOCK_OVERLAY_0,
	MDP_BLOCK_OVERLAY_1,
	MDP_BLOCK_VG_1,
	MDP_BLOCK_VG_2,
	MDP_BLOCK_RGB_1,
	MDP_BLOCK_RGB_2,
	MDP_BLOCK_DMA_P,
	MDP_BLOCK_DMA_S,
	MDP_BLOCK_DMA_E,
	MDP_BLOCK_MAX,
};

/*
mdp_histogram_start_req is used to provide the parameters for
histogram start request
*/

struct mdp_histogram_start_req {
	uint32_t block;
	uint8_t frame_cnt;
	uint8_t bit_mask;
	uint8_t num_bins;
};


/*

   mdp_histogram_data is used to return the histogram data, once
   the histogram is done/stopped/cance

 */


struct mdp_histogram_data {
	uint32_t block;
	uint8_t bin_cnt;
	uint32_t *c0;
	uint32_t *c1;
	uint32_t *c2;
	uint32_t *extra_info;
};

struct mdp_pcc_coeff {
	uint32_t c, r, g, b, rr, gg, bb, rg, gb, rb, rgb_0, rgb_1;
};

struct mdp_pcc_cfg_data {
	uint32_t block;
	uint32_t ops;
	struct mdp_pcc_coeff r, g, b;
};

#define MDP_CSC_FLAG_ENABLE	0x1
#define MDP_CSC_FLAG_YUV_IN	0x2
#define MDP_CSC_FLAG_YUV_OUT	0x4

struct mdp_csc_cfg {
	/* flags for enable CSC, toggling RGB,YUV input/output */
	uint32_t flags;
	uint32_t csc_mv[9];
	uint32_t csc_pre_bv[3];
	uint32_t csc_post_bv[3];
	uint32_t csc_pre_lv[6];
	uint32_t csc_post_lv[6];
};

struct mdp_csc_cfg_data {
	uint32_t block;
	struct mdp_csc_cfg csc_data;
};

enum {
	mdp_lut_igc,
	mdp_lut_pgc,
	mdp_lut_hist,
	mdp_lut_max,
};


struct mdp_igc_lut_data {
	uint32_t block;
	uint32_t len, ops;
	uint32_t *c0_c1_data;
	uint32_t *c2_data;
};

struct mdp_ar_gc_lut_data {
	uint32_t x_start;
	uint32_t slope;
	uint32_t offset;
};

struct mdp_pgc_lut_data {
	uint32_t block;
	uint32_t flags;
	uint8_t num_r_stages;
	uint8_t num_g_stages;
	uint8_t num_b_stages;
	struct mdp_ar_gc_lut_data *r_data;
	struct mdp_ar_gc_lut_data *g_data;
	struct mdp_ar_gc_lut_data *b_data;
};


struct mdp_hist_lut_data {
	uint32_t block;
	uint32_t ops;
	uint32_t len;
	uint32_t *data;
};


struct mdp_lut_cfg_data {
	uint32_t lut_type;
	union {
		struct mdp_igc_lut_data igc_lut_data;
		struct mdp_pgc_lut_data pgc_lut_data;
		struct mdp_hist_lut_data hist_lut_data;
	} data;
};

enum {
	mdp_op_pcc_cfg,
	mdp_op_csc_cfg,
	mdp_op_lut_cfg,
	mdp_op_max,
};

struct msmfb_mdp_pp {
	uint32_t op;
	union {
		struct mdp_pcc_cfg_data pcc_cfg_data;
		struct mdp_csc_cfg_data csc_cfg_data;
		struct mdp_lut_cfg_data lut_cfg_data;
	} data;
};


struct mdp_page_protection {
	uint32_t page_protection;
};


struct mdp_mixer_info {
	int pndx;
	int pnum;
	int ptype;
	int mixer_num;
	int z_order;
};

#define MAX_PIPE_PER_MIXER  4

struct msmfb_mixer_info_req {
	int mixer_num;
	int cnt;
	struct mdp_mixer_info info[MAX_PIPE_PER_MIXER];
};

<<<<<<< HEAD
struct msmfb_reg_access {
	uint8_t address;
	uint8_t use_hs_mode;
	size_t buffer_size;
	void __user *buffer;
=======
enum {
	DISPLAY_SUBSYSTEM_ID,
	ROTATOR_SUBSYSTEM_ID,
>>>>>>> 79d4e338
};

#ifdef __KERNEL__

/* get the framebuffer physical address information */
int get_fb_phys_info(unsigned long *start, unsigned long *len, int fb_num,
	int subsys_id);
struct fb_info *msm_fb_get_writeback_fb(void);
int msm_fb_writeback_init(struct fb_info *info);
int msm_fb_writeback_start(struct fb_info *info);
int msm_fb_writeback_queue_buffer(struct fb_info *info,
		struct msmfb_data *data);
int msm_fb_writeback_dequeue_buffer(struct fb_info *info,
		struct msmfb_data *data);
int msm_fb_writeback_stop(struct fb_info *info);
int msm_fb_writeback_terminate(struct fb_info *info);
#endif

#endif /*_MSM_MDP_H_*/<|MERGE_RESOLUTION|>--- conflicted
+++ resolved
@@ -479,17 +479,16 @@
 	struct mdp_mixer_info info[MAX_PIPE_PER_MIXER];
 };
 
-<<<<<<< HEAD
 struct msmfb_reg_access {
 	uint8_t address;
 	uint8_t use_hs_mode;
 	size_t buffer_size;
 	void __user *buffer;
-=======
+};
+
 enum {
 	DISPLAY_SUBSYSTEM_ID,
 	ROTATOR_SUBSYSTEM_ID,
->>>>>>> 79d4e338
 };
 
 #ifdef __KERNEL__
