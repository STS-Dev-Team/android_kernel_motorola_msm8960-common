--- conflicted
+++ resolved
@@ -157,11 +157,8 @@
 	void (*setup_gpio)(enum usb_otg_state state);
 	char *pclk_src_name;
 	int pmic_id_irq;
-<<<<<<< HEAD
 	struct platform_device *accy_pdev;
-=======
 	bool mhl_enable;
->>>>>>> 3c36baec
 };
 
 /**
